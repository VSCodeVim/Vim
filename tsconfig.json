--- conflicted
+++ resolved
@@ -11,15 +11,11 @@
     "sourceMap": true,
     "strictNullChecks": true,
     "experimentalDecorators": true,
-<<<<<<< HEAD
     "alwaysStrict": true,
     "baseUrl": ".",
     "paths": {
       "platform/*": ["src/platform/node/*"]
     }
-=======
-    "alwaysStrict": true
->>>>>>> 031df069
   },
   "exclude": ["node_modules", "!node_modules/@types"]
 }
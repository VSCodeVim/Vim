--- conflicted
+++ resolved
@@ -9,14 +9,11 @@
 import { TextEditor } from '../src/textEditor';
 import { assertEqualLines, reloadConfiguration } from './testUtils';
 import { globalState } from '../src/state/globalState';
-<<<<<<< HEAD
 import { IKeyRemapping } from '../src/configuration/iconfiguration';
 import * as os from 'os';
 import { vimrc, VimrcImpl } from '../src/configuration/vimrc';
 import { vimrcKeyRemappingBuilder } from '../src/configuration/vimrcKeyRemappingBuilder';
-=======
 import { IConfiguration } from '../src/configuration/iconfiguration';
->>>>>>> e7c5c70f
 
 export function getTestingFunctions() {
   function getNiceStack(stack: string | undefined): string {

--- conflicted
+++ resolved
@@ -1028,16 +1028,16 @@
     });
 
     newTest({
-<<<<<<< HEAD
       title: "Can do S",
       start: ["    one", "    tw|o", "    three"],
       keysPressed: "2S",
-      end: ["    one", "|"],
-=======
+      end: ["    one", "|"]
+    });
+
+    newTest({
       title: "/ does not affect mark",
       start: ["|one", "twooo", "thurr"],
       keysPressed: "ma/two<enter>'a",
-      end: ["|one", "twooo", "thurr"],
->>>>>>> b7ec9122
+      end: ["|one", "twooo", "thurr"]
     });
 });
--- conflicted
+++ resolved
@@ -593,7 +593,6 @@
   });
 
   newTest({
-<<<<<<< HEAD
     title: "Can do v_x to delete to first char",
     start: ["", "test te|st test", ""],
     keysPressed: "v_x",
@@ -622,13 +621,14 @@
     start: ["", "test te|st test", ""],
     keysPressed: "v$x",
     end: ["", "test t|e"],
-=======
+    endMode: ModeName.Normal
+  });
+
+  newTest({
     title: "Can do gv to reselect previous selection",
     start: ["tes|ttest"],
     keysPressed: "vl<Esc>llgvd",
     end: ["tes|est"],
->>>>>>> 2c81aa4f
-    endMode: ModeName.Normal
-  });
-
+    endMode: ModeName.Normal
+  });
 });
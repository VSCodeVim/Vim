--- conflicted
+++ resolved
@@ -940,104 +940,6 @@
     });
   });
 
-<<<<<<< HEAD
-  suite('can handle gn', () => {
-    test('gn selects the next match text', async () => {
-      await modeHandler.handleMultipleKeyEvents('ifoo\nhello world\nhello\nhello'.split(''));
-      await modeHandler.handleMultipleKeyEvents(['<Esc>', ...'/hello\n'.split('')]);
-      await modeHandler.handleMultipleKeyEvents('ggv'.split(''));
-      await modeHandler.handleMultipleKeyEvents(['g', 'n']);
-
-      assertEqual(modeHandler.currentMode.name, ModeName.Visual);
-
-      const selection = TextEditor.getSelection();
-
-      assertEqual(selection.start.character, 0);
-      assertEqual(selection.start.line, 0);
-      assertEqual(selection.end.character, 'hello'.length);
-      assertEqual(selection.end.line, 1);
-    });
-
-    test('gn selects the current word at |hello', async () => {
-      await modeHandler.handleMultipleKeyEvents('ifoo\nhello world\nhello\nhello'.split(''));
-      await modeHandler.handleMultipleKeyEvents(['<Esc>', ...'/hello\n'.split('')]);
-      await modeHandler.handleMultipleKeyEvents('2ggv'.split(''));
-      await modeHandler.handleMultipleKeyEvents(['g', 'n']);
-
-      assertEqual(modeHandler.currentMode.name, ModeName.Visual);
-
-      const selection = TextEditor.getSelection();
-
-      assertEqual(selection.start.character, 0);
-      assertEqual(selection.start.line, 1);
-      assertEqual(selection.end.character, 5);
-      assertEqual(selection.end.line, 1);
-    });
-
-    test('gn selects the current word at h|ello', async () => {
-      await modeHandler.handleMultipleKeyEvents('ifoo\nhello world\nhello\nhello'.split(''));
-      await modeHandler.handleMultipleKeyEvents(['<Esc>', ...'/hello\n'.split('')]);
-      await modeHandler.handleMultipleKeyEvents('2gglv'.split(''));
-      await modeHandler.handleMultipleKeyEvents(['g', 'n']);
-
-      assertEqual(modeHandler.currentMode.name, ModeName.Visual);
-
-      const selection = TextEditor.getSelection();
-
-      assertEqual(selection.start.character, 1);
-      assertEqual(selection.start.line, 1);
-      assertEqual(selection.end.character, 5);
-      assertEqual(selection.end.line, 1);
-    });
-
-    test('gn selects the current word at hel|lo', async () => {
-      await modeHandler.handleMultipleKeyEvents('ifoo\nhello world\nhello\nhello'.split(''));
-      await modeHandler.handleMultipleKeyEvents(['<Esc>', ...'/hello\n'.split('')]);
-      await modeHandler.handleMultipleKeyEvents('2ggehv'.split(''));
-      await modeHandler.handleMultipleKeyEvents(['g', 'n']);
-
-      assertEqual(modeHandler.currentMode.name, ModeName.Visual);
-
-      const selection = TextEditor.getSelection();
-
-      assertEqual(selection.start.character, 3);
-      assertEqual(selection.start.line, 1);
-      assertEqual(selection.end.character, 5);
-      assertEqual(selection.end.line, 1);
-    });
-
-    test('gn selects the next word at hell|o', async () => {
-      await modeHandler.handleMultipleKeyEvents('ifoo\nhello world\nhello\nhello'.split(''));
-      await modeHandler.handleMultipleKeyEvents(['<Esc>', ...'/hello\n'.split('')]);
-      await modeHandler.handleMultipleKeyEvents('2ggev'.split(''));
-      await modeHandler.handleMultipleKeyEvents(['g', 'n']);
-
-      assertEqual(modeHandler.currentMode.name, ModeName.Visual);
-
-      const selection = TextEditor.getSelection();
-
-      assertEqual(selection.start.character, 4);
-      assertEqual(selection.start.line, 1);
-      assertEqual(selection.end.character, 5);
-      assertEqual(selection.end.line, 2);
-    });
-
-    test('gn selects the next word at hello|', async () => {
-      await modeHandler.handleMultipleKeyEvents('ifoo\nhello world\nhello\nhello'.split(''));
-      await modeHandler.handleMultipleKeyEvents(['<Esc>', ...'/hello\n'.split('')]);
-      await modeHandler.handleMultipleKeyEvents('2ggelv'.split(''));
-      await modeHandler.handleMultipleKeyEvents(['g', 'n']);
-
-      assertEqual(modeHandler.currentMode.name, ModeName.Visual);
-
-      const selection = TextEditor.getSelection();
-
-      assertEqual(selection.start.character, 5);
-      assertEqual(selection.start.line, 1);
-      assertEqual(selection.end.character, 5);
-      assertEqual(selection.end.line, 2);
-    });
-=======
   suite('replace text in characterwise visual-mode with characterwise register content', () => {
     test('gv selects the last pasted text (which is shorter than original)', async () => {
       await modeHandler.handleMultipleKeyEvents(
@@ -1115,6 +1017,103 @@
       assertEqual(selection.end.character, 3);
       assertEqual(selection.end.line, 1);
     });
->>>>>>> b56c64a7
+  });
+
+  suite('can handle gn', () => {
+    test('gn selects the next match text', async () => {
+      await modeHandler.handleMultipleKeyEvents('ifoo\nhello world\nhello\nhello'.split(''));
+      await modeHandler.handleMultipleKeyEvents(['<Esc>', ...'/hello\n'.split('')]);
+      await modeHandler.handleMultipleKeyEvents('ggv'.split(''));
+      await modeHandler.handleMultipleKeyEvents(['g', 'n']);
+
+      assertEqual(modeHandler.currentMode.name, ModeName.Visual);
+
+      const selection = TextEditor.getSelection();
+
+      assertEqual(selection.start.character, 0);
+      assertEqual(selection.start.line, 0);
+      assertEqual(selection.end.character, 'hello'.length);
+      assertEqual(selection.end.line, 1);
+    });
+
+    test('gn selects the current word at |hello', async () => {
+      await modeHandler.handleMultipleKeyEvents('ifoo\nhello world\nhello\nhello'.split(''));
+      await modeHandler.handleMultipleKeyEvents(['<Esc>', ...'/hello\n'.split('')]);
+      await modeHandler.handleMultipleKeyEvents('2ggv'.split(''));
+      await modeHandler.handleMultipleKeyEvents(['g', 'n']);
+
+      assertEqual(modeHandler.currentMode.name, ModeName.Visual);
+
+      const selection = TextEditor.getSelection();
+
+      assertEqual(selection.start.character, 0);
+      assertEqual(selection.start.line, 1);
+      assertEqual(selection.end.character, 5);
+      assertEqual(selection.end.line, 1);
+    });
+
+    test('gn selects the current word at h|ello', async () => {
+      await modeHandler.handleMultipleKeyEvents('ifoo\nhello world\nhello\nhello'.split(''));
+      await modeHandler.handleMultipleKeyEvents(['<Esc>', ...'/hello\n'.split('')]);
+      await modeHandler.handleMultipleKeyEvents('2gglv'.split(''));
+      await modeHandler.handleMultipleKeyEvents(['g', 'n']);
+
+      assertEqual(modeHandler.currentMode.name, ModeName.Visual);
+
+      const selection = TextEditor.getSelection();
+
+      assertEqual(selection.start.character, 1);
+      assertEqual(selection.start.line, 1);
+      assertEqual(selection.end.character, 5);
+      assertEqual(selection.end.line, 1);
+    });
+
+    test('gn selects the current word at hel|lo', async () => {
+      await modeHandler.handleMultipleKeyEvents('ifoo\nhello world\nhello\nhello'.split(''));
+      await modeHandler.handleMultipleKeyEvents(['<Esc>', ...'/hello\n'.split('')]);
+      await modeHandler.handleMultipleKeyEvents('2ggehv'.split(''));
+      await modeHandler.handleMultipleKeyEvents(['g', 'n']);
+
+      assertEqual(modeHandler.currentMode.name, ModeName.Visual);
+
+      const selection = TextEditor.getSelection();
+
+      assertEqual(selection.start.character, 3);
+      assertEqual(selection.start.line, 1);
+      assertEqual(selection.end.character, 5);
+      assertEqual(selection.end.line, 1);
+    });
+
+    test('gn selects the next word at hell|o', async () => {
+      await modeHandler.handleMultipleKeyEvents('ifoo\nhello world\nhello\nhello'.split(''));
+      await modeHandler.handleMultipleKeyEvents(['<Esc>', ...'/hello\n'.split('')]);
+      await modeHandler.handleMultipleKeyEvents('2ggev'.split(''));
+      await modeHandler.handleMultipleKeyEvents(['g', 'n']);
+
+      assertEqual(modeHandler.currentMode.name, ModeName.Visual);
+
+      const selection = TextEditor.getSelection();
+
+      assertEqual(selection.start.character, 4);
+      assertEqual(selection.start.line, 1);
+      assertEqual(selection.end.character, 5);
+      assertEqual(selection.end.line, 2);
+    });
+
+    test('gn selects the next word at hello|', async () => {
+      await modeHandler.handleMultipleKeyEvents('ifoo\nhello world\nhello\nhello'.split(''));
+      await modeHandler.handleMultipleKeyEvents(['<Esc>', ...'/hello\n'.split('')]);
+      await modeHandler.handleMultipleKeyEvents('2ggelv'.split(''));
+      await modeHandler.handleMultipleKeyEvents(['g', 'n']);
+
+      assertEqual(modeHandler.currentMode.name, ModeName.Visual);
+
+      const selection = TextEditor.getSelection();
+
+      assertEqual(selection.start.character, 5);
+      assertEqual(selection.start.line, 1);
+      assertEqual(selection.end.character, 5);
+      assertEqual(selection.end.line, 2);
+    });
   });
 });
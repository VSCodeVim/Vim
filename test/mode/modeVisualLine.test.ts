import * as assert from 'assert';

import { getAndUpdateModeHandler } from '../../extension';
import { Mode } from '../../src/mode/mode';
import { ModeHandler } from '../../src/mode/modeHandler';
import { TextEditor } from '../../src/textEditor';
import { getTestingFunctions } from '../testSimplifier';
import { assertEqualLines, cleanUpWorkspace, setupWorkspace } from './../testUtils';

suite('Mode Visual Line', () => {
  let modeHandler: ModeHandler;

  const { newTest, newTestOnly, newTestSkip } = getTestingFunctions();

  setup(async () => {
    await setupWorkspace();
    modeHandler = await getAndUpdateModeHandler();
  });

  teardown(cleanUpWorkspace);

  test('can be activated', async () => {
    await modeHandler.handleKeyEvent('V');
    assert.strictEqual(modeHandler.currentMode, Mode.VisualLine);

    await modeHandler.handleKeyEvent('V');
    assert.strictEqual(modeHandler.currentMode, Mode.Normal);
  });

  test('<count>V selects <count> lines', async () => {
    await modeHandler.handleMultipleKeyEvents('iLine 1\nLine 2\nLine 3\nLine 4\nLine 5'.split(''));
    await modeHandler.handleMultipleKeyEvents(['<Esc>', 'g', 'g']);

    await modeHandler.handleMultipleKeyEvents(['j', '3', 'V']);
    assert.strictEqual(modeHandler.currentMode, Mode.VisualLine);
    assert.strictEqual(modeHandler.vimState.cursorStartPosition.line, 1);
    assert.strictEqual(modeHandler.vimState.cursorStopPosition.line, 3);
  });

  test('Can handle w', async () => {
    await modeHandler.handleMultipleKeyEvents('itest test test\ntest\n'.split(''));
    await modeHandler.handleMultipleKeyEvents(['<Esc>', 'g', 'g', 'v', 'w']);

    const sel = TextEditor.getSelection();

    assert.strictEqual(sel.start.character, 0);
    assert.strictEqual(sel.start.line, 0);

    // The input cursor comes BEFORE the block cursor. Try it out, this
    // is how Vim works.
    assert.strictEqual(sel.end.character, 6);
    assert.strictEqual(sel.end.line, 0);
  });

  test('Can handle wd', async () => {
    await modeHandler.handleMultipleKeyEvents('ione two three'.split(''));
    await modeHandler.handleMultipleKeyEvents(['<Esc>', '^', 'v', 'w', 'd']);

    assertEqualLines(['wo three']);
  });

  test('Can handle x', async () => {
    await modeHandler.handleMultipleKeyEvents('ione two three'.split(''));
    await modeHandler.handleMultipleKeyEvents(['<Esc>', '^', 'v', 'x']);

    assertEqualLines(['ne two three']);

    assert.strictEqual(modeHandler.currentMode, Mode.Normal);
  });

  test('Can handle x across a selection', async () => {
    await modeHandler.handleMultipleKeyEvents('ione two three'.split(''));
    await modeHandler.handleMultipleKeyEvents(['<Esc>', '^', 'v', 'w', 'x']);

    assertEqualLines(['wo three']);

    assert.strictEqual(modeHandler.currentMode, Mode.Normal);
  });

  test('Can do vwd in middle of sentence', async () => {
    await modeHandler.handleMultipleKeyEvents('ione two three foar'.split(''));
    await modeHandler.handleMultipleKeyEvents(['<Esc>', '^', 'l', 'l', 'l', 'l', 'v', 'w', 'd']);

    assertEqualLines(['one hree foar']);
  });

  test('Can do vwd in middle of sentence', async () => {
    await modeHandler.handleMultipleKeyEvents('ione two three'.split(''));
    await modeHandler.handleMultipleKeyEvents(['<Esc>', '^', 'l', 'l', 'l', 'l', 'v', 'w', 'd']);

    assertEqualLines(['one hree']);
  });

  test('Can do vwd multiple times', async () => {
    await modeHandler.handleMultipleKeyEvents('ione two three four'.split(''));
    await modeHandler.handleMultipleKeyEvents([
      '<Esc>',
      '^',
      'v',
      'w',
      'd',
      'v',
      'w',
      'd',
      'v',
      'w',
      'd',
    ]);

    assertEqualLines(['our']);
  });

  test('handles case where we go from selecting on right side to selecting on left side', async () => {
    await modeHandler.handleMultipleKeyEvents('ione two three'.split(''));
    await modeHandler.handleMultipleKeyEvents([
      '<Esc>',
      '^',
      'l',
      'l',
      'l',
      'l',
      'v',
      'w',
      'b',
      'b',
      'd',
    ]);

    assertEqualLines(['wo three']);
  });

  test('handles case where we delete over a newline', async () => {
    await modeHandler.handleMultipleKeyEvents('ione two\n\nthree four'.split(''));
    await modeHandler.handleMultipleKeyEvents(['<Esc>', '0', 'k', 'k', 'v', '}', 'd']);

    assertEqualLines(['three four']);
  });

  test('handles change operator', async () => {
    await modeHandler.handleMultipleKeyEvents('ione two three'.split(''));
    await modeHandler.handleMultipleKeyEvents(['<Esc>', '^', 'v', 'w', 'c']);

    assertEqualLines(['wo three']);
    assert.strictEqual(modeHandler.currentMode, Mode.Insert);
  });

  suite("Vim's EOL handling is weird", () => {
    test('delete through eol', async () => {
      await modeHandler.handleMultipleKeyEvents('ione\ntwo'.split(''));

      await modeHandler.handleMultipleKeyEvents(['<Esc>', '^', 'g', 'g', 'v', 'l', 'l', 'l', 'd']);

      assertEqualLines(['two']);
    });

    test('join 2 lines by deleting through eol', async () => {
      await modeHandler.handleMultipleKeyEvents('ione\ntwo'.split(''));

      await modeHandler.handleMultipleKeyEvents(['<Esc>', 'g', 'g', 'l', 'v', 'l', 'l', 'd']);

      assertEqualLines(['otwo']);
    });

    test("d$ doesn't delete whole line", async () => {
      await modeHandler.handleMultipleKeyEvents('ione\ntwo'.split(''));

      await modeHandler.handleMultipleKeyEvents(['<Esc>', 'g', 'g', 'd', '$']);

      assertEqualLines(['', 'two']);
    });

    test('vd$ does delete whole line', async () => {
      await modeHandler.handleMultipleKeyEvents('ione\ntwo'.split(''));

      await modeHandler.handleMultipleKeyEvents(['<Esc>', 'g', 'g', 'v', '$', 'd']);

      assertEqualLines(['two']);
    });
  });

  suite('Arrow keys work perfectly in Visual Line Mode', () => {
    newTest({
      title: 'Can handle <up> key',
      start: ['blah', 'duh', '|dur', 'hur'],
      keysPressed: 'V<up>x',
      end: ['blah', '|hur'],
    });

    newTest({
      title: 'Can handle <down> key',
      start: ['blah', 'duh', '|dur', 'hur'],
      keysPressed: 'V<down>x',
      end: ['blah', '|duh'],
    });
  });

  suite('Screen line motions in Visual Line Mode', () => {
    newTest({
      title: "Can handle 'gk'",
      start: ['blah', 'duh', '|dur', 'hur'],
      keysPressed: 'Vgkx',
      end: ['blah', '|hur'],
    });

    newTest({
      title: "Can handle 'gj'",
      start: ['blah', 'duh', '|dur', 'hur'],
      keysPressed: 'Vgjx',
      end: ['blah', '|duh'],
    });
  });

  suite('Can handle d/c correctly in Visual Line Mode', () => {
    newTest({
      title: 'Can handle d key',
      start: ['|{', '  a = 1;', '}'],
      keysPressed: 'VGdp',
      end: ['', '|{', '  a = 1;', '}'],
    });

    newTest({
      title: 'Can handle d key',
      start: ['|{', '  a = 1;', '}'],
      keysPressed: 'VGdP',
      end: ['|{', '  a = 1;', '}', ''],
    });

    newTest({
      title: 'Can handle d key',
      start: ['1', '2', '|{', '  a = 1;', '}'],
      keysPressed: 'VGdp',
      end: ['1', '2', '|{', '  a = 1;', '}'],
    });

    newTest({
      title: 'Can handle d key',
      start: ['1', '2', '|{', '  a = 1;', '}'],
      keysPressed: 'VGdP',
      end: ['1', '|{', '  a = 1;', '}', '2'],
    });

    newTest({
      title: "can handle 'c'",
      start: ['foo', 'b|ar', 'fun'],
      keysPressed: 'Vc',
      end: ['foo', '|', 'fun'],
      endMode: Mode.Insert,
    });
  });

  suite('handles replace in visual line mode', () => {
    newTest({
      title: 'Can do a single line replace',
      start: ['one |two three four five', 'one two three four five'],
      keysPressed: 'Vr1',
      end: ['|11111111111111111111111', 'one two three four five'],
      endMode: Mode.Normal,
    });

    newTest({
      title: 'Can do a multi visual line replace',
      start: ['one |two three four five', 'one two three four five'],
      keysPressed: 'Vjr1',
      end: ['|11111111111111111111111', '11111111111111111111111'],
      endMode: Mode.Normal,
    });

    newTest({
      title: 'Can do a multi visual line replace from the bottom up',
      start: ['test', 'test', 'test', '|test', 'test'],
      keysPressed: 'Vkkr1',
      end: ['test', '|1111', '1111', '1111', 'test'],
      endMode: Mode.Normal,
    });
  });

  suite('search works in visual line mode', () => {
    newTest({
      title: 'Works with /',
      start: ['f|oo', 'bar', 'fun', 'baz'],
      keysPressed: 'V/fun\nx',
      end: ['|baz'],
    });

    newTest({
      title: 'Works with ?',
      start: ['foo', 'bar', 'fun', 'b|az'],
      keysPressed: 'V?bar\nx',
      end: ['|foo'],
    });
  });

  suite('Non-darwin <C-c> tests', () => {
    if (process.platform === 'darwin') {
      return;
    }

    test('<C-c> copies and sets mode to normal', async () => {
      await modeHandler.handleMultipleKeyEvents('ione two three'.split(''));
      await modeHandler.handleMultipleKeyEvents(['<Esc>', 'Y', 'p']);

      assertEqualLines(['one two three', 'one two three']);

      await modeHandler.handleMultipleKeyEvents(['<Esc>', 'H', 'V', '<C-c>']);

      // ensuring we're back in normal
      assert.strictEqual(modeHandler.currentMode, Mode.Normal);

      // test copy by pasting back from clipboard
      await modeHandler.handleMultipleKeyEvents(['H', '"', '+', 'P']);

      // TODO: should be assertEqualLines(['one two three', 'one two three', 'one two three']);
      // unfortunately it is
      assertEqualLines(['one two threeone two three', 'one two three']);
    });
  });

  newTest({
    title: 'Vp updates register content',
    start: ['|hello', 'world'],
    keysPressed: 'ddVpP',
    end: ['|world', 'hello'],
  });

  newTest({
    title: 'Vp does not append unnecessary newlines (first line)',
    start: ['|begin', 'middle', 'end'],
    keysPressed: 'yyVp',
    end: ['|begin', 'middle', 'end'],
  });

  newTest({
    title: 'Vp does not append unnecessary newlines (middle line)',
    start: ['begin', '|middle', 'end'],
    keysPressed: 'yyVp',
    end: ['begin', '|middle', 'end'],
  });

  newTest({
    title: 'Vp does not append unnecessary newlines (last line)',
    start: ['begin', 'middle', '|end'],
    keysPressed: 'yyVp',
    end: ['begin', 'middle', '|end'],
  });

  suite('replace text in linewise visual-mode with linewise register content', () => {
    newTest({
      title: 'yyVp does not change the content but changes cursor position',
      start: ['fo|o', 'bar', 'fun', 'baz'],
      keysPressed: 'yyVp',
      end: ['|foo', 'bar', 'fun', 'baz'],
    });

    newTest({
      title: 'linewise visual put works also in the end of document',
      start: ['foo', 'bar', 'fun', '|baz'],
      keysPressed: 'yyVp',
      end: ['foo', 'bar', 'fun', '|baz'],
    });

    test('gv selects the last pasted text (which is shorter than original)', async () => {
      await modeHandler.handleMultipleKeyEvents(
        'ireplace this\nwith me\nor with me longer than the target'.split('')
      );
      await modeHandler.handleMultipleKeyEvents(['<Esc>']);
      await modeHandler.handleMultipleKeyEvents(
        '2ggyy'.split('') // yank the second line
      );
      await modeHandler.handleMultipleKeyEvents(
        'ggVp'.split('') // replace the first line
      );
      await modeHandler.handleMultipleKeyEvents(['g', 'v']);

      assert.strictEqual(modeHandler.currentMode, Mode.VisualLine);
      assertEqualLines(['with me', 'with me', 'or with me longer than the target']);

      const selection = TextEditor.getSelection();

      // ensuring selecting 'with me' at the first line
      assert.strictEqual(selection.start.character, 0);
      assert.strictEqual(selection.start.line, 0);
      assert.strictEqual(selection.end.character, 'with me'.length);
      assert.strictEqual(selection.end.line, 0);
    });

    test('gv selects the last pasted text (which is longer than original)', async () => {
      await modeHandler.handleMultipleKeyEvents(
        'ireplace this\nwith me\nor with me longer than the target'.split('')
      );
      await modeHandler.handleMultipleKeyEvents(['<Esc>']);
      await modeHandler.handleMultipleKeyEvents(
        'yy'.split('') // yank the last line
      );
      await modeHandler.handleMultipleKeyEvents(
        'ggVp'.split('') // replace the first line
      );
      await modeHandler.handleMultipleKeyEvents(['g', 'v']);

      assert.strictEqual(modeHandler.currentMode, Mode.VisualLine);
      assertEqualLines([
        'or with me longer than the target',
        'with me',
        'or with me longer than the target',
      ]);

      const selection = TextEditor.getSelection();

      // ensuring selecting 'or with me longer than the target' at the first line
      assert.strictEqual(selection.start.character, 0);
      assert.strictEqual(selection.start.line, 0);
      assert.strictEqual(selection.end.character, 'or with me longer than the target'.length);
      assert.strictEqual(selection.end.line, 0);
    });

    test('gv selects the last pasted text (multiline)', async () => {
      await modeHandler.handleMultipleKeyEvents('ireplace this\nfoo\nbar'.split(''));
      await modeHandler.handleMultipleKeyEvents(['<Esc>']);
      await modeHandler.handleMultipleKeyEvents(
        'Vky'.split('') // yank 'foo\nbar\n'
      );
      await modeHandler.handleMultipleKeyEvents(
        'ggVp'.split('') // replace the first line
      );
      await modeHandler.handleMultipleKeyEvents(['g', 'v']);

      assert.strictEqual(modeHandler.currentMode, Mode.VisualLine);
      assertEqualLines(['foo', 'bar', 'foo', 'bar']);

      const selection = TextEditor.getSelection();

      // ensuring selecting 'foo\nbar\n'
      assert.strictEqual(selection.start.character, 0);
      assert.strictEqual(selection.start.line, 0);
      assert.strictEqual(selection.end.character, 3);
      assert.strictEqual(selection.end.line, 1);
    });
  });

  suite('can prepend text with I', () => {
    newTest({
      title: 'multiline insert from bottom up selection',
      start: ['111', '222', '333', '4|44', '555'],
      keysPressed: 'VkkI_',
      end: ['111', '_|222', '_333', '_444', '555'],
    });

    newTest({
      title: 'multiline insert from top down selection',
      start: ['111', '2|22', '333', '444', '555'],
      keysPressed: 'VjjI_',
      end: ['111', '_|222', '_333', '_444', '555'],
    });

    newTest({
      title: 'skips blank lines',
      start: ['111', '2|22', ' ', '444', '555'],
      keysPressed: 'VjjI_',
      end: ['111', '_|222', ' ', '_444', '555'],
    });
  });

  suite('can append text with A', () => {
    newTest({
      title: 'multiline append from bottom up selection',
      start: ['111', '222', '333', '4|44', '555'],
      keysPressed: 'VkkA_',
      end: ['111', '222_|', '333_', '444_', '555'],
    });

    newTest({
      title: 'multiline append from top down selection',
      start: ['111', '2|22', '333', '444', '555'],
      keysPressed: 'VjjA_',
      end: ['111', '222_|', '333_', '444_', '555'],
    });

    newTest({
      title: 'skips blank lines',
      start: ['111', '2|22', ' ', '444', '555'],
      keysPressed: 'VjjA_',
      end: ['111', '222_|', ' ', '444_', '555'],
    });

    newTest({
      title: 'updates desired column correctly',
      start: ['|111111', '222', '333'],
      keysPressed: 'VjjA<Esc>jk',
      end: ['11111|1', '222', '333'],
    });
  });

  newTest({
    title: 'Exiting via <Esc> returns cursor to original column',
    start: ['rocinante', 'nau|voo', 'anubis', 'canterbury'],
    keysPressed: 'Vj<Esc>',
    end: ['rocinante', 'nauvoo', 'anu|bis', 'canterbury'],
  });

  newTest({
    title: 'Exiting via `VV` returns cursor to original column',
    start: ['rocinante', 'nau|voo', 'anubis', 'canterbury'],
    keysPressed: 'VjV',
    end: ['rocinante', 'nauvoo', 'anu|bis', 'canterbury'],
  });

<<<<<<< HEAD
  newTest({
    title: "Can handle 'J' when the selected area spans multiple lines",
    start: ['o|ne', 'two', 'three', 'four'],
    keysPressed: 'VjjJ',
    end: ['one two| three', 'four'],
    endMode: Mode.Normal,
=======
  suite('Can handle ~/g~ in visual line mode', () => {
    newTest({
      title: '~/g~ on single line',
      start: ['|OnE', 'tWo', 'ThReE', 'fOuR'],
      keysPressed: 'jV~jjVg~',
      end: ['OnE', 'TwO', 'ThReE', '|FoUr'],
      endMode: Mode.Normal,
    });

    newTest({
      title: '~/g~ on multiple lines',
      start: ['|OnE', 'tWo', 'ThReE', 'fOuR'],
      keysPressed: 'Vj~jjVjg~',
      end: ['oNe', 'TwO', '|tHrEe', 'FoUr'],
      endMode: Mode.Normal,
    });
>>>>>>> af3d04d0
  });
});<|MERGE_RESOLUTION|>--- conflicted
+++ resolved
@@ -503,30 +503,29 @@
     end: ['rocinante', 'nauvoo', 'anu|bis', 'canterbury'],
   });
 
-<<<<<<< HEAD
+  suite('Can handle ~/g~ in visual line mode', () => {
+    newTest({
+      title: '~/g~ on single line',
+      start: ['|OnE', 'tWo', 'ThReE', 'fOuR'],
+      keysPressed: 'jV~jjVg~',
+      end: ['OnE', 'TwO', 'ThReE', '|FoUr'],
+      endMode: Mode.Normal,
+    });
+
+    newTest({
+      title: '~/g~ on multiple lines',
+      start: ['|OnE', 'tWo', 'ThReE', 'fOuR'],
+      keysPressed: 'Vj~jjVjg~',
+      end: ['oNe', 'TwO', '|tHrEe', 'FoUr'],
+      endMode: Mode.Normal,
+    });
+  });
+
   newTest({
     title: "Can handle 'J' when the selected area spans multiple lines",
     start: ['o|ne', 'two', 'three', 'four'],
     keysPressed: 'VjjJ',
     end: ['one two| three', 'four'],
     endMode: Mode.Normal,
-=======
-  suite('Can handle ~/g~ in visual line mode', () => {
-    newTest({
-      title: '~/g~ on single line',
-      start: ['|OnE', 'tWo', 'ThReE', 'fOuR'],
-      keysPressed: 'jV~jjVg~',
-      end: ['OnE', 'TwO', 'ThReE', '|FoUr'],
-      endMode: Mode.Normal,
-    });
-
-    newTest({
-      title: '~/g~ on multiple lines',
-      start: ['|OnE', 'tWo', 'ThReE', 'fOuR'],
-      keysPressed: 'Vj~jjVjg~',
-      end: ['oNe', 'TwO', '|tHrEe', 'FoUr'],
-      endMode: Mode.Normal,
-    });
->>>>>>> af3d04d0
   });
 });
import * as vscode from 'vscode';
import * as assert from 'assert';

import { getAndUpdateModeHandler } from '../../extension';
import { Mode } from '../../src/mode/mode';
import { ModeHandler } from '../../src/mode/modeHandler';
import { getTestingFunctions } from '../testSimplifier';
import { assertEqualLines, cleanUpWorkspace, setupWorkspace } from './../testUtils';

suite('Mode Visual Block', () => {
  let modeHandler: ModeHandler;

  const { newTest, newTestOnly, newTestSkip } = getTestingFunctions();

  setup(async () => {
    await setupWorkspace();
    modeHandler = await getAndUpdateModeHandler();
  });

  teardown(cleanUpWorkspace);

  test('can be activated', async () => {
    modeHandler.vimState.editor = vscode.window.activeTextEditor!;

    await modeHandler.handleKeyEvent('<C-v>');
    assert.strictEqual(modeHandler.currentMode, Mode.VisualBlock);

    await modeHandler.handleKeyEvent('<C-v>');
    assert.strictEqual(modeHandler.currentMode, Mode.Normal);
  });

  newTest({
    title: 'Can handle A forward select',
    start: ['|test', 'test'],
    keysPressed: 'l<C-v>ljA123',
    end: ['tes123|t', 'tes123t'],
  });

  newTest({
    title: 'Can handle A backwards select',
    start: ['tes|t', 'test'],
    keysPressed: 'h<C-v>hjA123',
    end: ['tes123|t', 'tes123t'],
  });

  newTest({
    title: 'Can handle I forward select',
    start: ['|test', 'test'],
    keysPressed: 'l<C-v>ljI123',
    end: ['t123|est', 't123est'],
  });

  newTest({
    title: 'Can handle I backwards select',
    start: ['tes|t', 'test'],
    keysPressed: 'h<C-v>hjI123',
    end: ['t123|est', 't123est'],
  });

  newTest({
    title: 'Can handle I with empty lines on first character (inserts on empty line)',
    start: ['|test', '', 'test'],
    keysPressed: '<C-v>lljjI123',
    end: ['123|test', '123', '123test'],
  });

  newTest({
    title: 'Can handle I with empty lines on non-first character (does not insert on empty line)',
    start: ['t|est', '', 'test'],
    keysPressed: '<C-v>lljjI123',
    end: ['t123|est', '', 't123est'],
  });

  newTest({
    title: 'Can handle c forward select',
    start: ['|test', 'test'],
    keysPressed: 'l<C-v>ljc123',
    end: ['t123|t', 't123t'],
  });

  newTest({
    title: 'Can handle c backwards select',
    start: ['tes|t', 'test'],
    keysPressed: 'h<C-v>hjc123',
    end: ['t123|t', 't123t'],
  });

  newTest({
    title: 'Can handle C',
    start: ['tes|t', 'test'],
    keysPressed: 'h<C-v>hjC123',
    end: ['t123|', 't123'],
  });

  newTest({
    title: 'Can do a multi line replace',
    start: ['one |two three four five', 'one two three four five'],
    keysPressed: '<C-v>jeer1',
    end: ['one |111111111 four five', 'one 111111111 four five'],
    endMode: Mode.Normal,
  });

  newTest({
    title: "Can handle 'D'",
    start: ['tes|t', 'test'],
    keysPressed: '<C-v>hjD',
    end: ['t|e', 'te'],
  });

  newTest({
    title: "Can handle 'gj'",
    start: ['t|est', 'test'],
    keysPressed: '<C-v>gjI123',
    end: ['t123|est', 't123est'],
  });

  suite('Non-darwin <C-c> tests', () => {
    if (process.platform === 'darwin') {
      return;
    }

    test('<C-c> copies and sets mode to normal', async () => {
      await modeHandler.handleMultipleKeyEvents('ione two three'.split(''));
      await modeHandler.handleMultipleKeyEvents(['<Esc>', 'Y', 'p', 'p']);

      assertEqualLines(['one two three', 'one two three', 'one two three']);

      await modeHandler.handleMultipleKeyEvents(['<Esc>', 'H', '<C-v>', 'e', 'j', 'j', '<C-c>']);

      // ensuring we're back in normal
      assert.strictEqual(modeHandler.currentMode, Mode.Normal);

      // test copy by pasting back
      await modeHandler.handleMultipleKeyEvents(['H', '"', '+', 'P']);

      // TODO: should be
      // assertEqualLines(['oneone two three', 'oneone two three', 'oneone two three']);
      // unfortunately it is
      assertEqualLines(['one', 'one', 'one', 'one two three', 'one two three', 'one two three']);
    });
  });

  newTest({
    title: 'Properly add to end of lines j then $',
    start: ['|Dog', 'Angry', 'Dog', 'Angry', 'Dog'],
    keysPressed: '<C-v>4j$Aaa',
    end: ['Dogaa|', 'Angryaa', 'Dogaa', 'Angryaa', 'Dogaa'],
  });

  newTest({
    title: 'Properly add to end of lines $ then j',
    start: ['|Dog', 'Angry', 'Dog', 'Angry', 'Dog'],
    keysPressed: '<C-v>$4jAaa<Esc>',
    end: ['Doga|a', 'Angryaa', 'Dogaa', 'Angryaa', 'Dogaa'],
  });

  newTest({
    title: 'o works in visual block mode',
    start: ['|foo', 'bar', 'baz'],
    keysPressed: '<C-v>jjllold',
    end: ['|f', 'b', 'b'],
  });

  newTest({
    title: 'd deletes block',
    start: ['11111', '2|2222', '33333', '44444', '55555'],
    keysPressed: '<C-v>jjlld',
    end: ['11111', '2|2', '33', '44', '55555'],
  });

  newTest({
    title: 'x deletes block',
    start: ['11111', '2|2222', '33333', '44444', '55555'],
    keysPressed: '<C-v>jjllx',
    end: ['11111', '2|2', '33', '44', '55555'],
  });

  newTest({
    title: 'X deletes block',
    start: ['11111', '2|2222', '33333', '44444', '55555'],
    keysPressed: '<C-v>jjllX',
    end: ['11111', '2|2', '33', '44', '55555'],
  });

  newTest({
    title: 'Select register using " works in visual block mode',
    start: ['abcde', '0|1234', 'abcde', '01234'],
    keysPressed: '<C-v>llj"ayGo<C-r>a<Esc>',
    end: ['abcde', '01234', 'abcde', '01234', '123', 'bcd', '|'],
  });

  newTest({
<<<<<<< HEAD
    title: 'Can handle ~/g~ in visual block mode',
    start: ['|OnE', 'tWo', 'ThReE', 'fOuR'],
    keysPressed: '<C-v>jl~jjl<C-v>jlg~',
    end: ['oNE', 'Two', 'T|HreE', 'foUR'],
=======
    title: "Can handle 'J' when the entire visual block is on the same line",
    start: ['one', '|two', 'three', 'four'],
    keysPressed: '<C-v>lJ',
    end: ['one', 'two| three', 'four'],
    endMode: Mode.Normal,
  });

  newTest({
    title: "Can handle 'J' when the visual block spans multiple lines",
    start: ['o|ne', 'two', 'three', 'four'],
    keysPressed: '<C-v>jjlJ',
    end: ['one| two three', 'four'],
>>>>>>> 89b88ab1
    endMode: Mode.Normal,
  });
});<|MERGE_RESOLUTION|>--- conflicted
+++ resolved
@@ -190,12 +190,6 @@
   });
 
   newTest({
-<<<<<<< HEAD
-    title: 'Can handle ~/g~ in visual block mode',
-    start: ['|OnE', 'tWo', 'ThReE', 'fOuR'],
-    keysPressed: '<C-v>jl~jjl<C-v>jlg~',
-    end: ['oNE', 'Two', 'T|HreE', 'foUR'],
-=======
     title: "Can handle 'J' when the entire visual block is on the same line",
     start: ['one', '|two', 'three', 'four'],
     keysPressed: '<C-v>lJ',
@@ -208,7 +202,13 @@
     start: ['o|ne', 'two', 'three', 'four'],
     keysPressed: '<C-v>jjlJ',
     end: ['one| two three', 'four'],
->>>>>>> 89b88ab1
     endMode: Mode.Normal,
   });
+
+  newTest({
+    title: 'Can handle ~/g~ in visual block mode',
+    start: ['|OnE', 'tWo', 'ThReE', 'fOuR'],
+    keysPressed: '<C-v>jl~jjl<C-v>jlg~',
+    end: ['oNE', 'Two', 'T|HreE', 'foUR'],
+  });
 });
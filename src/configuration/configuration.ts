import * as process from 'process';
import * as vscode from 'vscode';
import { Globals } from '../globals';
import { VSCodeContext } from '../util/vscodeContext';
import { configurationValidator } from './configurationValidator';
import { decoration } from './decoration';
import { ValidatorResults } from './iconfigurationValidator';
import { Notation } from './notation';

import {
  Digraph,
  IAutoSwitchInputMethod,
  ICamelCaseMotionConfiguration,
  IConfiguration,
  IHighlightedYankConfiguration,
  IKeyRemapping,
  IModeSpecificStrings,
  ITargetsConfiguration,
<<<<<<< HEAD
  IModeSpecificStringsExtended,
  Digraph,
=======
>>>>>>> dab5f8f5
} from './iconfiguration';

import { SUPPORT_VIMRC } from 'platform/constants';
import * as packagejson from '../../package.json';

// https://stackoverflow.com/questions/51465182/how-to-remove-index-signature-using-mapped-types/51956054#51956054
type RemoveIndex<T> = {
  [P in keyof T as string extends P ? never : number extends P ? never : P]: T[P];
};

export const extensionVersion = packagejson.version;

/**
 * Most options supported by Vim have a short alias. They are provided here.
 * Please keep this list up to date and sorted alphabetically.
 */
export const optionAliases: ReadonlyMap<string, string> = new Map<string, string>([
  ['ai', 'autoindent'],
  ['et', 'expandtab'],
  ['gd', 'gdefault'],
  ['hi', 'history'],
  ['hls', 'hlsearch'],
  ['ic', 'ignorecase'],
  ['icm', 'inccommand'],
  ['is', 'incsearch'],
  ['isk', 'iskeyword'],
  ['js', 'joinspaces'],
  ['mmd', 'maxmapdepth'],
  ['mps', 'matchpairs'],
  ['nu', 'number'],
  ['rnu', 'relativenumber'],
  ['sc', 'showcmd'],
  ['scr', 'scroll'],
  ['so', 'scrolloff'],
  ['scs', 'smartcase'],
  ['smd', 'showmode'],
  ['sol', 'startofline'],
  ['to', 'timeout'],
  ['ts', 'tabstop'],
  ['tw', 'textwidth'],
  ['ws', 'wrapscan'],
  ['ww', 'whichwrap'],
]);

type OptionValue = number | string | boolean;

interface VSCodeKeybinding {
  key: string;
  mac?: string;
  linux?: string;
  command: string;
  when: string;
}

interface IHandleKeys {
  [key: string]: boolean;
}

interface IKeyBinding {
  key: string;
  command: string;
}

/**
 * Every Vim option we support should
 * 1. Be added to contribution section of `package.json`.
 * 2. Named as `vim.{optionName}`, `optionName` is the name we use in Vim.
 * 3. Define a public property in `Configuration` with the same name and a default value.
 *    Or define a private property and define customized Getter/Setter accessors for it.
 *    Always remember to decorate Getter accessor as @enumerable()
 * 4. If user doesn't set the option explicitly
 *    a. we don't have a similar setting in Code, initialize the option as default value.
 *    b. we have a similar setting in Code, use Code's setting.
 *
 * Vim option override sequence.
 * 1. `:set {option}` on the fly
 * 2. `vim.{option}`
 * 3. VS Code configuration
 * 4. VSCodeVim configuration default values
 *
 */
class Configuration implements IConfiguration {
  [key: string]: any;

  private readonly leaderDefault = '\\';
  private readonly cursorTypeMap: { [key: string]: vscode.TextEditorCursorStyle } = {
    line: vscode.TextEditorCursorStyle.Line,
    block: vscode.TextEditorCursorStyle.Block,
    underline: vscode.TextEditorCursorStyle.Underline,
    'line-thin': vscode.TextEditorCursorStyle.LineThin,
    'block-outline': vscode.TextEditorCursorStyle.BlockOutline,
    'underline-thin': vscode.TextEditorCursorStyle.UnderlineThin,
  };

  public async load(): Promise<ValidatorResults> {
    const vimConfigs: { [key: string]: any } = Globals.isTesting
      ? Globals.mockConfiguration
      : this.getConfiguration('vim');

    // eslint-disable-next-line guard-for-in
    for (const option in this) {
      // eslint-disable-next-line @typescript-eslint/no-unsafe-assignment
      let val = vimConfigs[option];
      if (val !== null && val !== undefined) {
        // eslint-disable-next-line @typescript-eslint/no-unsafe-member-access
        if (val.constructor.name === Object.name) {
          // eslint-disable-next-line @typescript-eslint/no-unsafe-argument
          val = Configuration.unproxify(val);
        }
        // eslint-disable-next-line @typescript-eslint/no-unsafe-assignment
        this[option] = val;
      }
    }

    if (SUPPORT_VIMRC && this.vimrc.enable) {
      await import('./vimrc').then((vimrcModel) => {
        return vimrcModel.vimrc.load(this);
      });
    }

    this.leader = Notation.NormalizeKey(this.leader, this.leaderDefault);

    this.clearKeyBindingsMaps();

    const validatorResults = await configurationValidator.validate(configuration);

    // read package.json for bound keys
    // enable/disable certain key combinations
    this.boundKeyCombinations = [];
    for (const keybinding of packagejson.contributes.keybindings) {
      if (keybinding.when.includes('listFocus')) {
        continue;
      }

      if (keybinding.command.startsWith('notebook')) {
        continue;
      }

      let key = keybinding.key;
      if (process.platform === 'darwin') {
        key = keybinding.mac || key;
      } else if (process.platform === 'linux') {
        key = keybinding.linux || key;
      }

      this.boundKeyCombinations.push({
        key: Notation.NormalizeKey(key, this.leader),
        command: keybinding.command,
      });
    }

    // decorations
    decoration.load(this);

    for (const boundKey of this.boundKeyCombinations) {
      // By default, all key combinations are used
      let useKey = true;

      const handleKey = this.handleKeys[boundKey.key];
      if (handleKey !== undefined) {
        // enabled/disabled through `vim.handleKeys`
        useKey = handleKey;
      } else if (!this.useCtrlKeys && boundKey.key.slice(1, 3) === 'C-') {
        // user has disabled CtrlKeys and the current key is a CtrlKey
        // <C-c>, still needs to be captured to overrideCopy
        if (boundKey.key === '<C-c>' && this.overrideCopy) {
          useKey = true;
        } else {
          useKey = false;
        }
      }

      void VSCodeContext.set(`vim.use${boundKey.key}`, useKey);
    }

    void VSCodeContext.set('vim.overrideCopy', this.overrideCopy);
    void VSCodeContext.set('vim.overrideCtrlC', this.overrideCopy || this.useCtrlKeys);

    return validatorResults;
  }

  getConfiguration(section: string = ''): RemoveIndex<vscode.WorkspaceConfiguration> {
    const document = vscode.window.activeTextEditor?.document;
    const resource = document ? { uri: document.uri, languageId: document.languageId } : undefined;
    return vscode.workspace.getConfiguration(section, resource);
  }

  cursorStyleFromString(cursorStyle: string): vscode.TextEditorCursorStyle | undefined {
    return this.cursorTypeMap[cursorStyle];
  }

  clearKeyBindingsMaps() {
    // Clear the KeyBindingsMaps so that the previous configuration maps don't leak to this one
    this.normalModeKeyBindingsMap = new Map<string, IKeyRemapping>();
    this.insertModeKeyBindingsMap = new Map<string, IKeyRemapping>();
    this.visualModeKeyBindingsMap = new Map<string, IKeyRemapping>();
    this.commandLineModeKeyBindingsMap = new Map<string, IKeyRemapping>();
    this.operatorPendingModeKeyBindingsMap = new Map<string, IKeyRemapping>();
  }

  handleKeys: IHandleKeys = {};

  useSystemClipboard = false;

  shell = '';

  useCtrlKeys = false;

  overrideCopy = true;

  hlsearch = false;

  ignorecase = true;

  smartcase = true;

  autoindent = true;

  matchpairs = '(:),{:},[:]';

  joinspaces = true;

  camelCaseMotion: ICamelCaseMotionConfiguration = {
    enable: true,
  };

  replaceWithRegister = false;

  smartRelativeLine = false;

  sneak = false;
  sneakUseIgnorecaseAndSmartcase = false;
  sneakReplacesF = false;

  surround = true;

  argumentObjectSeparators = [','];
  argumentObjectOpeningDelimiters = ['(', '['];
  argumentObjectClosingDelimiters = [')', ']'];

  easymotion = false;
  easymotionMarkerBackgroundColor = '#0000';
  easymotionMarkerForegroundColorOneChar = '#ff0000';
  easymotionMarkerForegroundColorTwoCharFirst = '#ffb400';
  easymotionMarkerForegroundColorTwoCharSecond = '#b98300';
  easymotionIncSearchForegroundColor = '#7fbf00';
  easymotionDimColor = '#777777';
  easymotionDimBackground = true;
  easymotionMarkerFontWeight = 'bold';
  easymotionKeys = 'hklyuiopnm,qwertzxcvbasdgjf;';
  easymotionJumpToAnywhereRegex = '\\b[A-Za-z0-9]|[A-Za-z0-9]\\b|_.|#.|[a-z][A-Z]';

  targets: ITargetsConfiguration = {
    enable: false,

    bracketObjects: {
      enable: true,
    },

    smartQuotes: {
      enable: false,
      breakThroughLines: false,
      aIncludesSurroundingSpaces: true,
    },
  };

  autoSwitchInputMethod: IAutoSwitchInputMethod = {
    enable: false,
    defaultIM: '',
    obtainIMCmd: '',
    switchIMCmd: '',
  };

  timeout = 1000;

  maxmapdepth = 1000;

  showcmd = true;

  showmodename = true;

  leader = this.leaderDefault;

  history = 50;

  inccommand: '' | 'append' | 'replace' = '';

  incsearch = true;

  startInInsertMode = false;

  statusBarColorControl = false;

  statusBarColors: IModeSpecificStrings<string | string[]> = {
    normal: ['#005f5f', '#ffffff'],
    insert: ['#5f0000', '#ffffff'],
    visual: ['#5f00af', '#ffffff'],
    visualline: ['#005f87', '#ffffff'],
    visualblock: ['#86592d', '#ffffff'],
    replace: ['#000000', '#ffffff'],
  };

  statusBarStrings: IModeSpecificStringsExtended<string> = {
    normal: '-- NORMAL --',
    insert: '-- INSERT --',
    visual: '-- VISUAL --',
    visualblock: '-- VISUAL BLOCK --',
    visualline: '-- VISUAL LINE --',
    replace: '-- REPLACE --',
    easymotion: '-- EASYMOTION --',
    easymotioninput: '-- EASYMOTION INPUT --',
    surroundinput: '-- SURROUND INPUT --',
    disabled: '-- VIM: DISABLED --',
  };

  debug: IDebugConfiguration = {
    silent: false,
    loggingLevelForAlert: 'error',
    loggingLevelForConsole: 'error',
  };
 
  searchHighlightColor = '';
  searchHighlightTextColor = '';

  searchMatchColor = '';
  searchMatchTextColor = '';

  substitutionColor = '#50f01080';
  substitutionTextColor = '';

  highlightedyank: IHighlightedYankConfiguration = {
    enable: false,
    color: 'rgba(250, 240, 170, 0.5)',
    textColor: '',
    duration: 200,
  };

  @overlapSetting({ settingName: 'tabSize', defaultValue: 8 })
  tabstop!: number;

  @overlapSetting({ settingName: 'cursorStyle', defaultValue: 'line' })
  private editorCursorStyleRaw!: string;

  get editorCursorStyle(): vscode.TextEditorCursorStyle | undefined {
    return this.cursorStyleFromString(this.editorCursorStyleRaw);
  }
  set editorCursorStyle(val: vscode.TextEditorCursorStyle | undefined) {
    // nop
  }

  @overlapSetting({ settingName: 'insertSpaces', defaultValue: false })
  expandtab!: boolean;

  @overlapSetting({
    settingName: 'lineNumbers',
    defaultValue: true,
    map: new Map([
      ['on', true],
      ['off', false],
      ['relative', false],
      ['interval', false],
    ]),
  })
  // eslint-disable-next-line id-denylist
  number!: boolean;

  @overlapSetting({
    settingName: 'lineNumbers',
    defaultValue: false,
    map: new Map([
      ['on', false],
      ['off', false],
      ['relative', true],
      ['interval', false],
    ]),
  })
  relativenumber!: boolean;

  @overlapSetting({
    settingName: 'wordSeparators',
    defaultValue: '/\\()"\':,.;<>~!@#$%^&*|+=[]{}`?-',
  })
  iskeyword!: string;

  @overlapSetting({
    settingName: 'wordWrap',
    defaultValue: false,
    map: new Map([
      ['on', true],
      ['off', false],
      ['wordWrapColumn', true],
      ['bounded', true],
    ]),
  })
  wrap!: boolean;

  @overlapSetting({
    settingName: 'cursorSurroundingLines',
    defaultValue: 0,
  })
  scrolloff!: number;

  boundKeyCombinations: IKeyBinding[] = [];

  visualstar = false;

  mouseSelectionGoesIntoVisualMode = true;

  changeWordIncludesWhitespace = false;

  foldfix = false;

  disableExtension: boolean = false;

  enableNeovim = false;
  neovimPath = '';
  neovimUseConfigFile = false;
  neovimConfigPath = '';

  vimrc = {
    enable: false,
    path: '',
  };

  digraphs: { [shortcut: string]: Digraph } = {};

  gdefault = false;
  substituteGlobalFlag = false; // Deprecated in favor of gdefault

  whichwrap = 'b,s';

  startofline = true;

  showMarksInGutter = false;

  report = 2;
  wrapscan = true;

  scroll = 0;
  getScrollLines(visibleRanges: vscode.Range[]): number {
    return this.scroll === 0
      ? Math.ceil((visibleRanges[0].end.line - visibleRanges[0].start.line) / 2)
      : this.scroll;
  }

  cursorStylePerMode: IModeSpecificStrings<string> = {
    normal: undefined,
    insert: undefined,
    visual: undefined,
    visualline: undefined,
    visualblock: undefined,
    replace: undefined,
  };

  getCursorStyleForMode(modeName: string): vscode.TextEditorCursorStyle | undefined {
    // TODO: this function should take the mode directly
    const cursorStyle = (this.cursorStylePerMode as unknown as Record<string, string | undefined>)[
      modeName.toLowerCase()
    ];
    if (cursorStyle) {
      return this.cursorStyleFromString(cursorStyle);
    }

    return;
  }

  // remappings
  insertModeKeyBindings: IKeyRemapping[] = [];
  insertModeKeyBindingsNonRecursive: IKeyRemapping[] = [];
  normalModeKeyBindings: IKeyRemapping[] = [];
  normalModeKeyBindingsNonRecursive: IKeyRemapping[] = [];
  operatorPendingModeKeyBindings: IKeyRemapping[] = [];
  operatorPendingModeKeyBindingsNonRecursive: IKeyRemapping[] = [];
  visualModeKeyBindings: IKeyRemapping[] = [];
  visualModeKeyBindingsNonRecursive: IKeyRemapping[] = [];
  commandLineModeKeyBindings: IKeyRemapping[] = [];
  commandLineModeKeyBindingsNonRecursive: IKeyRemapping[] = [];

  insertModeKeyBindingsMap: Map<string, IKeyRemapping> = new Map();
  normalModeKeyBindingsMap: Map<string, IKeyRemapping> = new Map();
  operatorPendingModeKeyBindingsMap: Map<string, IKeyRemapping> = new Map();
  visualModeKeyBindingsMap: Map<string, IKeyRemapping> = new Map();
  commandLineModeKeyBindingsMap: Map<string, IKeyRemapping> = new Map();

  get textwidth(): number {
    const textwidth = this.getConfiguration('vim').get('textwidth', 80);

    if (typeof textwidth !== 'number') {
      return 80;
    }

    return textwidth;
  }

  private static unproxify(obj: { [key: string]: any }): object {
    const result: { [key: string]: any } = {};
    // eslint-disable-next-line guard-for-in
    for (const key in obj) {
      // eslint-disable-next-line @typescript-eslint/no-unsafe-assignment
      const val = obj[key];
      if (val !== null && val !== undefined) {
        // eslint-disable-next-line @typescript-eslint/no-unsafe-assignment
        result[key] = val;
      }
    }
    return result;
  }
}

// handle mapped settings between vscode to vim
function overlapSetting(args: {
  settingName: string;
  defaultValue: OptionValue;
  map?: Map<string | number | boolean, string | number | boolean>;
}) {
  return (target: any, propertyKey: string) => {
    Object.defineProperty(target, propertyKey, {
      get() {
        // retrieve value from vim configuration
        // if the value is not defined or empty
        // look at the equivalent `editor` setting
        // if that is not defined then defer to the default value
        // eslint-disable-next-line @typescript-eslint/no-unsafe-assignment, @typescript-eslint/no-unsafe-member-access
        let val = this['_' + propertyKey];
        if (val !== undefined && val !== '') {
          // eslint-disable-next-line @typescript-eslint/no-unsafe-return
          return val;
        }

        // eslint-disable-next-line @typescript-eslint/no-unsafe-assignment, @typescript-eslint/no-unsafe-call, @typescript-eslint/no-unsafe-member-access
        val = this.getConfiguration('editor').get(args.settingName, args.defaultValue);
        if (args.map && val !== undefined) {
          // eslint-disable-next-line @typescript-eslint/no-unsafe-argument
          val = args.map.get(val);
        }

        // eslint-disable-next-line @typescript-eslint/no-unsafe-return
        return val;
      },
      set(value) {
        // synchronize the vim setting with the `editor` equivalent
        // eslint-disable-next-line @typescript-eslint/no-unsafe-assignment, @typescript-eslint/no-unsafe-member-access
        this['_' + propertyKey] = value;

        if (value === undefined || value === '' || Globals.isTesting) {
          return;
        }

        if (args.map) {
          for (const [vscodeSetting, vimSetting] of args.map.entries()) {
            if (value === vimSetting) {
              value = vscodeSetting;
              break;
            }
          }
        }

        // update configuration asynchronously
        // eslint-disable-next-line @typescript-eslint/no-unsafe-call, @typescript-eslint/no-unsafe-member-access
        this.getConfiguration('editor').update(
          args.settingName,
          value,
          vscode.ConfigurationTarget.Global,
        );
      },
      enumerable: true,
      configurable: true,
    });
  };
}

export const configuration = new Configuration();<|MERGE_RESOLUTION|>--- conflicted
+++ resolved
@@ -16,11 +16,7 @@
   IKeyRemapping,
   IModeSpecificStrings,
   ITargetsConfiguration,
-<<<<<<< HEAD
-  IModeSpecificStringsExtended,
-  Digraph,
-=======
->>>>>>> dab5f8f5
+  IModeSpecificStringsExtended
 } from './iconfiguration';
 
 import { SUPPORT_VIMRC } from 'platform/constants';

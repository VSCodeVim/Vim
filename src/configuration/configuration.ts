--- conflicted
+++ resolved
@@ -312,7 +312,6 @@
     replace: '#000000',
   };
 
-<<<<<<< HEAD
   statusBarStrings: IModeSpecificStringsExtended<string> = {
     normal: '-- NORMAL --',
     insert: '-- INSERT --',
@@ -331,9 +330,7 @@
     loggingLevelForAlert: 'error',
     loggingLevelForConsole: 'error',
   };
-
-=======
->>>>>>> 2508ed8f
+ 
   searchHighlightColor = '';
   searchHighlightTextColor = '';
 

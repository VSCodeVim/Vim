--- conflicted
+++ resolved
@@ -220,11 +220,9 @@
 
   autoindent = true;
 
-<<<<<<< HEAD
   matchpairs = '';
-=======
+
   joinspaces = true;
->>>>>>> b44143a1
 
   camelCaseMotion: ICamelCaseMotionConfiguration = {
     enable: true,

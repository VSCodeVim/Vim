import * as _ from 'lodash';
import * as os from 'os';
import * as path from 'path';
import * as fs from 'platform/fs';
import * as vscode from 'vscode';
<<<<<<< HEAD
import { IConfiguration, IVimrcKeyRemapping } from './iconfiguration';
import { vimrcKeyRemappingBuilder } from './vimrcKeyRemappingBuilder';
import { vimrcSetOptionBuilder } from './vimrcToConfigurationBuilder';
=======
>>>>>>> 5dc9fbf9
import { window } from 'vscode';
import { Logger } from '../util/logger';
import { configuration } from './configuration';
import { IConfiguration, IVimrcKeyRemapping } from './iconfiguration';
import { vimrcKeyRemappingBuilder } from './vimrcKeyRemappingBuilder';

export class VimrcImpl {
  private _vimrcPath?: string;

  /**
   * Fully resolved path to the user's .vimrc
   */
  public get vimrcPath(): string | undefined {
    return this._vimrcPath;
  }

  private static readonly SOURCE_REG_REX = /^(source)\s+(.+)/i;

  private static buildSource(line: string) {
    const matches = VimrcImpl.SOURCE_REG_REX.exec(line);
    if (!matches || matches.length < 3) {
      return undefined;
    }

    const sourceKeyword = matches[1];
    const filePath = matches[2];

    return VimrcImpl.expandHome(filePath);
  }

  private static async loadConfig(config: IConfiguration, configPath: string) {
    try {
      const vscodeCommands = await vscode.commands.getCommands();
      const lines = (await fs.readFileAsync(configPath, 'utf8')).split(/\r?\n/);
      for (const line of lines) {
        if (line.trimLeft().startsWith('"')) {
          continue;
        }

        const source = this.buildSource(line);
        if (source) {
          if (!(await fs.existsAsync(source))) {
            Logger.warn(`Unable to find "${source}" file for configuration.`);
            continue;
          }
          Logger.debug(`Loading "${source}" file for configuration.`);
          await VimrcImpl.loadConfig(config, source);
          continue;
        }
        const remap = await vimrcKeyRemappingBuilder.build(line, vscodeCommands);
        if (remap) {
          VimrcImpl.addRemapToConfig(config, remap);
          continue;
        }
        const unremap = await vimrcKeyRemappingBuilder.buildUnmapping(line);
        if (unremap) {
          VimrcImpl.removeRemapFromConfig(config, unremap);
          continue;
        }
        const clearRemap = await vimrcKeyRemappingBuilder.buildClearMapping(line);
        if (clearRemap) {
          VimrcImpl.clearRemapsFromConfig(config, clearRemap);
          continue;
        }
        const setOptionAction = vimrcSetOptionBuilder.buildSetAction(line);
        if (setOptionAction) {
          setOptionAction();
          continue;
        }
      }
    } catch (err) {
      window.showWarningMessage(`vimrc file "${configPath}" is broken, err=${err}`);
    }
  }

  public async load(config: IConfiguration) {
    const _path = config.vimrc.path
      ? VimrcImpl.expandHome(config.vimrc.path)
      : await VimrcImpl.findDefaultVimrc();
    if (!_path) {
      await window.showWarningMessage('No .vimrc found. Please set `vim.vimrc.path.`');
      return;
    }
    if (!(await fs.existsAsync(_path))) {
      window
        .showWarningMessage(`No .vimrc found at ${_path}.`, 'Create it')
        .then(async (choice: string | undefined) => {
          if (choice === 'Create it') {
            const newVimrc = await vscode.window.showSaveDialog({
              defaultUri: vscode.Uri.file(_path),
            });
            if (newVimrc) {
              await fs.writeFileAsync(newVimrc.fsPath, '', 'utf-8');
              const document = vscode.window.activeTextEditor?.document;
              const resource = document
                ? { uri: document.uri, languageId: document.languageId }
                : undefined;
              vscode.workspace
                .getConfiguration('vim', resource)
                .update('vimrc.path', newVimrc.fsPath, true);
              await vscode.workspace.openTextDocument(newVimrc);
              // TODO: add some sample remaps/settings in here?
              await vscode.window.showTextDocument(newVimrc);
            }
          }
        });
    } else {
      this._vimrcPath = _path;

      // Remove all the old remappings from the .vimrc file
      VimrcImpl.removeAllRemapsFromConfig(config);

      // Add the new remappings
      await VimrcImpl.loadConfig(config, this._vimrcPath);
    }
  }

  /**
   * Adds a remapping from .vimrc to the given configuration
   */
  public static addRemapToConfig(config: IConfiguration, remap: IVimrcKeyRemapping): void {
    const mappings = (() => {
      switch (remap.keyRemappingType) {
        case 'map':
          return [
            config.normalModeKeyBindings,
            config.visualModeKeyBindings,
            config.operatorPendingModeKeyBindings,
          ];
        case 'nmap':
        case 'nma':
        case 'nm':
          return [config.normalModeKeyBindings];
        case 'vmap':
        case 'vma':
        case 'vm':
        case 'xmap':
        case 'xma':
        case 'xm':
          return [config.visualModeKeyBindings];
        case 'imap':
        case 'ima':
        case 'im':
          return [config.insertModeKeyBindings];
        case 'cmap':
        case 'cma':
        case 'cm':
          return [config.commandLineModeKeyBindings];
        case 'omap':
        case 'oma':
        case 'om':
          return [config.operatorPendingModeKeyBindings];
        case 'lmap':
        case 'lma':
        case 'lm':
        case 'map!':
          return [config.insertModeKeyBindings, config.commandLineModeKeyBindings];
        case 'noremap':
        case 'norema':
        case 'norem':
        case 'nore':
        case 'nor':
        case 'no':
          return [
            config.normalModeKeyBindingsNonRecursive,
            config.visualModeKeyBindingsNonRecursive,
            config.operatorPendingModeKeyBindingsNonRecursive,
          ];
        case 'nnoremap':
        case 'nnorema':
        case 'nnorem':
        case 'nnore':
        case 'nnor':
        case 'nno':
        case 'nn':
          return [config.normalModeKeyBindingsNonRecursive];
        case 'vnoremap':
        case 'vnorema':
        case 'vnorem':
        case 'vnore':
        case 'vnor':
        case 'vno':
        case 'vn':
        case 'xnoremap':
        case 'xnorema':
        case 'xnorem':
        case 'xnore':
        case 'xnor':
        case 'xno':
        case 'xn':
          return [config.visualModeKeyBindingsNonRecursive];
        case 'inoremap':
        case 'inorema':
        case 'inorem':
        case 'inore':
        case 'inor':
        case 'ino':
          return [config.insertModeKeyBindingsNonRecursive];
        case 'cnoremap':
        case 'cnorema':
        case 'cnorem':
        case 'cnore':
        case 'cnor':
        case 'cno':
          return [config.commandLineModeKeyBindingsNonRecursive];
        case 'onoremap':
        case 'onorema':
        case 'onorem':
        case 'onore':
        case 'onor':
        case 'ono':
          return [config.operatorPendingModeKeyBindingsNonRecursive];
        case 'lnoremap':
        case 'lnorema':
        case 'lnorem':
        case 'lnore':
        case 'lnor':
        case 'lno':
        case 'ln':
        case 'noremap!':
        case 'norema!':
        case 'norem!':
        case 'nore!':
        case 'nor!':
        case 'no!':
          return [
            config.insertModeKeyBindingsNonRecursive,
            config.commandLineModeKeyBindingsNonRecursive,
          ];
        default:
          Logger.warn(`Encountered an unrecognized mapping type: '${remap.keyRemappingType}'`);
          return undefined;
      }
    })();

    mappings?.forEach((remaps) => {
      // Don't override a mapping present in settings.json; those are more specific to VSCodeVim.
      if (!remaps.some((r) => _.isEqual(r.before, remap.keyRemapping.before))) {
        remaps.push(remap.keyRemapping);
      }
    });
  }

  /**
   * Removes a remapping from .vimrc from the given configuration
   */
  public static removeRemapFromConfig(config: IConfiguration, remap: IVimrcKeyRemapping): boolean {
    const mappings = (() => {
      switch (remap.keyRemappingType) {
        case 'unmap':
        case 'unma':
        case 'unm':
          return [
            config.normalModeKeyBindings,
            config.normalModeKeyBindingsNonRecursive,
            config.visualModeKeyBindings,
            config.visualModeKeyBindingsNonRecursive,
            config.operatorPendingModeKeyBindings,
            config.operatorPendingModeKeyBindingsNonRecursive,
          ];
        case 'nunmap':
        case 'nunma':
        case 'nunm':
        case 'nun':
          return [config.normalModeKeyBindings, config.normalModeKeyBindingsNonRecursive];
        case 'vunmap':
        case 'vunma':
        case 'vunm':
        case 'vun':
        case 'vu':
        case 'xunmap':
        case 'xunma':
        case 'xunm':
        case 'xun':
        case 'xu':
          return [config.visualModeKeyBindings, config.visualModeKeyBindingsNonRecursive];
        case 'iunmap':
        case 'iunma':
        case 'iunm':
        case 'iun':
        case 'iu':
          return [config.insertModeKeyBindings, config.insertModeKeyBindingsNonRecursive];
        case 'cunmap':
        case 'cunma':
        case 'cunm':
        case 'cun':
        case 'cu':
          return [config.commandLineModeKeyBindings, config.commandLineModeKeyBindingsNonRecursive];
        case 'ounmap':
        case 'ounma':
        case 'ounm':
        case 'oun':
        case 'ou':
          return [
            config.operatorPendingModeKeyBindings,
            config.operatorPendingModeKeyBindingsNonRecursive,
          ];
        case 'lunmap':
        case 'lunma':
        case 'lunm':
        case 'lun':
        case 'lu':
        case 'unmap!':
        case 'unma!':
        case 'unm!':
          return [
            config.insertModeKeyBindings,
            config.insertModeKeyBindingsNonRecursive,
            config.commandLineModeKeyBindings,
            config.commandLineModeKeyBindingsNonRecursive,
          ];
        default:
          Logger.warn(`Encountered an unrecognized unmapping type: '${remap.keyRemappingType}'`);
          return undefined;
      }
    })();

    if (mappings) {
      mappings.forEach((remaps) => {
        // Don't remove a mapping present in settings.json; those are more specific to VSCodeVim.
        _.remove(
          remaps,
          (r) => r.source === 'vimrc' && _.isEqual(r.before, remap.keyRemapping.before),
        );
      });
      return true;
    }
    return false;
  }

  /**
   * Clears all remappings from .vimrc from the given configuration for specific mode
   */
  public static clearRemapsFromConfig(config: IConfiguration, remap: IVimrcKeyRemapping): boolean {
    const mappings = (() => {
      switch (remap.keyRemappingType) {
        case 'mapclear':
        case 'mapclea':
        case 'mapcle':
        case 'mapcl':
        case 'mapc':
          return [
            config.normalModeKeyBindings,
            config.normalModeKeyBindingsNonRecursive,
            config.visualModeKeyBindings,
            config.visualModeKeyBindingsNonRecursive,
            config.operatorPendingModeKeyBindings,
            config.operatorPendingModeKeyBindingsNonRecursive,
          ];
        case 'nmapclear':
        case 'nmapclea':
        case 'nmapcle':
        case 'nmapcl':
        case 'nmapc':
          return [config.normalModeKeyBindings, config.normalModeKeyBindingsNonRecursive];
        case 'vmapclear':
        case 'vmapclea':
        case 'vmapcle':
        case 'vmapcl':
        case 'vmapc':
        case 'xmapclear':
        case 'xmapclea':
        case 'xmapcle':
        case 'xmapcl':
        case 'xmapc':
          return [config.visualModeKeyBindings, config.visualModeKeyBindingsNonRecursive];
        case 'imapclear':
        case 'imapclea':
        case 'imapcle':
        case 'imapcl':
        case 'imapc':
          return [config.insertModeKeyBindings, config.insertModeKeyBindingsNonRecursive];
        case 'cmapclear':
        case 'cmapclea':
        case 'cmapcle':
        case 'cmapcl':
        case 'cmapc':
          return [config.commandLineModeKeyBindings, config.commandLineModeKeyBindingsNonRecursive];
        case 'omapclear':
        case 'omapclea':
        case 'omapcle':
        case 'omapcl':
        case 'omapc':
          return [
            config.operatorPendingModeKeyBindings,
            config.operatorPendingModeKeyBindingsNonRecursive,
          ];
        case 'lmapclear':
        case 'lmapclea':
        case 'lmapcle':
        case 'lmapcl':
        case 'lmapc':
        case 'mapclear!':
        case 'mapclea!':
        case 'mapcle!':
        case 'mapcl!':
        case 'mapc!':
          return [
            config.insertModeKeyBindings,
            config.insertModeKeyBindingsNonRecursive,
            config.commandLineModeKeyBindings,
            config.commandLineModeKeyBindingsNonRecursive,
          ];
        default:
          Logger.warn(`Encountered an unrecognized clearMapping type: '${remap.keyRemappingType}'`);
          return undefined;
      }
    })();

    if (mappings) {
      mappings.forEach((remaps) => {
        // Don't remove a mapping present in settings.json; those are more specific to VSCodeVim.
        _.remove(remaps, (r) => r.source === 'vimrc');
      });
      return true;
    }
    return false;
  }

  public static removeAllRemapsFromConfig(config: IConfiguration): void {
    const remapCollections = [
      config.normalModeKeyBindings,
      config.operatorPendingModeKeyBindings,
      config.visualModeKeyBindings,
      config.insertModeKeyBindings,
      config.commandLineModeKeyBindings,
      config.normalModeKeyBindingsNonRecursive,
      config.operatorPendingModeKeyBindingsNonRecursive,
      config.visualModeKeyBindingsNonRecursive,
      config.insertModeKeyBindingsNonRecursive,
      config.commandLineModeKeyBindingsNonRecursive,
    ];
    for (const remaps of remapCollections) {
      _.remove(remaps, (remap) => remap.source === 'vimrc');
    }
  }

  private static async findDefaultVimrc(): Promise<string | undefined> {
    const vscodeVimrcPath = path.join(os.homedir(), '.vscodevimrc');
    if (await fs.existsAsync(vscodeVimrcPath)) {
      return vscodeVimrcPath;
    }

    let vimrcPath = path.join(os.homedir(), '.vimrc');
    if (await fs.existsAsync(vimrcPath)) {
      return vimrcPath;
    }

    vimrcPath = path.join(os.homedir(), '_vimrc');
    if (await fs.existsAsync(vimrcPath)) {
      return vimrcPath;
    }

    vimrcPath = path.join(os.homedir(), '.config/', 'nvim/', 'init.vim');
    if (await fs.existsAsync(vimrcPath)) {
      return vimrcPath;
    }

    return undefined;
  }

  private static expandHome(filePath: string): string {
    // regex = Anything preceded by beginning of line
    // and immediately followed by '~' or '$HOME'
    const regex = /(?<=^(?:~|\$HOME)).*/;

    // Matches /pathToVimrc in $HOME/pathToVimrc or ~/pathToVimrc
    const matches = filePath.match(regex);

    if (!matches || matches.length > 1) {
      return filePath;
    }

    return path.join(os.homedir(), matches[0]);
  }
}

export const vimrc = new VimrcImpl();<|MERGE_RESOLUTION|>--- conflicted
+++ resolved
@@ -3,17 +3,11 @@
 import * as path from 'path';
 import * as fs from 'platform/fs';
 import * as vscode from 'vscode';
-<<<<<<< HEAD
+import { window } from 'vscode';
+import { Logger } from '../util/logger';
 import { IConfiguration, IVimrcKeyRemapping } from './iconfiguration';
 import { vimrcKeyRemappingBuilder } from './vimrcKeyRemappingBuilder';
 import { vimrcSetOptionBuilder } from './vimrcToConfigurationBuilder';
-=======
->>>>>>> 5dc9fbf9
-import { window } from 'vscode';
-import { Logger } from '../util/logger';
-import { configuration } from './configuration';
-import { IConfiguration, IVimrcKeyRemapping } from './iconfiguration';
-import { vimrcKeyRemappingBuilder } from './vimrcKeyRemappingBuilder';
 
 export class VimrcImpl {
   private _vimrcPath?: string;

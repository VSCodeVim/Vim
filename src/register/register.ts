import { VimState } from './../mode/modeHandler';
import * as clipboard from 'copy-paste';
/**
 * There are two different modes of copy/paste in Vim - copy by character
 * and copy by line. Copy by line typically happens in Visual Line mode, but
 * also shows up in some other actions that work over lines (most noteably dd,
 * yy).
 */
export enum RegisterMode {
  FigureItOutFromCurrentMode,
  CharacterWise,
  LineWise,
  BlockWise,
};

export interface IRegisterContent {
  text        : string | string[];
  registerMode: RegisterMode;
}

export class Register {
  /**
   * The '"' is the unnamed register.
   * The '*' is the special register for stroing into system clipboard.
   * TODO: Read-Only registers
   *  '.' register has the last inserted text.
   *  '%' register has the current file path.
   *  ':' is the most recently executed command.
   *  '#' is the name of last edited file. (low priority)
   */
  private static registers: { [key: string]: IRegisterContent } = {
    '"': { text: "", registerMode: RegisterMode.CharacterWise },
    '*': { text: "", registerMode: RegisterMode.CharacterWise }
  };

  public static isValidRegister(register: string): boolean {
    return register in Register.registers || /^[a-z0-9]+$/i.test(register);
  }

  /**
   * Puts content in a register. If none is specified, uses the default
   * register ".
   */
  public static put(content: string | string[], vimState: VimState): void {
    let register = vimState.recordedState.registerName;

    if (!Register.isValidRegister(register)) {
      throw new Error(`Invalid register ${register}`);
    }

    if (register === '*') {
      clipboard.copy(content);
    }

    // Upper-case register name denotes append.
    if (/^[A-Z]$/.test(register)) {
     register = register.toLowerCase();
     let existingText = Register.registers[register] && Register.registers[register].text;
     if (existingText) {
      if (typeof content === 'string') {
        if (typeof existingText === 'string') {
          content = existingText + (existingText.endsWith('\n') ? '' : '\n') + content;
        } else {
          content = existingText.concat(content.split('\n'));
        }
      } else {
        if (typeof existingText === 'string') {
          content = existingText.split('\n').concat(content);
        } else {
          content = existingText.concat(content);
        }
      }
     }
    }

    Register.registers[register] = {
      text        : content,
      registerMode: vimState.effectiveRegisterMode(),
    };
  }

  /**
   * Gets content from a register. If none is specified, uses the default
   * register ".
   */
  public static async get(vimState: VimState): Promise<IRegisterContent> {
<<<<<<< HEAD
    let register = vimState.recordedState.registerName;
=======
    const register = vimState.recordedState.registerName;
    return Register.getByKey(register);
  }
>>>>>>> c16a57c5

  public static async getByKey(register: string): Promise<IRegisterContent> {
    if (!Register.isValidRegister(register)) {
      throw new Error(`Invalid register ${register}`);
    }

    // Retrieving register content is case-insensitive
    if (/^[A-Z]$/.test(register)) {
      register = register.toLowerCase();
    }

    if (!Register.registers[register]) {
      Register.registers[register] = { text: "", registerMode: RegisterMode.CharacterWise };
    }

    /* Read from system clipboard */
    if (register === '*') {
      const text = await new Promise<string>((resolve, reject) =>
        clipboard.paste((err, text) => {
          if (err) {
            reject(err);
          } else {
            resolve(text);
          }
        })
      );
      Register.registers[register].text = text;
    }

    return Register.registers[register];
  }

  public static getKeys(): string[] {
    return Object.keys(Register.registers);
  }
}<|MERGE_RESOLUTION|>--- conflicted
+++ resolved
@@ -84,13 +84,9 @@
    * register ".
    */
   public static async get(vimState: VimState): Promise<IRegisterContent> {
-<<<<<<< HEAD
-    let register = vimState.recordedState.registerName;
-=======
     const register = vimState.recordedState.registerName;
     return Register.getByKey(register);
   }
->>>>>>> c16a57c5
 
   public static async getByKey(register: string): Promise<IRegisterContent> {
     if (!Register.isValidRegister(register)) {

import { parseCloseCommandArgs } from './subparsers/close';
import { parseDeleteRangeLinesCommandArgs } from './subparsers/deleteRange';
import { parseDigraphCommandArgs } from './subparsers/digraph';
import * as fileCmd from './subparsers/file';
import { parseQuitAllCommandArgs, parseQuitCommandArgs } from './subparsers/quit';
import { parseReadCommandArgs } from './subparsers/read';
import { parseRegisterCommandArgs } from './subparsers/register';
import { parseOptionsCommandArgs } from './subparsers/setoptions';
import { parseSortCommandArgs } from './subparsers/sort';
import { parseSubstituteCommandArgs } from './subparsers/substitute';
import * as tabCmd from './subparsers/tab';
import { parseWallCommandArgs } from './subparsers/wall';
import { parseWriteCommandArgs } from './subparsers/write';
import { parseWriteQuitCommandArgs } from './subparsers/writequit';
import { parseWriteQuitAllCommandArgs } from './subparsers/writequitall';
import { parseFileInfoCommandArgs } from './subparsers/fileInfo';
import { parseMarksCommandArgs, parseMarksRemoveCommandArgs } from './subparsers/marks';
import { parsePutExCommandArgs } from './subparsers/put';
import { CommandBase } from './node';
import { parseHistoryCommandArgs } from './subparsers/history';
import { parseBufferDeleteCommandArgs } from './subparsers/bufferDelete';
import { NohlCommand } from './commands/nohl';
import { OnlyCommand } from './commands/only';
import { SmileCommand } from './commands/smile';
import { UndoCommand } from './commands/undo';
import { parseBangCommand } from './subparsers/bang';
import { ClearJumpsCommand, JumpsCommand } from './commands/jumps';
import { VimState } from '../state/vimState';
import { StatusBar } from '../statusBar';
import { ShCommand } from './commands/sh';
import { GotoCommand } from './commands/goto';
import { YankCommand } from './commands/yank';
<<<<<<< HEAD
import { VsCodeCommand } from './commands/vscode';
=======
import { CopyCommand } from './commands/copy';
>>>>>>> b5c8c64c

// Associates a name and an abbreviation with a command parser
export type CommandParserMapping = {
  /** The shortest abbreviation that will work, such as `:q` */
  abbrev?: string;

  /** The parser for this command. Undefined if no implementation exists yet. */
  parser?: (args: string) => CommandBase;
};

// Keep this sorted, please :)
export const commandParsers = {
  '!': {
    parser: parseBangCommand,
  },

  bdelete: {
    abbrev: 'bd',
    parser: parseBufferDeleteCommandArgs,
  },

  bfirst: {
    abbrev: 'bf',
    parser: undefined,
  },

  blast: {
    abbrev: 'bl',
    parser: undefined,
  },

  bmodified: {
    abbrev: 'bm',
    parser: undefined,
  },

  bnext: {
    abbrev: 'bn',
    parser: tabCmd.parseTabNCommandArgs,
  },

  bNext: {
    abbrev: 'bN',
    parser: tabCmd.parseTabPCommandArgs,
  },

  bprevious: {
    abbrev: 'bp',
    parser: tabCmd.parseTabPCommandArgs,
  },

  brewind: {
    abbrev: 'br',
    parser: undefined,
  },

  buffers: {
    parser: undefined,
  },

  center: {
    abbrev: 'ce',
    parser: undefined,
  },

  clearjumps: {
    abbrev: 'cle',
    parser: () => new ClearJumpsCommand(),
  },

  close: {
    abbrev: 'clo',
    parser: parseCloseCommandArgs,
  },

  copy: {
    abbrev: 'co',
    parser: CopyCommand.parse,
  },

  delete: {
    abbrev: 'd',
    parser: parseDeleteRangeLinesCommandArgs,
  },

  delmarks: {
    abbrev: 'delm',
    parser: parseMarksRemoveCommandArgs,
  },

  digraphs: {
    abbrev: 'dig',
    parser: parseDigraphCommandArgs,
  },

  display: {
    abbrev: 'di',
    parser: parseRegisterCommandArgs,
  },

  edit: {
    abbrev: 'e',
    parser: fileCmd.parseEditFileCommandArgs,
  },

  enew: {
    abbrev: 'ene',
    parser: fileCmd.parseEditNewFileCommandArgs,
  },

  file: {
    abbrev: 'f',
    parser: parseFileInfoCommandArgs,
  },

  files: {
    parser: undefined,
  },

  global: {
    abbrev: 'g',
    parser: undefined,
  },

  goto: {
    abbrev: 'go',
    parser: GotoCommand.parse,
  },

  help: {
    abbrev: 'h',
    parser: undefined,
  },

  history: {
    abbrev: 'his',
    parser: parseHistoryCommandArgs,
  },

  jumps: {
    abbrev: 'ju',
    parser: () => new JumpsCommand(),
  },

  left: {
    abbrev: 'le',
    parser: undefined,
  },

  ls: {
    parser: undefined,
  },

  marks: {
    parser: parseMarksCommandArgs,
  },

  move: {
    abbrev: 'm',
    parser: undefined,
  },

  new: {
    parser: fileCmd.parseEditNewFileInNewHorizontalWindowCommandArgs,
  },

  nohlsearch: {
    abbrev: 'noh',
    parser: () => new NohlCommand(),
  },

  normal: {
    abbrev: 'norm',
    parser: undefined,
  },

  only: {
    abbrev: 'on',
    parser: () => new OnlyCommand(),
  },

  put: {
    abbrev: 'pu',
    parser: parsePutExCommandArgs,
  },

  qall: {
    abbrev: 'qa',
    parser: parseQuitAllCommandArgs,
  },

  quit: {
    abbrev: 'q',
    parser: parseQuitCommandArgs,
  },

  quitall: {
    abbrev: 'quita',
    parser: parseQuitAllCommandArgs,
  },

  read: {
    abbrev: 'r',
    parser: parseReadCommandArgs,
  },

  registers: {
    abbrev: 'reg',
    parser: parseRegisterCommandArgs,
  },

  right: {
    abbrev: 'ri',
    parser: undefined,
  },

  set: {
    abbrev: 'se',
    parser: parseOptionsCommandArgs,
  },

  shell: {
    abbrev: 'sh',
    parser: () => new ShCommand(),
  },

  smile: {
    parser: () => new SmileCommand(),
  },

  sort: {
    abbrev: 'sor',
    parser: parseSortCommandArgs,
  },

  source: {
    abbrev: 'so',
    parser: undefined,
  },

  split: {
    abbrev: 'sp',
    parser: fileCmd.parseEditFileInNewHorizontalWindowCommandArgs,
  },

  substitute: {
    abbrev: 's',
    parser: parseSubstituteCommandArgs,
  },

  t: {
    parser: CopyCommand.parse,
  },

  tabclose: {
    abbrev: 'tabc',
    parser: tabCmd.parseTabCloseCommandArgs,
  },

  tabedit: {
    abbrev: 'tabe',
    parser: tabCmd.parseTabNewCommandArgs,
  },

  tabfirst: {
    abbrev: 'tabfir',
    parser: tabCmd.parseTabFirstCommandArgs,
  },

  tablast: {
    abbrev: 'tabl',
    parser: tabCmd.parseTabLastCommandArgs,
  },

  tabmove: {
    abbrev: 'tabm',
    parser: tabCmd.parseTabMovementCommandArgs,
  },

  tabnew: {
    parser: tabCmd.parseTabNewCommandArgs,
  },

  tabnext: {
    abbrev: 'tabn',
    parser: tabCmd.parseTabNCommandArgs,
  },

  tabNext: {
    abbrev: 'tabN',
    parser: tabCmd.parseTabPCommandArgs,
  },

  tabonly: {
    abbrev: 'tabo',
    parser: tabCmd.parseTabOnlyCommandArgs,
  },

  tabprevious: {
    abbrev: 'tabp',
    parser: tabCmd.parseTabPCommandArgs,
  },

  undo: {
    abbrev: 'u',
    parser: () => new UndoCommand(),
  },

  vglobal: {
    abbrev: 'v',
    parser: undefined,
  },

  vnew: {
    abbrev: 'vne',
    parser: fileCmd.parseEditNewFileInNewVerticalWindowCommandArgs,
  },

  vscode: {
    abbrev: 'vsc',
    parser: VsCodeCommand.parse,
  },

  vsplit: {
    abbrev: 'vs',
    parser: fileCmd.parseEditFileInNewVerticalWindowCommandArgs,
  },

  wall: {
    abbrev: 'wa',
    parser: parseWallCommandArgs,
  },

  wq: {
    parser: parseWriteQuitCommandArgs,
  },

  wqall: {
    abbrev: 'wqa',
    parser: parseWriteQuitAllCommandArgs,
  },

  write: {
    abbrev: 'w',
    parser: parseWriteCommandArgs,
  },

  x: {
    parser: parseWriteQuitCommandArgs,
  },

  xall: {
    abbrev: 'xa',
    parser: parseWriteQuitAllCommandArgs,
  },

  yank: {
    abbrev: 'y',
    parser: YankCommand.parse,
  },
};

/**
 * Returns a command parser for the given `input`, if one exists.
 * Resolves `q`, `qu`, `qui`, and `quit` the same.
 */
export function getParser(input: string): ((args: string) => CommandBase) | undefined {
  if (input === '') {
    return undefined;
  }

  for (const fullName of Object.keys(commandParsers)) {
    const parserMapping: CommandParserMapping = commandParsers[fullName];

    const parser =
      parserMapping.parser ??
      ((args: string) => {
        return new UnimplementedCommand(fullName, parserMapping);
      });

    if (parserMapping.abbrev !== undefined) {
      if (input.startsWith(parserMapping.abbrev) && fullName.startsWith(input)) {
        return parser;
      }
    } else {
      if (input === fullName) {
        return parser;
      }
    }
  }

  return undefined;
}

class UnimplementedCommand extends CommandBase {
  fullName: string;
  parserMapping: CommandParserMapping;

  public override neovimCapable(): boolean {
    // If the user has neovim integration enabled, don't stop them from using these commands
    return true;
  }

  constructor(fullName: string, parserMapping: CommandParserMapping) {
    super();
    this.fullName = fullName;
    this.parserMapping = parserMapping;
  }

  async execute(vimState: VimState): Promise<void> {
    const commandText = this.parserMapping.abbrev
      ? `${this.parserMapping.abbrev}[${this.fullName.substr(this.parserMapping.abbrev.length)}]`
      : this.fullName;
    StatusBar.setText(vimState, `Command :${commandText} is not yet implemented`, true);
  }
}<|MERGE_RESOLUTION|>--- conflicted
+++ resolved
@@ -30,11 +30,8 @@
 import { ShCommand } from './commands/sh';
 import { GotoCommand } from './commands/goto';
 import { YankCommand } from './commands/yank';
-<<<<<<< HEAD
+import { CopyCommand } from './commands/copy';
 import { VsCodeCommand } from './commands/vscode';
-=======
-import { CopyCommand } from './commands/copy';
->>>>>>> b5c8c64c
 
 // Associates a name and an abbreviation with a command parser
 export type CommandParserMapping = {

--- conflicted
+++ resolved
@@ -47,7 +47,7 @@
 
   bdelete: {
     abbrev: 'bd',
-    parser: undefined,
+    parser: parseBufferDeleteCommandArgs,
   },
 
   bfirst: {
@@ -380,15 +380,9 @@
     parser: parseWriteQuitAllCommandArgs,
   },
 
-<<<<<<< HEAD
-  bdelete: {
-    abbrev: 'bd',
-    parser: parseBufferDeleteCommandArgs,
-=======
   yank: {
     abbrev: 'y',
     parser: undefined,
->>>>>>> 4a0e65f2
   },
 };
 

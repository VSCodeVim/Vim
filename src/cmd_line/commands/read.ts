--- conflicted
+++ resolved
@@ -1,12 +1,6 @@
-<<<<<<< HEAD
-import { readFileAsync } from 'platform/fs';
-=======
-import { exec } from 'child_process';
-import { readFileAsync } from '../../util/fs';
-
->>>>>>> 605064d9
 import { TextEditor } from '../../textEditor';
 import * as node from '../node';
+import { readFileAsync } from 'platform/fs';
 import { SUPPORT_READ_COMMAND } from 'platform/constants';
 
 export interface IReadCommandArguments extends node.ICommandArgs {

--- conflicted
+++ resolved
@@ -2,7 +2,7 @@
 import { VimState } from '../../state/vimState';
 
 // eslint-disable-next-line id-denylist
-import { Parser, alt, any, optWhitespace, seq } from 'parsimmon';
+import { Parser, alt, any, optWhitespace, seq, string } from 'parsimmon';
 import { Position } from 'vscode';
 import { PutBeforeFromCmdLine, PutFromCmdLine } from '../../actions/commands/put';
 import { ErrorCode, VimError } from '../../error';
@@ -10,10 +10,6 @@
 import { StatusBar } from '../../statusBar';
 import { ExCommand } from '../../vimscript/exCommand';
 import { LineRange } from '../../vimscript/lineRange';
-<<<<<<< HEAD
-import { alt, any, optWhitespace, Parser, seq, string } from 'parsimmon';
-=======
->>>>>>> 3e4f9e8f
 import { bangParser } from '../../vimscript/parserUtils';
 import { Expression } from '../../vimscript/expression/types';
 import { expressionParser } from '../../vimscript/expression/parser';
@@ -34,11 +30,12 @@
   public static readonly argParser: Parser<PutExCommand> = seq(
     bangParser,
     optWhitespace.then(
-      alt(
+      alt<Partial<IPutCommandArguments>>(
         string('=')
           .then(optWhitespace)
           .then(expressionParser)
           .map((expression) => ({ fromExpression: expression })),
+        // eslint-disable-next-line id-denylist
         any.map((register) => ({ register })).fallback({ register: undefined }),
       ),
     ),

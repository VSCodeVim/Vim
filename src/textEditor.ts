--- conflicted
+++ resolved
@@ -84,26 +84,7 @@
   }
 
   /**
-<<<<<<< HEAD
-   * Removes all text in the entire document.
-   */
-  static async deleteDocument(): Promise<boolean> {
-    const start = new vscode.Position(0, 0);
-    const lastLine = vscode.window.activeTextEditor!.document.lineCount - 1;
-    const end = vscode.window.activeTextEditor!.document.lineAt(lastLine).range.end;
-    const range = new vscode.Range(start, end);
-
-    return await vscode.window.activeTextEditor!.edit(editBuilder => {
-      editBuilder.delete(range);
-    });
-  }
-
-  /**
-   * Do not use this method! It has been deprecated. Use ReplaceTextTransformation.
-   * instead.
-=======
    * @deprecated. Use ReplaceTextTransformation instead.
->>>>>>> 17f230d3
    */
   static async replace(range: vscode.Range, text: string): Promise<boolean> {
     return await vscode.window.activeTextEditor!.edit(editBuilder => {

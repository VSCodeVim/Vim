import * as vscode from 'vscode';

import { PositionDiff, PositionDiffType, earlierOf, sorted } from './../common/motion/position';
import { Range } from './../common/motion/range';
import { configuration } from './../configuration/configuration';
import { Mode, isVisualMode } from './../mode/mode';
import { Register, RegisterMode } from './../register/register';
import { VimState } from './../state/vimState';
import { TextEditor } from './../textEditor';
import { BaseAction, RegisterAction } from './base';
import { CommandNumber, DocumentContentChangeAction } from './commands/actions';
import { TextObjectMovement } from '../textobject/textobject';
import { reportLinesChanged, reportLinesYanked } from '../util/statusBarTextUtils';
import { commandLine } from './../cmd_line/commandLine';
import { Position } from 'vscode';

export abstract class BaseOperator extends BaseAction {
  constructor(multicursorIndex?: number) {
    super();
    this.multicursorIndex = multicursorIndex;
  }
  canBeRepeatedWithDot = true;

  public doesActionApply(vimState: VimState, keysPressed: string[]): boolean {
    if (this.doesRepeatedOperatorApply(vimState, keysPressed)) {
      return true;
    }
    if (!this.modes.includes(vimState.currentMode)) {
      return false;
    }
    if (!BaseAction.CompareKeypressSequence(this.keys, keysPressed)) {
      return false;
    }
    if (
      this.mustBeFirstKey &&
      vimState.recordedState.commandWithoutCountPrefix.length - keysPressed.length > 0
    ) {
      return false;
    }
    if (this instanceof BaseOperator && vimState.recordedState.operator) {
      return false;
    }

    return true;
  }

  public couldActionApply(vimState: VimState, keysPressed: string[]): boolean {
    if (!this.modes.includes(vimState.currentMode)) {
      return false;
    }
    if (!BaseAction.CompareKeypressSequence(this.keys.slice(0, keysPressed.length), keysPressed)) {
      return false;
    }
    if (
      this.mustBeFirstKey &&
      vimState.recordedState.commandWithoutCountPrefix.length - keysPressed.length > 0
    ) {
      return false;
    }
    if (this instanceof BaseOperator && vimState.recordedState.operator) {
      return false;
    }

    return true;
  }

  public doesRepeatedOperatorApply(vimState: VimState, keysPressed: string[]) {
    const nonCountActions = vimState.recordedState.actionsRun.filter(
      (x) => !(x instanceof CommandNumber)
    );
    const prevAction = nonCountActions[nonCountActions.length - 1];
    return (
      keysPressed.length === 1 &&
      prevAction &&
      this.modes.includes(vimState.currentMode) &&
      // The previous action is the same as the one we're testing
      prevAction.constructor === this.constructor &&
      // The key pressed is the same as the previous action's last key.
      BaseAction.CompareKeypressSequence(prevAction.keysPressed.slice(-1), keysPressed)
    );
  }

  /**
   * Run this operator on a range, returning the new location of the cursor.
   */
  public abstract run(vimState: VimState, start: Position, stop: Position): Promise<void>;

  public async runRepeat(vimState: VimState, position: Position, count: number): Promise<void> {
    vimState.currentRegisterMode = RegisterMode.LineWise;
    await this.run(
      vimState,
      position.getLineBegin(),
      position.getDown(Math.max(0, count - 1)).getLineEnd()
    );
  }

  public highlightYankedRanges(vimState: VimState, ranges: vscode.Range[]) {
    if (!configuration.highlightedyank.enable) {
      return;
    }

    const yankDecoration = vscode.window.createTextEditorDecorationType({
      backgroundColor: configuration.highlightedyank.color,
      color: configuration.highlightedyank.textColor,
    });

    vimState.editor.setDecorations(yankDecoration, ranges);
    setTimeout(() => yankDecoration.dispose(), configuration.highlightedyank.duration);
  }
}

@RegisterAction
export class DeleteOperator extends BaseOperator {
  public keys = ['d'];
  public modes = [Mode.Normal, Mode.Visual, Mode.VisualLine];

  /**
   * Deletes from the position of start to 1 past the position of end.
   */
  public async delete(
    start: Position,
    end: Position,
    currentMode: Mode,
    registerMode: RegisterMode,
    vimState: VimState,
    yank = true
  ): Promise<Position> {
    if (registerMode === RegisterMode.LineWise) {
      start = start.getLineBegin();
      end = end.getLineEnd();
    }

    end = new Position(end.line, end.character + 1);

    const isOnLastLine = end.line === vimState.document.lineCount - 1;

    // Vim does this weird thing where it allows you to select and delete
    // the newline character, which it places 1 past the last character
    // in the line. Here we interpret a character position 1 past the end
    // as selecting the newline character. Don't allow this in visual block mode
    if (
      vimState.currentMode !== Mode.VisualBlock &&
      !isOnLastLine &&
      end.character === vimState.document.lineAt(end).text.length + 1
    ) {
      end = end.with({ character: 0 }).getDown();
    }

    let text = vimState.document.getText(new vscode.Range(start, end));

    // If we delete linewise to the final line of the document, we expect the line
    // to be removed. This is actually a special case because the newline
    // character we've selected to delete is the newline on the end of the document,
    // but we actually delete the newline on the second to last line.

    // Just writing about this is making me more confused. -_-

    // rebornix: johnfn's description about this corner case is perfectly correct. The only catch is
    // that we definitely don't want to put the EOL in the register. So here we run the `getText`
    // expression first and then update the start position.

    // Now rebornix is confused as well.
    if (isOnLastLine && start.line !== 0 && registerMode === RegisterMode.LineWise) {
      start = start.getPreviousLineBegin().getLineEnd();
    }

    if (registerMode === RegisterMode.LineWise) {
      // slice final newline in linewise mode - linewise put will add it back.
      text = text.endsWith('\r\n')
        ? text.slice(0, -2)
        : text.endsWith('\n')
        ? text.slice(0, -1)
        : text;
    }

    if (yank) {
      Register.put(text, vimState, this.multicursorIndex);
    }

    let diff = new PositionDiff();
    let resultingPosition: Position;

    if (currentMode === Mode.Visual) {
      resultingPosition = earlierOf(start, end);
    }

    if (start.character > vimState.document.lineAt(start).text.length) {
      resultingPosition = start.getLeft();
      diff = new PositionDiff({ character: -1 });
    } else {
      resultingPosition = start;
    }

    if (registerMode === RegisterMode.LineWise) {
      resultingPosition = resultingPosition.obeyStartOfLine();
      diff = new PositionDiff({
        type: PositionDiffType.ObeyStartOfLine,
      });
    }

    vimState.recordedState.transformer.addTransformation({
      type: 'deleteRange',
      range: new Range(start, end),
      diff: diff,
    });

    return resultingPosition;
  }

  public async run(vimState: VimState, start: Position, end: Position, yank = true): Promise<void> {
    let newPos = await this.delete(
      start,
      end,
      vimState.currentMode,
      vimState.effectiveRegisterMode,
      vimState,
      yank
    );

    await vimState.setCurrentMode(Mode.Normal);
    if (vimState.currentMode === Mode.Visual) {
      vimState.desiredColumn = newPos.character;
    }

    const numLinesDeleted = Math.abs(start.line - end.line) + 1;
    reportLinesChanged(-numLinesDeleted, vimState);
  }
}

@RegisterAction
export class DeleteOperatorVisual extends BaseOperator {
  public keys = ['D'];
  public modes = [Mode.Visual, Mode.VisualLine];

  public async run(vimState: VimState, start: Position, end: Position): Promise<void> {
    // ensures linewise deletion when in visual mode
    // see special case in DeleteOperator.delete()
    vimState.currentRegisterMode = RegisterMode.LineWise;

    await new DeleteOperator(this.multicursorIndex).run(vimState, start, end);
  }
}

@RegisterAction
export class YankOperator extends BaseOperator {
  public keys = ['y'];
  public modes = [Mode.Normal, Mode.Visual, Mode.VisualLine];
  canBeRepeatedWithDot = false;

  public async run(vimState: VimState, start: Position, end: Position): Promise<void> {
    // HACK: make Surround with y (which takes a motion) work.
    if (vimState.surround) {
      vimState.surround.range = new vscode.Range(start, end);
      await vimState.setCurrentMode(Mode.SurroundInputMode);
      vimState.cursorStopPosition = start;
      vimState.cursorStartPosition = start;

      return;
    }

    const originalMode = vimState.currentMode;

    [start, end] = sorted(start, end);
    let extendedEnd = new Position(end.line, end.character + 1);

    if (vimState.currentRegisterMode === RegisterMode.LineWise) {
      start = start.getLineBegin();
      extendedEnd = extendedEnd.getLineEnd();
    }

    const range = new vscode.Range(start, extendedEnd);
    let text = vimState.document.getText(range);

    // If we selected the newline character, add it as well.
    if (
      vimState.currentMode === Mode.Visual &&
      extendedEnd.character === vimState.document.lineAt(extendedEnd).text.length + 1
    ) {
      text = text + '\n';
    }

    this.highlightYankedRanges(vimState, [range]);

    Register.put(text, vimState, this.multicursorIndex);

    if (vimState.currentMode === Mode.Visual || vimState.currentMode === Mode.VisualLine) {
      vimState.historyTracker.addMark(start, '<');
      vimState.historyTracker.addMark(end, '>');
    }

    await vimState.setCurrentMode(Mode.Normal);
    vimState.cursorStartPosition = start;

    // Only change cursor position if we ran a text object movement
    let moveCursor = false;
    if (vimState.recordedState.actionsRun.length > 1) {
      if (vimState.recordedState.actionsRun[1] instanceof TextObjectMovement) {
        moveCursor = true;
      }
    }

    if (originalMode === Mode.Normal && !moveCursor) {
      // we dont want to move the cursor(s)
      // our default for that is else, but this reset would destroy multicursor when run for the secondary cursors
      // so for these, we have the following alternative
      if (this.multicursorIndex !== undefined && this.multicursorIndex > 0) {
        vimState.cursorStopPosition = vimState.cursors[this.multicursorIndex].stop;
      } else {
        vimState.cursors = vimState.cursorsInitialState;
      }
    } else {
      vimState.cursorStopPosition = start;
    }

    const numLinesYanked = text.split('\n').length;
    reportLinesYanked(numLinesYanked, vimState);
  }
}

@RegisterAction
export class FilterOperator extends BaseOperator {
  public keys = ['!'];
  public modes = [Mode.Normal, Mode.Visual, Mode.VisualLine, Mode.VisualBlock];

  public async run(vimState: VimState, start: Position, end: Position): Promise<void> {
    [start, end] = sorted(start, end);

    if (vimState.currentMode === Mode.Normal && start.line === end.line) {
      vimState.currentCommandlineText = '.!';
    } else if (vimState.currentMode === Mode.Normal && start.line !== end.line) {
      vimState.currentCommandlineText = `.,.+${end.line - start.line}!`;
    } else {
      vimState.currentCommandlineText = "'<,'>!";
    }

    vimState.cursorStartPosition = start;
    if (vimState.currentMode === Mode.Normal) {
      vimState.cursorStopPosition = start;
    } else {
      vimState.cursors = vimState.cursorsInitialState;
    }

    // Initialize the cursor position
    vimState.statusBarCursorCharacterPos = vimState.currentCommandlineText.length;
    // Store the current mode for use in retaining selection
    commandLine.previousMode = vimState.currentMode;
    // Change to the new mode
    await vimState.setCurrentMode(Mode.CommandlineInProgress);
    // Reset history navigation index
    commandLine.commandLineHistoryIndex = commandLine.historyEntries.length;
  }
}

@RegisterAction
export class ShiftYankOperatorVisual extends BaseOperator {
  public keys = ['Y'];
  public modes = [Mode.Visual, Mode.VisualLine, Mode.VisualBlock];

  public async run(vimState: VimState, start: Position, end: Position): Promise<void> {
    vimState.currentRegisterMode = RegisterMode.LineWise;

    await new YankOperator().run(vimState, start, end);
  }
}

@RegisterAction
export class DeleteOperatorXVisual extends BaseOperator {
  public keys = [['x'], ['<Del>']];
  public modes = [Mode.Visual, Mode.VisualLine];

  public async run(vimState: VimState, start: Position, end: Position): Promise<void> {
    await new DeleteOperator(this.multicursorIndex).run(vimState, start, end);
  }
}

@RegisterAction
export class ChangeOperatorSVisual extends BaseOperator {
  public keys = ['s'];
  public modes = [Mode.Visual, Mode.VisualLine];

  // Don't clash with Sneak plugin
  public doesActionApply(vimState: VimState, keysPressed: string[]): boolean {
    return super.doesActionApply(vimState, keysPressed) && !configuration.sneak;
  }

  public async run(vimState: VimState, start: Position, end: Position): Promise<void> {
    await new ChangeOperator().run(vimState, start, end);
  }
}

@RegisterAction
export class FormatOperator extends BaseOperator {
  public keys = ['='];
  public modes = [Mode.Normal, Mode.Visual, Mode.VisualLine, Mode.VisualBlock];

  public async run(vimState: VimState, start: Position, end: Position): Promise<void> {
    // = operates on complete lines
    vimState.editor.selection = new vscode.Selection(start.getLineBegin(), end.getLineEnd());
    await vscode.commands.executeCommand('editor.action.formatSelection');
    let line = vimState.cursorStartPosition.line;

    if (vimState.cursorStartPosition.isAfter(vimState.cursorStopPosition)) {
      line = vimState.cursorStopPosition.line;
    }

    let newCursorPosition = TextEditor.getFirstNonWhitespaceCharOnLine(line);
    vimState.cursorStopPosition = newCursorPosition;
    vimState.cursorStartPosition = newCursorPosition;
    await vimState.setCurrentMode(Mode.Normal);
  }
}

@RegisterAction
export class UpperCaseOperator extends BaseOperator {
  public keys = [['g', 'U'], ['U']];
  public modes = [Mode.Visual, Mode.VisualLine];

  public async run(vimState: VimState, start: Position, end: Position): Promise<void> {
    const range = new vscode.Range(start, new Position(end.line, end.character + 1));
    let text = vimState.document.getText(range);

    await TextEditor.replace(vimState.editor, range, text.toUpperCase());

    await vimState.setCurrentMode(Mode.Normal);
    vimState.cursorStopPosition = start;
  }
}

@RegisterAction
export class UpperCaseWithMotion extends UpperCaseOperator {
  public keys = [['g', 'U']];
  public modes = [Mode.Normal];
}

@RegisterAction
class UpperCaseVisualBlockOperator extends BaseOperator {
  public keys = [['g', 'U'], ['U']];
  public modes = [Mode.VisualBlock];

  public async run(vimState: VimState, startPos: Position, endPos: Position): Promise<void> {
    for (const { start, end } of TextEditor.iterateLinesInBlock(vimState)) {
      const range = new vscode.Range(start, end);
      let text = vimState.document.getText(range);
      await TextEditor.replace(vimState.editor, range, text.toUpperCase());
    }

    const cursorPosition = earlierOf(startPos, endPos);
    vimState.cursorStopPosition = cursorPosition;
    vimState.cursorStartPosition = cursorPosition;
    await vimState.setCurrentMode(Mode.Normal);
  }
}

@RegisterAction
export class LowerCaseOperator extends BaseOperator {
  public keys = [['g', 'u'], ['u']];
  public modes = [Mode.Visual, Mode.VisualLine];

  public async run(vimState: VimState, start: Position, end: Position): Promise<void> {
    const range = new vscode.Range(start, new Position(end.line, end.character + 1));
    let text = vimState.document.getText(range);

    await TextEditor.replace(vimState.editor, range, text.toLowerCase());

    await vimState.setCurrentMode(Mode.Normal);
    vimState.cursorStopPosition = start;
  }
}

@RegisterAction
export class LowerCaseWithMotion extends LowerCaseOperator {
  public keys = [['g', 'u']];
  public modes = [Mode.Normal];
}

@RegisterAction
class LowerCaseVisualBlockOperator extends BaseOperator {
  public keys = [['g', 'u'], ['u']];
  public modes = [Mode.VisualBlock];

  public async run(vimState: VimState, startPos: Position, endPos: Position): Promise<void> {
    for (const { start, end } of TextEditor.iterateLinesInBlock(vimState)) {
      const range = new vscode.Range(start, end);
      let text = vimState.document.getText(range);
      await TextEditor.replace(vimState.editor, range, text.toLowerCase());
    }

    const cursorPosition = earlierOf(startPos, endPos);
    vimState.cursorStopPosition = cursorPosition;
    vimState.cursorStartPosition = cursorPosition;
    await vimState.setCurrentMode(Mode.Normal);
  }
}

@RegisterAction
class IndentOperator extends BaseOperator {
  modes = [Mode.Normal];
  keys = ['>'];

  public async run(vimState: VimState, start: Position, end: Position): Promise<void> {
    vimState.editor.selection = new vscode.Selection(start.getLineBegin(), end.getLineEnd());

    await vscode.commands.executeCommand('editor.action.indentLines');

    await vimState.setCurrentMode(Mode.Normal);
    vimState.cursorStopPosition = start.obeyStartOfLine();
  }
}

/**
 * `3>` to indent a line 3 times in visual mode is actually a bit of a special case.
 *
 * > is an operator, and generally speaking, you don't run operators multiple times, you run motions multiple times.
 * e.g. `d3w` runs `w` 3 times, then runs d once.
 *
 * Same with literally every other operator motion combination... until `3>`in visual mode
 * walked into my life.
 */
@RegisterAction
class IndentOperatorInVisualModesIsAWeirdSpecialCase extends BaseOperator {
  modes = [Mode.Visual, Mode.VisualLine];
  keys = ['>'];

  public async run(vimState: VimState, start: Position, end: Position): Promise<void> {
    // Repeating this command with dot should apply the indent to the previous selection
    if (vimState.isRunningDotCommand && vimState.dotCommandPreviousVisualSelection) {
      if (vimState.cursorStartPosition.isAfter(vimState.cursorStopPosition)) {
        const shiftSelectionByNum =
          vimState.dotCommandPreviousVisualSelection.end.line -
          vimState.dotCommandPreviousVisualSelection.start.line;

        start = vimState.cursorStartPosition;
        const newEnd = vimState.cursorStartPosition.getDown(shiftSelectionByNum);

        vimState.editor.selection = new vscode.Selection(start, newEnd);
      }
    }

    for (let i = 0; i < (vimState.recordedState.count || 1); i++) {
      await vscode.commands.executeCommand('editor.action.indentLines');
    }

    await vimState.setCurrentMode(Mode.Normal);
    vimState.cursorStopPosition = start.obeyStartOfLine();
  }
}

@RegisterAction
class OutdentOperator extends BaseOperator {
  modes = [Mode.Normal];
  keys = ['<'];

  public async run(vimState: VimState, start: Position, end: Position): Promise<void> {
    vimState.editor.selection = new vscode.Selection(start, end.getLineEnd());

    await vscode.commands.executeCommand('editor.action.outdentLines');
    await vimState.setCurrentMode(Mode.Normal);
    vimState.cursorStopPosition = TextEditor.getFirstNonWhitespaceCharOnLine(start.line);
  }
}

/**
 * See comment for IndentOperatorInVisualModesIsAWeirdSpecialCase
 */
@RegisterAction
class OutdentOperatorInVisualModesIsAWeirdSpecialCase extends BaseOperator {
  modes = [Mode.Visual, Mode.VisualLine];
  keys = ['<'];

  public async run(vimState: VimState, start: Position, end: Position): Promise<void> {
    // Repeating this command with dot should apply the indent to the previous selection
    if (vimState.isRunningDotCommand && vimState.dotCommandPreviousVisualSelection) {
      if (vimState.cursorStartPosition.isAfter(vimState.cursorStopPosition)) {
        const shiftSelectionByNum =
          vimState.dotCommandPreviousVisualSelection.end.line -
          vimState.dotCommandPreviousVisualSelection.start.line;

        start = vimState.cursorStartPosition;
        const newEnd = vimState.cursorStartPosition.getDown(shiftSelectionByNum);

        vimState.editor.selection = new vscode.Selection(start, newEnd);
      }
    }

    for (let i = 0; i < (vimState.recordedState.count || 1); i++) {
      await vscode.commands.executeCommand('editor.action.outdentLines');
    }

    await vimState.setCurrentMode(Mode.Normal);
    vimState.cursorStopPosition = TextEditor.getFirstNonWhitespaceCharOnLine(start.line);
  }
}

@RegisterAction
export class ChangeOperator extends BaseOperator {
  public keys = ['c'];
  public modes = [Mode.Normal, Mode.Visual, Mode.VisualLine];

  public async run(vimState: VimState, start: Position, end: Position): Promise<void> {
    const isEndOfLine = end.character === end.getLineEnd().character;
    const isLineWise = vimState.currentRegisterMode === RegisterMode.LineWise;
    await new YankOperator(this.multicursorIndex).run(vimState, start, end);
    // which means the insert cursor would be one to the left of the end of
    // the line. We do want to run delete if it is a multiline change though ex. c}
    vimState.currentRegisterMode = RegisterMode.CharacterWise;
    if (TextEditor.getLineLength(start.line) !== 0 || end.line !== start.line) {
      if (isLineWise) {
        await new DeleteOperator(this.multicursorIndex).run(
          vimState,
          start.getLineBegin(),
          end.getLineEnd().getLeftThroughLineBreaks(),
          false
        );
      } else if (isEndOfLine) {
        await new DeleteOperator(this.multicursorIndex).run(
          vimState,
          start,
          end.getLeftThroughLineBreaks(),
          false
        );
      } else {
        await new DeleteOperator(this.multicursorIndex).run(vimState, start, end, false);
      }
    }
    vimState.currentRegisterMode = RegisterMode.AscertainFromCurrentMode;

    await vimState.setCurrentMode(Mode.Insert);

    if (isEndOfLine) {
      vimState.cursorStopPosition = end.getRight();
    }
  }

  public async runRepeat(vimState: VimState, position: Position, count: number): Promise<void> {
    const thisLineIndent = vimState.document.getText(
      new vscode.Range(position.getLineBegin(), position.getLineBeginRespectingIndent())
    );

    vimState.currentRegisterMode = RegisterMode.LineWise;

    await this.run(
      vimState,
      position.getLineBegin(),
      position.getDown(Math.max(0, count - 1)).getLineEnd()
    );

    if (configuration.autoindent) {
      if (vimState.document.languageId === 'plaintext') {
        vimState.recordedState.transformer.addTransformation({
          type: 'insertText',
          text: thisLineIndent,
          position: position.getLineBegin(),
          cursorIndex: this.multicursorIndex,
        });
      } else {
        vimState.recordedState.transformer.addTransformation({
          type: 'reindent',
          cursorIndex: this.multicursorIndex,
          diff: new PositionDiff({ character: 1 }), // Handle transition from Normal to Insert modes
        });
      }
    }
  }
}

@RegisterAction
export class YankVisualBlockMode extends BaseOperator {
  public keys = ['y'];
  public modes = [Mode.VisualBlock];
  canBeRepeatedWithDot = false;
  runsOnceForEveryCursor() {
    return false;
  }

  public async run(vimState: VimState, startPos: Position, endPos: Position): Promise<void> {
    let toCopy: string = '';
    const ranges: vscode.Range[] = [];

    const isMultiline = startPos.line !== endPos.line;

    for (const { line, start, end } of TextEditor.iterateLinesInBlock(vimState)) {
      ranges.push(new vscode.Range(start, end));
      if (isMultiline) {
        toCopy += line + '\n';
      } else {
        toCopy = line;
      }
    }

    vimState.currentRegisterMode = RegisterMode.BlockWise;

    this.highlightYankedRanges(vimState, ranges);

    Register.put(toCopy, vimState, this.multicursorIndex);

    vimState.historyTracker.addMark(startPos, '<');
    vimState.historyTracker.addMark(endPos, '>');

    const numLinesYanked = toCopy.split('\n').length;
    reportLinesYanked(numLinesYanked, vimState);

    await vimState.setCurrentMode(Mode.Normal);
    vimState.cursorStopPosition = startPos;
  }
}

@RegisterAction
export class ToggleCaseOperator extends BaseOperator {
  public keys = [['g', '~'], ['~']];
  public modes = [Mode.Visual, Mode.VisualLine];

  public async run(vimState: VimState, start: Position, end: Position): Promise<void> {
    const range = new vscode.Range(start, end.getRight());

    await ToggleCaseOperator.toggleCase(vimState, range);

    const cursorPosition = earlierOf(start, end);
    vimState.cursorStopPosition = cursorPosition;
    vimState.cursorStartPosition = cursorPosition;
    await vimState.setCurrentMode(Mode.Normal);
  }

  static async toggleCase(vimState: VimState, range: vscode.Range) {
    const text = vimState.document.getText(range);

    let newText = '';
    for (const char of text) {
      // Try lower-case
      let toggled = char.toLocaleLowerCase();
      if (toggled === char) {
        // Try upper-case
        toggled = char.toLocaleUpperCase();
      }
      newText += toggled;
    }
    await TextEditor.replace(vimState.editor, range, newText);
  }
}

@RegisterAction
class ToggleCaseVisualBlockOperator extends BaseOperator {
  public keys = [['g', '~'], ['~']];
  public modes = [Mode.VisualBlock];

  public async run(vimState: VimState, startPos: Position, endPos: Position): Promise<void> {
    for (const { start, end } of TextEditor.iterateLinesInBlock(vimState)) {
      const range = new vscode.Range(start, end);
      await ToggleCaseOperator.toggleCase(vimState, range);
    }

    const cursorPosition = earlierOf(startPos, endPos);
    vimState.cursorStopPosition = cursorPosition;
    vimState.cursorStartPosition = cursorPosition;
    await vimState.setCurrentMode(Mode.Normal);
  }
}

@RegisterAction
class ToggleCaseWithMotion extends ToggleCaseOperator {
  public keys = [['g', '~']];
  public modes = [Mode.Normal];
}

@RegisterAction
export class CommentOperator extends BaseOperator {
  public keys = ['g', 'c'];
  public modes = [Mode.Normal, Mode.Visual, Mode.VisualLine, Mode.VisualBlock];

  public async run(vimState: VimState, start: Position, end: Position): Promise<void> {
    vimState.editor.selection = new vscode.Selection(start.getLineBegin(), end.getLineEnd());
    await vscode.commands.executeCommand('editor.action.commentLine');

    vimState.cursorStopPosition = new Position(start.line, 0);
    await vimState.setCurrentMode(Mode.Normal);
  }
}

@RegisterAction
export class ROT13Operator extends BaseOperator {
  public keys = ['g', '?'];
  public modes = [Mode.Normal, Mode.Visual, Mode.VisualLine, Mode.VisualBlock];

  public async run(vimState: VimState, start: Position, end: Position): Promise<void> {
    let selections: vscode.Selection[];
    if (isVisualMode(vimState.currentMode)) {
      selections = vimState.editor.selections;
    } else if (vimState.currentRegisterMode === RegisterMode.LineWise) {
      selections = [new vscode.Selection(start.getLineBegin(), end.getLineEnd())];
    } else {
      selections = [new vscode.Selection(start, end.getRight())];
    }

    for (const range of selections) {
      const original = vimState.document.getText(range);
      vimState.recordedState.transformer.addTransformation({
        type: 'replaceText',
        text: ROT13Operator.rot13(original),
        range: new Range(range.start, range.end),
      });
    }
  }

  /**
   * https://en.wikipedia.org/wiki/ROT13
   */
  public static rot13(str: string) {
    return str
      .split('')
      .map((char: string) => {
        let charCode = char.charCodeAt(0);

        if (char >= 'a' && char <= 'z') {
          const a = 'a'.charCodeAt(0);
          charCode = ((charCode - a + 13) % 26) + a;
        }

        if (char >= 'A' && char <= 'Z') {
          const A = 'A'.charCodeAt(0);
          charCode = ((charCode - A + 13) % 26) + A;
        }

        return String.fromCharCode(charCode);
      })
      .join('');
  }
}

@RegisterAction
export class CommentBlockOperator extends BaseOperator {
  public keys = ['g', 'C'];
  public modes = [Mode.Normal, Mode.Visual, Mode.VisualLine];

  public async run(vimState: VimState, start: Position, end: Position): Promise<void> {
    if (vimState.currentMode === Mode.Normal) {
      // If we're in normal mode, we need to construct a selection for the
      // command to operate on. If we're not, we've already got it.
      const endPosition = end.getRight();
      vimState.editor.selection = new vscode.Selection(start, endPosition);
    }
    await vscode.commands.executeCommand('editor.action.blockComment');

    vimState.cursorStopPosition = start;
    await vimState.setCurrentMode(Mode.Normal);
  }
}

interface CommentTypeSingle {
  singleLine: true;

  start: string;
}

interface CommentTypeMultiLine {
  singleLine: false;

  start: string;
  inner: string;
  final: string;
}

type CommentType = CommentTypeSingle | CommentTypeMultiLine;

@RegisterAction
class ActionVisualReflowParagraph extends BaseOperator {
  modes = [Mode.Normal, Mode.Visual, Mode.VisualLine];
  keys = ['g', 'q'];

  public static CommentTypes: CommentType[] = [
    { singleLine: false, start: '/**', inner: '*', final: '*/' },
    { singleLine: false, start: '/*', inner: '*', final: '*/' },
    { singleLine: false, start: '{-', inner: '-', final: '-}' },
    { singleLine: true, start: '///' },
    { singleLine: true, start: '//!' },
    { singleLine: true, start: '//' },
    { singleLine: true, start: '--' },
    { singleLine: true, start: '#' },
    { singleLine: true, start: ';' },
    { singleLine: true, start: '*' },

    // Needs to come last, since everything starts with the empty string!
    { singleLine: true, start: '' },
  ];

  public getIndentation(s: string): string {
    // Use the indentation of the first non-whitespace line, if any such line is
    // selected.
    for (const line of s.split('\n')) {
      const result = line.match(/^\s+/g);
      const indent = result ? result[0] : '';

      if (indent !== line) {
        return indent;
      }
    }

    return '';
  }

  public reflowParagraph(s: string): string {
    const indent = this.getIndentation(s);

    let indentLevel = 0;
    for (const char of indent) {
      indentLevel += char === '\t' ? configuration.tabstop : 1;
    }
    const maximumLineLength = configuration.textwidth - indentLevel - 2;

    // Chunk the lines by commenting style.

    interface Chunk {
      commentType: CommentType;
      content: string;
      indentLevelAfterComment: number;
      final: boolean;
    }
    let chunksToReflow: Chunk[] = [];

    for (const line of s.split('\n')) {
      let lastChunk: Chunk | undefined = chunksToReflow[chunksToReflow.length - 1];
      const trimmedLine = line.trim();

      // See what comment type they are using.

      let commentType: CommentType | undefined;

      for (const type of ActionVisualReflowParagraph.CommentTypes) {
        if (trimmedLine.startsWith(type.start)) {
          commentType = type;

          break;
        }

        // If they're currently in a multiline comment, see if they continued it.
        if (
          lastChunk &&
          !lastChunk.final &&
          type.start === lastChunk.commentType.start &&
          !type.singleLine
        ) {
          if (trimmedLine.startsWith(type.inner)) {
            commentType = type;

            break;
          }

          if (trimmedLine.endsWith(type.final)) {
            commentType = type;

            break;
          }
        }
      }

      if (!commentType) {
        break;
      } // will never happen, just to satisfy typechecker.

      // Did they start a new comment type?
      if (!lastChunk || lastChunk.final || commentType.start !== lastChunk.commentType.start) {
        let chunk = {
          commentType,
          content: `${trimmedLine.substr(commentType.start.length).trim()}`,
          indentLevelAfterComment: 0,
          final: false,
        };
        if (commentType.singleLine) {
          chunk.indentLevelAfterComment =
            trimmedLine.substr(commentType.start.length).length - chunk.content.length;
        } else if (chunk.content.endsWith(commentType.final)) {
          // Multiline comment started and ended on one line
          chunk.content = chunk.content
            .substr(0, chunk.content.length - commentType.final.length)
            .trim();
          chunk.final = true;
        }
        chunksToReflow.push(chunk);

        continue;
      }

      // Parse out commenting style, gather words.

      lastChunk = chunksToReflow[chunksToReflow.length - 1];

      if (lastChunk.commentType.singleLine) {
        // is it a continuation of a comment like "//"
        lastChunk.content += `\n${trimmedLine.substr(lastChunk.commentType.start.length).trim()}`;
      } else if (!lastChunk.final) {
        // are we in the middle of a multiline comment like "/*"
        if (trimmedLine.endsWith(lastChunk.commentType.final)) {
          lastChunk.final = true;
          const prefix = trimmedLine.startsWith(lastChunk.commentType.inner)
            ? lastChunk.commentType.inner.length
            : 0;
          lastChunk.content += `\n${trimmedLine
            .substr(prefix, trimmedLine.length - lastChunk.commentType.final.length - prefix)
            .trim()}`;
        } else if (trimmedLine.startsWith(lastChunk.commentType.inner)) {
          lastChunk.content += `\n${trimmedLine.substr(lastChunk.commentType.inner.length).trim()}`;
        } else if (trimmedLine.startsWith(lastChunk.commentType.start)) {
          lastChunk.content += `\n${trimmedLine.substr(lastChunk.commentType.start.length).trim()}`;
        }
      }
    }

    // Reflow each chunk.
    let result: string[] = [];

    for (const { commentType, content, indentLevelAfterComment } of chunksToReflow) {
      let lines: string[];
      const indentAfterComment = Array(indentLevelAfterComment + 1).join(' ');

      // Start with a single empty content line.
      lines = [``];

<<<<<<< HEAD
      // This tracks what separator should be added before the next word.
      // It's empty at the beginning of a paragraph, one space after most
      // words, and two spaces after certain punctuation (via `joinspaces`).
      let separator = '';

      for (const line of content.trim().split('\n')) {
        // Preserve newlines.

=======
      // This tracks if we're pushing the first line of a chunk. If so, then we
      // don't want to add an extra space. In addition, when there's a blank
      // line, this needs to be reset.
      let curIndex = 0;
      for (const line of content.split('\n')) {
        // Preserve blank lines in output.
>>>>>>> 611734eb
        if (line.trim() === '') {
          // Replace empty content line with blank line.
          if (lines[lines.length - 1] === '') {
            lines.pop();
          }
<<<<<<< HEAD
          separator = '';
=======
>>>>>>> 611734eb

          lines.push(line);

          // Add new empty content line for remaining content.
          lines.push(``);

          curIndex = 0;
          continue;
        }

        // Add word by word, wrapping when necessary.
        const words = line.split(/\s+/);
        for (const word of words) {
          if (word === '') {
            continue;
          }

          if (lines[lines.length - 1].length + separator.length + word.length < maximumLineLength) {
            lines[lines.length - 1] += `${separator}${word}`;
          } else {
            lines.push(`${word}`);
          }

          if (
            configuration.joinspaces &&
            (word.endsWith('.') || word.endsWith('?') || word.endsWith('!'))
          ) {
            separator = '  ';
          } else {
            separator = ' ';
          }
        }
      }

      // Drop final empty content line.
      if (lines[lines.length - 1] === '') {
        lines.pop();
      }

      console.log('before', lines, commentType.singleLine);
      for (let i = 0; i < lines.length; i++) {
        if (commentType.singleLine) {
          lines[i] = `${indent}${commentType.start}${indentAfterComment}${lines[i]}`;
        } else {
          if (i === 0) {
            if (lines[i] === '') {
              lines[i] = `${indent}${commentType.start}`;
            } else {
              lines[i] = `${indent}${commentType.start} ${lines[i]}`;
            }
            if (i === lines.length - 1) {
              lines[i] += ` ${commentType.final}`;
            }
          } else if (i === lines.length - 1) {
            if (lines[i] === '') {
              lines[i] = `${indent} ${commentType.final}`;
            } else {
              lines[i] = `${indent} ${commentType.inner} ${lines[i]} ${commentType.final}`;
            }
          } else {
            if (lines[i] === '') {
              lines[i] = `${indent} ${commentType.inner}`;
            } else {
              lines[i] = `${indent} ${commentType.inner} ${lines[i]}`;
            }
          }
        }
      }
      console.log('after', lines);

      result.push(...lines);
    }

    return result.join('\n');
  }

  public async run(vimState: VimState, start: Position, end: Position): Promise<void> {
    [start, end] = sorted(start, end);

    start = start.getLineBegin();
    end = end.getLineEnd();

    let textToReflow = vimState.document.getText(new vscode.Range(start, end));
    textToReflow = this.reflowParagraph(textToReflow);

    vimState.recordedState.transformer.addTransformation({
      type: 'replaceText',
      text: textToReflow,
      range: new Range(start, end),
      // Move cursor to front of line to realign the view
      diff: PositionDiff.newBOLDiff(),
    });

    await vimState.setCurrentMode(Mode.Normal);
  }
}<|MERGE_RESOLUTION|>--- conflicted
+++ resolved
@@ -1013,39 +1013,25 @@
       // Start with a single empty content line.
       lines = [``];
 
-<<<<<<< HEAD
       // This tracks what separator should be added before the next word.
       // It's empty at the beginning of a paragraph, one space after most
       // words, and two spaces after certain punctuation (via `joinspaces`).
       let separator = '';
 
-      for (const line of content.trim().split('\n')) {
-        // Preserve newlines.
-
-=======
-      // This tracks if we're pushing the first line of a chunk. If so, then we
-      // don't want to add an extra space. In addition, when there's a blank
-      // line, this needs to be reset.
-      let curIndex = 0;
       for (const line of content.split('\n')) {
         // Preserve blank lines in output.
->>>>>>> 611734eb
         if (line.trim() === '') {
           // Replace empty content line with blank line.
           if (lines[lines.length - 1] === '') {
             lines.pop();
           }
-<<<<<<< HEAD
-          separator = '';
-=======
->>>>>>> 611734eb
 
           lines.push(line);
 
           // Add new empty content line for remaining content.
           lines.push(``);
 
-          curIndex = 0;
+          separator = '';
           continue;
         }
 

import * as vscode from 'vscode';
import { VimState } from '../../state/vimState';
import { PositionDiff, sorted } from './../../common/motion/position';
import { Range } from './../../common/motion/range';
import { configuration } from './../../configuration/configuration';
import { Mode } from './../../mode/mode';
import { RegisterAction, BaseCommand } from './../base';
import {
  MoveAroundBacktick,
  MoveAroundCaret,
  MoveAroundCurlyBrace,
  MoveAroundDoubleQuotes,
  MoveAroundParentheses,
  MoveAroundTag,
  MoveAroundSingleQuotes,
  MoveAroundSquareBracket,
  MoveInsideCharacter,
  MoveInsideTag,
  MoveQuoteMatch,
} from '../motion';
import { isIMovement } from '../baseMotion';
import { BaseOperator } from './../operator';
import {
  SelectInnerBigWord,
  SelectInnerParagraph,
  SelectInnerSentence,
  SelectInnerWord,
  TextObjectMovement,
} from '../../textobject/textobject';
import { Position } from 'vscode';
<<<<<<< HEAD
import { Logger } from '../../util/logger';

type SurroundEdge = {
  leftEdge: Range;
  rightEdge: Range;
  /** we need to pass this with transformations */
  cursorIndex: number;
  /** to support changing a tag, cstt */
  leftTagName?: Range;
  rightTagName?: Range;
};
=======
import { WordType } from '../../textobject/word';
>>>>>>> f5c3cdd8

export interface SurroundState {
  /** The operator paired with the surround action. "yank" is really "add", but it uses 'y' */
  operator: 'change' | 'delete' | 'yank';

  /** target of surround op: X in csXy and dsX */
  target: string | undefined;

  /** the added surrounding, like ",',(). t = tag */
  replacement: string;

  /** name of tag */
  tag: string | undefined;

  /** for visual line mode */
  addNewline?: boolean;

  edges: SurroundEdge[];

  /** The mode before surround was triggered */
  previousMode: Mode;
}

<<<<<<< HEAD
abstract class SurroundOperator extends BaseOperator {
=======
// Aaaaagghhhh. I tried so hard to make surround an operator to make use of our
// sick new operator repeat structure, but there's just no clean way to do it.
// In the future, if somebody wants to refactor Surround, the big problem for
// why it's so weird is that typing `ys` loads up the Yank operator first,
// which prevents us from making a surround operator that's `ys` or something.
// You'd need to refactor our keybinding handling to "give up" keystrokes if it
// can't find a match.

@RegisterAction
class CommandSurroundModeRepeat extends BaseMovement {
  modes = [Mode.Normal];
  keys = ['s'];
  isCompleteAction = false;
  runsOnceForEveryCursor() {
    return false;
  }

  public async execAction(position: Position, vimState: VimState): Promise<IMovement> {
    return {
      start: position.getLineBeginRespectingIndent(vimState.document),
      stop: position.getLineEnd().prevWordEnd(vimState.document).getRight(),
    };
  }

>>>>>>> f5c3cdd8
  public doesActionApply(vimState: VimState, keysPressed: string[]): boolean {
    return configuration.surround && super.doesActionApply(vimState, keysPressed);
  }
}

@RegisterAction
class YankSurroundOperator extends SurroundOperator {
  // needs: nnoremap ys <plugys>. we leave it to Remapper to figure out y vs ys.
  public keys = ['<plugys>'];
  public modes = [Mode.Normal];

  public async run(vimState: VimState, start: Position, end: Position): Promise<void> {
    // reset surround state when run for first cursor
    if (!this.multicursorIndex) {
      vimState.surround = {
        operator: 'yank',
        target: undefined,
        tag: undefined,
        replacement: '',
        edges: [],
        previousMode: vimState.currentMode,
      };
    }
    // then collect ranges for all cursors
    const multicursorIndex = this.multicursorIndex ?? 0;
    vimState.surround!.edges.push(getYankRanges());
    vimState.cursorStartPosition = start;
    // when called from visual operator, use end for stop to keep visual selection
    vimState.cursorStopPosition = vimState.currentMode === Mode.Visual ? end : start;
    await vimState.setCurrentMode(Mode.SurroundInputMode);

    return;

    function getYankRanges(): SurroundEdge {
      // for special handling for w motion.
      // with "|surroundme ZONK" it will jump to Z, but we just want surroundme
      const endPlus1 = end.getRight();
      const rightorig = vimState.document.getText(new vscode.Range(end, endPlus1));
      const rightEdge = rightorig === ' ' ? new Range(end, end) : new Range(endPlus1, endPlus1);
      return {
        leftEdge: new Range(start, start),
        rightEdge,
        cursorIndex: multicursorIndex,
      };
    }
  }

  public async runRepeat(vimState: VimState, position: Position, count: number): Promise<void> {
    // we want to act on range: first non whitespace to last non whitespace
    await this.run(
      vimState,
      position.getLineBeginRespectingIndent(vimState.document),
      position
        .getDown(Math.max(0, count - 1))
        .getLineEnd()
        .getLastWordEnd()
    );
  }
}

@RegisterAction
class CommandSurroundModeStartVisual extends SurroundOperator {
  modes = [Mode.Visual];
  keys = ['S'];

  public async run(vimState: VimState, start: Position, end: Position): Promise<void> {
    [start, end] = sorted(start, end);
    await new YankSurroundOperator(this.multicursorIndex).run(vimState, start, end);
    return;
  }
}

@RegisterAction
class CommandSurroundModeStartVisualLine extends SurroundOperator {
  modes = [Mode.VisualLine];
  keys = ['S'];

  public async run(vimState: VimState, start: Position, end: Position): Promise<void> {
    [start, end] = sorted(start.getLineBegin(), end.getLineEnd());

    // reset surround state when run for first cursor
    if (!this.multicursorIndex) {
      vimState.surround = {
        target: undefined,
        tag: undefined,
        operator: 'yank',
        replacement: '',
        addNewline: true,
        edges: [],
        previousMode: vimState.currentMode,
      };
    }

    // collect ranges for all cursors
    vimState.surround?.edges.push({
      leftEdge: new Range(start, start),
      rightEdge: new Range(end, end),
      cursorIndex: this.multicursorIndex ?? 0,
    });

    vimState.cursorStartPosition = start;
    vimState.cursorStopPosition = end;
    await vimState.setCurrentMode(Mode.SurroundInputMode);
    return;
  }
}

abstract class CommandSurround extends BaseCommand {
  modes = [Mode.Normal];
  canBeRepeatedWithDot = true;
  runsOnceForEveryCursor() {
    return true;
  }
  public doesActionApply(vimState: VimState, keysPressed: string[]): boolean {
    const target = keysPressed[keysPressed.length - 1];
    return (
      configuration.surround &&
      super.doesActionApply(vimState, keysPressed) &&
      SurroundHelper.edgePairings[target] !== undefined
    );
  }
}

@RegisterAction
class CommandSurroundDeleteSurround extends CommandSurround {
  keys = ['<plugds>', '<any>'];
  keysHasCnt = false;

  public async exec(position: Position, vimState: VimState): Promise<void> {
    const target = this.keysPressed[this.keysPressed.length - 1];
    // for derived class, support ds2X
    if (this.keysHasCnt) {
      const cntKey = this.keysPressed[this.keysPressed.length - 2];
      vimState.recordedState.count = parseInt(cntKey, undefined);
    }

    // for this operator, we set surround state and execute for each cursor one at a time
    vimState.surround = {
      operator: 'delete',
      target,
      replacement: '',
      tag: undefined,
      edges: [],
      previousMode: Mode.Normal,
    };

    // we need surround state initiated for this call
    const replaceRanges = await SurroundHelper.getReplaceRanges(
      vimState,
      position,
      this.multicursorIndex ?? 0
    );

    if (replaceRanges) {
      vimState.surround.edges = [replaceRanges];
      await SurroundHelper.ExecuteSurround(vimState);
    }
  }
}

@RegisterAction
class CommandSurroundDeleteSurroundCnt extends CommandSurroundDeleteSurround {
  // supports cnt up to 9, should be enough
  keys = ['<plugds>', '<number>', '<any>'];
  keysHasCnt = true;
}

@RegisterAction
class CommandSurroundChangeSurround extends CommandSurround {
  keys = ['<plugcs>', '<any>'];
  isCompleteAction = false;
  keysHasCnt = false;

  public async exec(position: Position, vimState: VimState): Promise<void> {
    const target = this.keysPressed[this.keysPressed.length - 1];
    // for derived class, support ds2X
    if (this.keysHasCnt) {
      const cntKey = this.keysPressed[this.keysPressed.length - 2];
      vimState.recordedState.count = parseInt(cntKey, undefined);
    }

    // reset surround state when run for first cursor
    if (!this.multicursorIndex) {
      vimState.surround = {
        operator: 'change',
        target,
        tag: undefined,
        replacement: '',
        edges: [],
        previousMode: Mode.Normal,
      };
    }

    // we need state surround initiated for this call
    const replaceRanges = await SurroundHelper.getReplaceRanges(
      vimState,
      position,
      this.multicursorIndex ?? 0
    );

    // collect ranges for all cursors
    if (replaceRanges) {
      vimState.surround!.edges.push(replaceRanges);
    }
    await vimState.setCurrentMode(Mode.SurroundInputMode);
  }
}

@RegisterAction
class CommandSurroundChangeSurroundCnt extends CommandSurroundChangeSurround {
  // supports cnt up to 9, should be enough
  keys = ['<plugcs>', '<number>', '<any>'];
  keysHasCnt = true;
}

@RegisterAction
class CommandSurroundAddSurrounding extends BaseCommand {
  modes = [Mode.SurroundInputMode];
  // add surrounding / read X when: ys + motion + X. or csYX
  keys = ['<any>'];
  isCompleteAction = true;
  runsOnceForEveryCursor() {
    return false;
  }
  public doesActionApply(vimState: VimState, keysPressed: string[]): boolean {
    const replacement = keysPressed[keysPressed.length - 1];
    return (
      configuration.surround &&
      super.doesActionApply(vimState, keysPressed) &&
      replacement !== 't' && // do not run this for surrounding with a tag
      replacement !== '<'
    );
  }

  public async exec(position: Position, vimState: VimState): Promise<void> {
    const replacement = this.keysPressed[this.keysPressed.length - 1];

    if (!vimState.surround || !SurroundHelper.edgePairings[replacement]) {
      // cant surround, abort.
      // this typically handles, when last keypress was wrong and not a valid surrounding
      vimState.surround = undefined;
      await vimState.setCurrentMode(Mode.Normal);
      return;
    }

    vimState.surround.replacement = replacement;

    await SurroundHelper.ExecuteSurround(vimState);
  }
}

@RegisterAction
class CommandSurroundAddSurroundingTag extends BaseCommand {
  modes = [Mode.SurroundInputMode];
  // add surrounding / read X when: ys + motion + X
  keys = [['<'], ['t']];
  isCompleteAction = true;
  recordedTag = ''; // to save for repeat
  runsOnceForEveryCursor() {
    return false;
  }
  public async exec(position: Position, vimState: VimState): Promise<void> {
    if (!vimState.surround) {
      return;
    }

    vimState.surround.replacement = 't';
    const tag =
      this.recordedTag !== ''
        ? this.recordedTag
        : await vscode.window.showInputBox({
            prompt: 'enter tag (without <>)',
            ignoreFocusOut: true,
          });

    if (!tag) {
      vimState.surround = undefined;
      await vimState.setCurrentMode(Mode.Normal);
      return;
    }

    // record tag for repeat. this works because recordedState will store the actual objects
    this.recordedTag = tag;
    vimState.surround.tag = tag;
    await SurroundHelper.ExecuteSurround(vimState);
  }
}

// following are static internal helper functions
// top level helper is ExecuteSurround, which is called from exec and does the actual text transformations
class SurroundHelper {
  public static readonly _logger = Logger.get('Surround');
  /** a map which holds for each target key: inserted text + implementation helper */
  static edgePairings: {
    [key: string]: {
      left: string;
      right: string;
      /** do we consume space on the edges? "(" vs ")" */
      removeSpace: boolean;
      movement: () => MoveInsideCharacter | MoveQuoteMatch | MoveAroundTag | TextObjectMovement;
      /** typically to extend an inner  word. with *foo*, from "foo" to "*foo*" */
      extraChars?: number;
    };
  } = {
    // check: unify this with Pairmatcher.pairings?
    // helpful linter is helpful :-D
    '(': {
      left: '( ',
      right: ' )',
      removeSpace: true,
      movement: () => new MoveAroundParentheses(),
    },
    ')': { left: '(', right: ')', removeSpace: false, movement: () => new MoveAroundParentheses() },
    '[': {
      left: '[ ',
      right: ' ]',
      removeSpace: true,
      movement: () => new MoveAroundSquareBracket(),
    },
    ']': {
      left: '[',
      right: ']',
      removeSpace: false,
      movement: () => new MoveAroundSquareBracket(),
    },
    '{': { left: '{ ', right: ' }', removeSpace: true, movement: () => new MoveAroundCurlyBrace() },
    '}': { left: '{', right: '}', removeSpace: false, movement: () => new MoveAroundCurlyBrace() },
    '>': { left: '<', right: '>', removeSpace: false, movement: () => new MoveAroundCaret() },
    '"': {
      left: '"',
      right: '"',
      removeSpace: false,
      movement: () => new MoveAroundDoubleQuotes(),
    },
    "'": {
      left: "'",
      right: "'",
      removeSpace: false,
      movement: () => new MoveAroundSingleQuotes(),
    },
    '`': { left: '`', right: '`', removeSpace: false, movement: () => new MoveAroundBacktick() },
    '<': { left: '', right: '', removeSpace: false, movement: () => new MoveAroundTag() },
    '*': {
      left: '*',
      right: '*',
      removeSpace: false,
      movement: () => new SelectInnerWord(),
      extraChars: 1,
    },
    // aliases
    b: { left: '(', right: ')', removeSpace: false, movement: () => new MoveAroundParentheses() },
    r: { left: '[', right: ']', removeSpace: false, movement: () => new MoveAroundSquareBracket() },
    B: { left: '{', right: '}', removeSpace: false, movement: () => new MoveAroundCurlyBrace() },
    a: { left: '<', right: '>', removeSpace: false, movement: () => new MoveAroundCaret() },
    t: { left: '', right: '', removeSpace: false, movement: () => new MoveAroundTag() },
    _: { left: '_', right: '_', removeSpace: false, movement: () => new SelectInnerWord() },
  };

  /** returns two ranges (for left and right replacement) for our surround target (X in dsX, csXy) relative to position */
  public static async getReplaceRanges(
    vimState: VimState,
    position: Position,
    multicursorIndex: number
  ): Promise<SurroundEdge | undefined> {
    /* so this method is a bit of a dumpster for edge cases and ugly details
    the main idea is this:
    1. from position, we execute a textobject movement to get the total range of our surround target
    2. from there, we derive two ranges (left and right), where to apply delete/change
    3. that our result to return
    */

    // input verification
    if (!vimState.surround || !vimState.surround.target) {
      return undefined;
    }
    const target = this.edgePairings[vimState.surround.target];
    if (!target) {
      return undefined;
    }

    // we want start, end of executing movement for surround target count times from position
    const { removeSpace, movement } = target;
    vimState.cursorStartPosition = position; // some textobj (MoveInsideCharacter) expect this
    const count = vimState.recordedState.count || 1;
    const targetMovement = await movement().execActionWithCount(position, vimState, count);
    if (!isIMovement(targetMovement) || !!targetMovement.failed) {
      // we want as result an IMovement, that did not fail.
      return undefined;
    }
    let rangeStart = targetMovement.start;
    let rangeEnd = targetMovement.stop;

    // good to go, now we can calculate our ranges based on rangeStart and rangeEnd
    return vimState.surround.target === 't' ? getAdjustedRangesForTag() : getAdjustedRanges();

    // some local helpers
    function getAdjustedRanges(): SurroundEdge {
      if (movement() instanceof MoveInsideCharacter) {
        // for parens, brackets, curly ... we have to adjust the right range
        // there seems to be inconsistency between MoveInsideCharacter and MoveQuoteMatch
        rangeEnd = rangeEnd.getLeft();
      }
      if (target.extraChars) {
        rangeStart = rangeStart.getLeft(target.extraChars);
        rangeEnd = rangeEnd.getRight(target.extraChars);
      }
      // now start and end are on ()
      // next, check if there is space to remove (foo) vs ( bar )
      const delSpace = checkRemoveSpace(); // 0 or 1

      return {
        leftEdge: new Range(rangeStart, rangeStart.getRight(1 + delSpace)),
        rightEdge: new Range(rangeEnd.getLeft(delSpace), rangeEnd.getRight()),
        cursorIndex: multicursorIndex,
      };
    }

<<<<<<< HEAD
    function checkRemoveSpace(): number {
      // capiche?
      const leftSpace = vimState.editor.document.getText(
        new vscode.Range(rangeStart.getRight(), rangeStart.getRight(2))
      );
      const rightSpace = vimState.editor.document.getText(
        new vscode.Range(rangeEnd.getLeft(), rangeEnd)
      );
      return removeSpace && leftSpace === ' ' && rightSpace === ' ' ? 1 : 0;
=======
    if (target === 't') {
      // `MoveInsideTag` must be run first as otherwise the search will
      // look for the next enclosing tag after having selected the first
      const innerTagContent = await new MoveInsideTag().execAction(position, vimState);
      const { start, stop, failed } = await new MoveAroundTag().execAction(position, vimState);

      if (failed || innerTagContent.failed) {
        return CommandSurroundAddToReplacement.finish(vimState);
      }

      replaceRanges = [
        new Range(
          start,
          retainAttributes
            ? start.nextWordEnd(vimState.document, { wordType: WordType.Big }).getRight()
            : innerTagContent.start
        ),
        new Range(innerTagContent.stop.getRight(), stop.getRight()),
      ];
>>>>>>> f5c3cdd8
    }
    async function getAdjustedRangesForTag(): Promise<SurroundEdge | undefined> {
      // we are on start of opening tag and end of closing tag
      // return ranges from there to the other side
      // start -> <foo>bar</foo> <-- stop
      const openTagNameStart = rangeStart.getRight();
      const openTagNameEnd = openTagNameStart.getCurrentWordEnd(true).getRight();
      const closeTagNameStart = rangeEnd.getLeft().getWordLeft();
      const closeTagNameEnd = rangeEnd.getLeft();
      vimState.cursorStartPosition = position; // some textobj (MoveInsideCharacter) expect this
      vimState.cursorStopPosition = position;
      const innerTag =
        count === 1
          ? await new MoveInsideTag().execActionWithCount(position, vimState, 1)
          : await new MoveAroundTag().execActionWithCount(position, vimState, count - 1);
      if (!isIMovement(innerTag) || !!innerTag.failed) {
        return undefined;
      } else {
        return {
          leftEdge: new Range(rangeStart, innerTag.start),
          // maybe there is a small bug with cstt for multicursor, 2nd+ cursors
          rightEdge: new Range(innerTag.stop, rangeEnd),
          leftTagName: new Range(openTagNameStart, openTagNameEnd),
          rightTagName: new Range(closeTagNameStart, closeTagNameEnd),
          cursorIndex: multicursorIndex,
        };
      }
    }
  }

  /** executes our prepared surround changes */
  public static async ExecuteSurround(vimState: VimState): Promise<void> {
    const surroundState = vimState.surround;
    if (!surroundState || !surroundState.edges) {
      return;
    }

    const replacement = this.edgePairings[surroundState.replacement];
    // undefined allowed only for delete operator
    if (!replacement && surroundState.operator !== 'delete') {
      throw new Error('replacement missing in pairs');
    }
    // handle special case: cstt, replace only tag name
    if (surroundState.target === 't' && surroundState.replacement === 't') {
      for (const { leftTagName, rightTagName } of surroundState.edges) {
        if (!surroundState.tag || !leftTagName || !rightTagName) {
          // throw ?
          continue;
        }
        vimState.recordedState.transformer.addTransformation({
          type: 'replaceText',
          text: surroundState.tag,
          range: leftTagName,
        });
        vimState.recordedState.transformer.addTransformation({
          type: 'replaceText',
          text: surroundState.tag,
          range: rightTagName,
        });
      }
    }
    // all other cases: ys, ds, cs
    else {
      const optNewline = surroundState.addNewline ? '\n' : '';
      const leftFixed =
        surroundState.operator === 'delete'
          ? ''
          : surroundState.replacement === 't'
          ? '<' + surroundState.tag + '>' + optNewline
          : replacement.left + optNewline;

      const rightFixed =
        surroundState.operator === 'delete'
          ? ''
          : surroundState.replacement === 't'
          ? optNewline + '</' + surroundState.tag + '>'
          : optNewline + replacement.right;

      for (const { leftEdge, rightEdge, cursorIndex } of surroundState.edges) {
        vimState.recordedState.transformer.addTransformation({
          type: 'replaceText',
          text: leftFixed,
          range: leftEdge,
          cursorIndex,
          // keep cursor on left edge / start. todo: not completly correct vor visual S
          diff:
            surroundState.operator === 'yank'
              ? new PositionDiff({ line: 0, character: 1 - leftFixed.length })
              : undefined,
        });
        vimState.recordedState.transformer.addTransformation({
          type: 'replaceText',
          text: rightFixed,
          range: rightEdge,
        });
      }
    }

    // finish / cleanup. sql-koala was here :D
    await vimState.setCurrentMode(Mode.Normal);
  }
}<|MERGE_RESOLUTION|>--- conflicted
+++ resolved
@@ -20,15 +20,8 @@
 } from '../motion';
 import { isIMovement } from '../baseMotion';
 import { BaseOperator } from './../operator';
-import {
-  SelectInnerBigWord,
-  SelectInnerParagraph,
-  SelectInnerSentence,
-  SelectInnerWord,
-  TextObjectMovement,
-} from '../../textobject/textobject';
+import { SelectInnerWord, TextObjectMovement } from '../../textobject/textobject';
 import { Position } from 'vscode';
-<<<<<<< HEAD
 import { Logger } from '../../util/logger';
 
 type SurroundEdge = {
@@ -40,9 +33,6 @@
   leftTagName?: Range;
   rightTagName?: Range;
 };
-=======
-import { WordType } from '../../textobject/word';
->>>>>>> f5c3cdd8
 
 export interface SurroundState {
   /** The operator paired with the surround action. "yank" is really "add", but it uses 'y' */
@@ -66,34 +56,7 @@
   previousMode: Mode;
 }
 
-<<<<<<< HEAD
 abstract class SurroundOperator extends BaseOperator {
-=======
-// Aaaaagghhhh. I tried so hard to make surround an operator to make use of our
-// sick new operator repeat structure, but there's just no clean way to do it.
-// In the future, if somebody wants to refactor Surround, the big problem for
-// why it's so weird is that typing `ys` loads up the Yank operator first,
-// which prevents us from making a surround operator that's `ys` or something.
-// You'd need to refactor our keybinding handling to "give up" keystrokes if it
-// can't find a match.
-
-@RegisterAction
-class CommandSurroundModeRepeat extends BaseMovement {
-  modes = [Mode.Normal];
-  keys = ['s'];
-  isCompleteAction = false;
-  runsOnceForEveryCursor() {
-    return false;
-  }
-
-  public async execAction(position: Position, vimState: VimState): Promise<IMovement> {
-    return {
-      start: position.getLineBeginRespectingIndent(vimState.document),
-      stop: position.getLineEnd().prevWordEnd(vimState.document).getRight(),
-    };
-  }
-
->>>>>>> f5c3cdd8
   public doesActionApply(vimState: VimState, keysPressed: string[]): boolean {
     return configuration.surround && super.doesActionApply(vimState, keysPressed);
   }
@@ -149,7 +112,7 @@
       position
         .getDown(Math.max(0, count - 1))
         .getLineEnd()
-        .getLastWordEnd()
+        .prevWordEnd(vimState.document)
     );
   }
 }
@@ -511,7 +474,6 @@
       };
     }
 
-<<<<<<< HEAD
     function checkRemoveSpace(): number {
       // capiche?
       const leftSpace = vimState.editor.document.getText(
@@ -521,35 +483,16 @@
         new vscode.Range(rangeEnd.getLeft(), rangeEnd)
       );
       return removeSpace && leftSpace === ' ' && rightSpace === ' ' ? 1 : 0;
-=======
-    if (target === 't') {
-      // `MoveInsideTag` must be run first as otherwise the search will
-      // look for the next enclosing tag after having selected the first
-      const innerTagContent = await new MoveInsideTag().execAction(position, vimState);
-      const { start, stop, failed } = await new MoveAroundTag().execAction(position, vimState);
-
-      if (failed || innerTagContent.failed) {
-        return CommandSurroundAddToReplacement.finish(vimState);
-      }
-
-      replaceRanges = [
-        new Range(
-          start,
-          retainAttributes
-            ? start.nextWordEnd(vimState.document, { wordType: WordType.Big }).getRight()
-            : innerTagContent.start
-        ),
-        new Range(innerTagContent.stop.getRight(), stop.getRight()),
-      ];
->>>>>>> f5c3cdd8
     }
     async function getAdjustedRangesForTag(): Promise<SurroundEdge | undefined> {
       // we are on start of opening tag and end of closing tag
       // return ranges from there to the other side
       // start -> <foo>bar</foo> <-- stop
       const openTagNameStart = rangeStart.getRight();
-      const openTagNameEnd = openTagNameStart.getCurrentWordEnd(true).getRight();
-      const closeTagNameStart = rangeEnd.getLeft().getWordLeft();
+      const openTagNameEnd = openTagNameStart
+        .nextWordEnd(vimState.document, { inclusive: true })
+        .getRight();
+      const closeTagNameStart = rangeEnd.getLeft().nextWordStart(vimState.document);
       const closeTagNameEnd = rangeEnd.getLeft();
       vimState.cursorStartPosition = position; // some textobj (MoveInsideCharacter) expect this
       vimState.cursorStopPosition = position;

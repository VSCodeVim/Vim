--- conflicted
+++ resolved
@@ -6,13 +6,9 @@
 import { VimState } from '../../state/vimState';
 import { TextEditor } from '../../textEditor';
 import { BaseOperator } from '../operator';
-<<<<<<< HEAD
 import { RegisterAction, RegisterPluginAction, BaseCommand } from './../base';
-=======
-import { RegisterAction } from './../base';
 import { StatusBar } from '../../statusBar';
 import { VimError, ErrorCode } from '../../error';
->>>>>>> 84e3e722
 
 @RegisterPluginAction('replacewithregister')
 export class ReplaceOperator extends BaseOperator {

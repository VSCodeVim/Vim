--- conflicted
+++ resolved
@@ -684,7 +684,6 @@
       return pos;
     }
 
-<<<<<<< HEAD
     if (configuration.hlsearchF) {
       globalState.hl = true;
       globalState.searchState = new SearchState(
@@ -697,10 +696,7 @@
       );
     }
 
-    count = count || 1;
-=======
     count ||= 1;
->>>>>>> dfe5e396
     const toFind = Notation.ToControlCharacter(this.keysPressed[1]);
     let result = findHelper(position, toFind, count, 'forward');
 
@@ -736,7 +732,6 @@
       );
     }
 
-<<<<<<< HEAD
     if (configuration.hlsearchF) {
       globalState.hl = true;
       globalState.searchState = new SearchState(
@@ -749,10 +744,7 @@
       );
     }
 
-    count = count || 1;
-=======
     count ||= 1;
->>>>>>> dfe5e396
     const toFind = Notation.ToControlCharacter(this.keysPressed[1]);
     let result = findHelper(position, toFind, count, 'backward');
 

import * as vscode from 'vscode';

import { ChangeOperator, DeleteOperator, YankOperator } from './operator';
import { CursorMoveByUnit, CursorMovePosition, TextEditor } from './../textEditor';
import { Mode } from './../mode/mode';
import { PairMatcher } from './../common/matching/matcher';
<<<<<<< HEAD
import { Position, sorted } from './../common/motion/position';
=======
>>>>>>> 618aae9a
import { QuoteMatcher } from './../common/matching/quoteMatcher';
import { RegisterAction } from './base';
import { RegisterMode } from './../register/register';
import { ReplaceState } from './../state/replaceState';
import { TagMatcher } from './../common/matching/tagMatcher';
import { VimState } from './../state/vimState';
import { configuration } from './../configuration/configuration';
import { shouldWrapKey } from './wrapping';
import { VimError, ErrorCode } from '../error';
import { BaseMovement, SelectionType, IMovement, isIMovement, failedMovement } from './baseMotion';
import { globalState } from '../state/globalState';
import { reportSearch } from '../util/statusBarTextUtils';
import { SneakForward, SneakBackward } from './plugins/sneak';
import { Notation } from '../configuration/notation';
import { SearchDirection } from '../state/searchState';
import { StatusBar } from '../statusBar';
import { clamp } from '../util/util';
import { getCurrentParagraphBeginning, getCurrentParagraphEnd } from '../textobject/paragraph';
import { Position } from 'vscode';

/**
 * A movement is something like 'h', 'k', 'w', 'b', 'gg', etc.
 */

export abstract class ExpandingSelection extends BaseMovement {
  protected selectionType = SelectionType.Expanding;

  protected adjustPosition(position: Position, result: IMovement, lastIteration: boolean) {
    if (!lastIteration) {
      position = result.stop;
    }
    return position;
  }
}

abstract class MoveByScreenLine extends BaseMovement {
  modes = [Mode.Normal, Mode.Visual, Mode.VisualLine, Mode.VisualBlock];
  abstract movementType: CursorMovePosition;
  by: CursorMoveByUnit;
  value: number = 1;

  public async execAction(position: Position, vimState: VimState) {
    return this.execActionWithCount(position, vimState, 1);
  }

  public async execActionWithCount(
    position: Position,
    vimState: VimState,
    count: number
  ): Promise<Position | IMovement> {
    const multicursorIndex = this.multicursorIndex ?? 0;

    if (multicursorIndex === 0) {
      if (vimState.currentMode === Mode.Visual) {
        // If we change the `vimState.editor.selections` directly with the forEach
        // for some reason vscode doesn't update them. But doing it this way does
        // update vscode's selections.
        const selections = vimState.editor.selections;
        selections.forEach((s, i) => {
          if (s.active.isAfter(s.anchor)) {
            // The selection is on the right side of the cursor, while our representation
            // considers the cursor to be the left edge, so we need to move the selection
            // to the right place before executing the 'cursorMove' command.
            const active = s.active.getLeftThroughLineBreaks();
            vimState.editor.selections[i] = new vscode.Selection(s.anchor, active);
          }
        });
        vimState.editor.selections = selections;
      }

      // When we have multicursors and run a 'cursorMove' command, vscode applies that command
      // to all cursors at the same time. So we should only run it once.
      await vscode.commands.executeCommand('cursorMove', {
        to: this.movementType,
        select: vimState.currentMode !== Mode.Normal,
        by: this.by,
        value: this.value * count,
      });
    }

    if (vimState.currentMode === Mode.Normal) {
      return vimState.editor.selections[multicursorIndex].active;
    } else {
      /**
       * cursorMove command is handling the selection for us.
       * So we are not following our design principal (do no real movement inside an action) here.
       */
      if (!vimState.editor.selections[multicursorIndex]) {
        // Vscode selections no longer have the same amount of cursors as we do. This means that
        // two or more selections combined into one. In this case we return these cursors as they
        // were with the removed flag so that they can be removed.
        return {
          start: vimState.cursorStartPosition,
          stop: vimState.cursorStopPosition,
          removed: true,
        };
      }

      let start = vimState.editor.selections[multicursorIndex].anchor;
      const stop = vimState.editor.selections[multicursorIndex].active;

      // If we are moving up we need to keep getting the left of anchor/start because vscode is
      // to the right of the character in order to include it but our positions are always on the
      // left side of the character.
      // Also when we switch from being before anchor to being after anchor we need to move
      // the anchor/start to the left as well in order to include the character.
      if (
        (start.isAfter(stop) &&
          vimState.cursorStartPosition.isAfter(vimState.cursorStopPosition)) ||
        (vimState.cursorStartPosition.isAfter(vimState.cursorStopPosition) &&
          start.isBeforeOrEqual(stop))
      ) {
        start = start.getLeft();
      }

      return { start, stop };
    }
  }

  public async execActionForOperator(position: Position, vimState: VimState): Promise<IMovement> {
    const multicursorIndex = this.multicursorIndex ?? 0;
    if (multicursorIndex === 0) {
      // When we have multicursors and run a 'cursorMove' command, vscode applies that command
      // to all cursors at the same time. So we should only run it once.
      await vscode.commands.executeCommand('cursorMove', {
        to: this.movementType,
        select: true,
        by: this.by,
        value: this.value,
      });
    }

    if (!vimState.editor.selections[multicursorIndex]) {
      // Vscode selections no longer have the same amount of cursors as we do. This means that
      // two or more selections combined into one. In this case we return these cursors as they
      // were with the removed flag so that they can be removed.
      return {
        start: vimState.cursorStartPosition,
        stop: vimState.cursorStopPosition,
        removed: true,
      };
    }

    return {
      start: vimState.editor.selections[multicursorIndex].start,
      stop: vimState.editor.selections[multicursorIndex].end,
    };
  }
}

class MoveUpByScreenLine extends MoveByScreenLine {
  movementType: CursorMovePosition = 'up';
  by: CursorMoveByUnit = 'wrappedLine';
  value = 1;
}

class MoveDownByScreenLine extends MoveByScreenLine {
  movementType: CursorMovePosition = 'down';
  by: CursorMoveByUnit = 'wrappedLine';
  value = 1;
}

abstract class MoveByScreenLineMaintainDesiredColumn extends MoveByScreenLine {
  preservesDesiredColumn() {
    return true;
  }
  public async execAction(position: Position, vimState: VimState): Promise<Position | IMovement> {
    const prevDesiredColumn = vimState.desiredColumn;
    const prevLine = vimState.editor.selection.active.line;

    if (vimState.currentMode !== Mode.Normal) {
      /**
       * As VIM and VSCode handle the end of selection index a little
       * differently we need to sometimes move the cursor at the end
       * of the selection back by a character.
       */
      const start = vimState.editor.selection.start;
      if (
        (this.movementType === 'down' && position.line > start.line) ||
        (this.movementType === 'up' && position.line < prevLine)
      ) {
        await vscode.commands.executeCommand('cursorMove', {
          to: 'left',
          select: true,
          by: 'character',
          value: 1,
        });
      }
    }

    await vscode.commands.executeCommand('cursorMove', {
      to: this.movementType,
      select: vimState.currentMode !== Mode.Normal,
      by: this.by,
      value: this.value,
    });

    if (vimState.currentMode === Mode.Normal) {
      let returnedPos = vimState.editor.selection.active;
      if (prevLine !== returnedPos.line) {
        returnedPos = returnedPos.withColumn(prevDesiredColumn);
      }
      return returnedPos;
    } else {
      /**
       * cursorMove command is handling the selection for us.
       * So we are not following our design principal (do no real movement inside an action) here.
       */
      let start = vimState.editor.selection.start;
      let stop = vimState.editor.selection.end;
      const curPos = vimState.editor.selection.active;

      // We want to swap the cursor start stop positions based on which direction we are moving, up or down
      if (start.isEqual(curPos) && !start.isEqual(stop)) {
        [start, stop] = [stop, start];
        if (prevLine !== start.line) {
          start = start.getLeft();
        }
      }

      if (position.line !== stop.line) {
        stop = stop.withColumn(prevDesiredColumn);
      }

      return { start, stop };
    }
  }
}

class MoveDownByScreenLineMaintainDesiredColumn extends MoveByScreenLineMaintainDesiredColumn {
  movementType: CursorMovePosition = 'down';
  by: CursorMoveByUnit = 'wrappedLine';
  value = 1;
}

class MoveUpByScreenLineMaintainDesiredColumn extends MoveByScreenLineMaintainDesiredColumn {
  movementType: CursorMovePosition = 'up';
  by: CursorMoveByUnit = 'wrappedLine';
  value = 1;
}

class MoveDownFoldFix extends MoveByScreenLineMaintainDesiredColumn {
  movementType: CursorMovePosition = 'down';
  by: CursorMoveByUnit = 'line';
  value = 1;

  public async execAction(position: Position, vimState: VimState): Promise<Position | IMovement> {
    if (position.line >= vimState.document.lineCount - 1) {
      return position;
    }
    let t: Position | IMovement = position;
    let prevLine: number = position.line;
    let prevChar: number = position.character;
    const prevDesiredColumn = vimState.desiredColumn;
    const moveDownByScreenLine = new MoveDownByScreenLine();
    do {
      t = await moveDownByScreenLine.execAction(t, vimState);
      t = t instanceof Position ? t : t.stop;
      const lineChanged = prevLine !== t.line;
      // wrappedLine movement goes to eol character only when at the last line
      // thus a column change on wrappedLine movement represents a visual last line
      const colChanged = prevChar !== t.character;
      if (lineChanged || !colChanged) {
        break;
      }
      prevChar = t.character;
      prevLine = t.line;
    } while (t.line === position.line);
    // fix column change at last line caused by wrappedLine movement
    // causes cursor lag and flicker if a large repeat prefix is given to movement
    if (t.character !== prevDesiredColumn) {
      t = new Position(t.line, prevDesiredColumn);
    }
    return t;
  }
}

@RegisterAction
class MoveDown extends BaseMovement {
  keys = [['j'], ['<down>']];
  preservesDesiredColumn() {
    return true;
  }

  public async execAction(position: Position, vimState: VimState): Promise<Position | IMovement> {
    if (configuration.foldfix && vimState.currentMode !== Mode.VisualBlock) {
      return new MoveDownFoldFix().execAction(position, vimState);
    }

    if (position.line < vimState.document.lineCount - 1) {
      return position.with({ character: vimState.desiredColumn }).getDown();
    } else {
      return position;
    }
  }

  public async execActionForOperator(position: Position, vimState: VimState): Promise<Position> {
    vimState.currentRegisterMode = RegisterMode.LineWise;
    return position.getDown();
  }
}

@RegisterAction
class MoveUp extends BaseMovement {
  keys = [['k'], ['<up>']];
  preservesDesiredColumn() {
    return true;
  }

  public async execAction(position: Position, vimState: VimState): Promise<Position | IMovement> {
    if (configuration.foldfix && vimState.currentMode !== Mode.VisualBlock) {
      return new MoveUpFoldFix().execAction(position, vimState);
    }

    if (position.line > 0) {
      return position.with({ character: vimState.desiredColumn }).getUp();
    } else {
      return position;
    }
  }

  public async execActionForOperator(position: Position, vimState: VimState): Promise<Position> {
    vimState.currentRegisterMode = RegisterMode.LineWise;
    return position.getUp();
  }
}

@RegisterAction
class MoveUpFoldFix extends MoveByScreenLineMaintainDesiredColumn {
  movementType: CursorMovePosition = 'up';
  by: CursorMoveByUnit = 'line';
  value = 1;

  public async execAction(position: Position, vimState: VimState): Promise<Position | IMovement> {
    if (position.line === 0) {
      return position;
    }
    let t: Position | IMovement;
    const prevDesiredColumn = vimState.desiredColumn;
    const moveUpByScreenLine = new MoveUpByScreenLine();
    do {
      t = await moveUpByScreenLine.execAction(position, vimState);
      t = t instanceof Position ? t : t.stop;
    } while (t.line === position.line);
    // fix column change at last line caused by wrappedLine movement
    // causes cursor lag and flicker if a large repeat prefix is given to movement
    if (t.character !== prevDesiredColumn) {
      t = new Position(t.line, prevDesiredColumn);
    }
    return t;
  }
}

@RegisterAction
export class ArrowsInInsertMode extends BaseMovement {
  modes = [Mode.Insert];
  keys = [['<up>'], ['<down>'], ['<left>'], ['<right>']];

  public async execAction(position: Position, vimState: VimState): Promise<Position> {
    // we are in Insert Mode and arrow keys will clear all other actions except the first action, which enters Insert Mode.
    // Please note the arrow key movement can be repeated while using `.` but it can't be repeated when using `<C-A>` in Insert Mode.
    vimState.recordedState.actionsRun = [
      vimState.recordedState.actionsRun.shift()!,
      vimState.recordedState.actionsRun.pop()!,
    ];

    let newPosition: Position;
    switch (this.keysPressed[0]) {
      case '<up>':
        newPosition = (await new MoveUp().execAction(position, vimState)) as Position;
        break;
      case '<down>':
        newPosition = (await new MoveDown().execAction(position, vimState)) as Position;
        break;
      case '<left>':
        newPosition = await new MoveLeft(this.keysPressed).execAction(position, vimState);
        break;
      case '<right>':
        newPosition = await new MoveRight(this.keysPressed).execAction(position, vimState);
        break;
      default:
        throw new Error(`Unexpected 'arrow' key: ${this.keys[0]}`);
    }
    vimState.replaceState = new ReplaceState(vimState, newPosition);
    return newPosition;
  }
}

@RegisterAction
class ArrowsInReplaceMode extends BaseMovement {
  modes = [Mode.Replace];
  keys = [['<up>'], ['<down>'], ['<left>'], ['<right>']];

  public async execAction(position: Position, vimState: VimState): Promise<Position> {
    let newPosition: Position = position;

    switch (this.keysPressed[0]) {
      case '<up>':
        newPosition = (await new MoveUp().execAction(position, vimState)) as Position;
        break;
      case '<down>':
        newPosition = (await new MoveDown().execAction(position, vimState)) as Position;
        break;
      case '<left>':
        newPosition = await new MoveLeft(this.keysPressed).execAction(position, vimState);
        break;
      case '<right>':
        newPosition = await new MoveRight(this.keysPressed).execAction(position, vimState);
        break;
      default:
        throw new Error(`Unexpected 'arrow' key: ${this.keys[0]}`);
    }
    vimState.replaceState = new ReplaceState(vimState, newPosition);
    return newPosition;
  }
}

@RegisterAction
class CommandNextSearchMatch extends BaseMovement {
  keys = ['n'];
  isJump = true;

  public async execAction(position: Position, vimState: VimState): Promise<Position> {
    const searchState = globalState.searchState;

    if (!searchState || searchState.searchString === '') {
      return position;
    }

    // Turn one of the highlighting flags back on (turned off with :nohl)
    globalState.hl = true;

    if (searchState.getMatchRanges(vimState.editor).length === 0) {
      StatusBar.displayError(
        vimState,
        VimError.fromCode(ErrorCode.PatternNotFound, searchState.searchString)
      );
      return position;
    }

    // we have to handle a special case here: searching for $ or \n,
    // which we approximate by positionIsEOL. In that case (but only when searching forward)
    // we need to "offset" by getRight for searching the next match, otherwise we get stuck.
    const searchForward = searchState.searchDirection === SearchDirection.Forward;
    const positionIsEOL = position.getRight().isEqual(position.getLineEnd());
    const nextMatch =
      positionIsEOL && searchForward
        ? searchState.getNextSearchMatchPosition(vimState.editor, position.getRight())
        : searchState.getNextSearchMatchPosition(vimState.editor, position);

    if (!nextMatch) {
      StatusBar.displayError(
        vimState,
        VimError.fromCode(
          searchState.searchDirection === SearchDirection.Forward
            ? ErrorCode.SearchHitBottom
            : ErrorCode.SearchHitTop,
          searchState.searchString
        )
      );
      return position;
    }

    reportSearch(nextMatch.index, searchState.getMatchRanges(vimState.editor).length, vimState);

    return nextMatch.pos;
  }
}

@RegisterAction
class CommandPreviousSearchMatch extends BaseMovement {
  keys = ['N'];
  isJump = true;

  public async execAction(position: Position, vimState: VimState): Promise<Position> {
    const searchState = globalState.searchState;

    if (!searchState || searchState.searchString === '') {
      return position;
    }

    // Turn one of the highlighting flags back on (turned off with :nohl)
    globalState.hl = true;

    if (searchState.getMatchRanges(vimState.editor).length === 0) {
      StatusBar.displayError(
        vimState,
        VimError.fromCode(ErrorCode.PatternNotFound, searchState.searchString)
      );
      return position;
    }

    const searchForward = searchState.searchDirection === SearchDirection.Forward;
    const positionIsEOL = position.getRight().isEqual(position.getLineEnd());

    // see implementation of n, above.
    const prevMatch =
      positionIsEOL && !searchForward
        ? searchState.getNextSearchMatchPosition(
            vimState.editor,
            position.getRight(),
            SearchDirection.Backward
          )
        : searchState.getNextSearchMatchPosition(
            vimState.editor,
            position,
            SearchDirection.Backward
          );

    if (!prevMatch) {
      StatusBar.displayError(
        vimState,
        VimError.fromCode(
          searchState.searchDirection === SearchDirection.Forward
            ? ErrorCode.SearchHitTop
            : ErrorCode.SearchHitBottom,
          searchState.searchString
        )
      );
      return position;
    }

    reportSearch(prevMatch.index, searchState.getMatchRanges(vimState.editor).length, vimState);

    return prevMatch.pos;
  }
}

enum VisualMark {
  SelectionStart,
  SelectionEnd,
}
abstract class MarkMovementVisual extends BaseMovement {
  isJump = true;
  registerMode: RegisterMode;
  modes = [Mode.Normal];
  mark: VisualMark;

  private startOrEnd(lastVisualSelection): Position {
    // marks from vimstate are sorted by direction of selection (moving forward vs backwards).
    // must sort to document order
    let [start, end] = sorted(lastVisualSelection.start, lastVisualSelection.end);
    return this.mark === VisualMark.SelectionStart ? start : end;
  }

  private inLineCorrection(position: Position): Position {
    // for ' mark, we must go to BOL.
    // for `> mark, we must correct by one char left
    return this.registerMode === RegisterMode.LineWise
      ? position.getLineBeginRespectingIndent()
      : this.mark === VisualMark.SelectionEnd
      ? position.getLeft()
      : position;
  }

  public async execAction(position: Position, vimState: VimState): Promise<Position> {
    vimState.currentRegisterMode = this.registerMode;

    if (vimState.lastVisualSelection !== undefined) {
      // todo: wait for pipe operator ;-)
      return this.inLineCorrection(this.startOrEnd(vimState.lastVisualSelection));
    }

    throw VimError.fromCode(ErrorCode.MarkNotSet);
  }
}

@RegisterAction
class MarkMovementVisualStart extends MarkMovementVisual {
  keys = ['`', '<'];
  registerMode = RegisterMode.CharacterWise;
  mark = VisualMark.SelectionStart;
}

@RegisterAction
class MarkMovementVisualEnd extends MarkMovementVisual {
  keys = ['`', '>'];
  registerMode = RegisterMode.CharacterWise;
  mark = VisualMark.SelectionEnd;
}

@RegisterAction
class MarkMovementVisualStartLine extends MarkMovementVisual {
  keys = ["'", '<'];
  registerMode = RegisterMode.LineWise;
  mark = VisualMark.SelectionStart;
}

@RegisterAction
class MarkMovementVisualEndLine extends MarkMovementVisual {
  keys = ["'", '>'];
  registerMode = RegisterMode.LineWise;
  mark = VisualMark.SelectionEnd;
}

@RegisterAction
export class MarkMovementBOL extends BaseMovement {
  keys = ["'", '<character>'];
  isJump = true;

  public async execAction(position: Position, vimState: VimState): Promise<Position> {
    const markName = this.keysPressed[1];
    const mark = vimState.historyTracker.getMark(markName);

    if (mark === undefined) {
      throw VimError.fromCode(ErrorCode.MarkNotSet);
    }

    vimState.currentRegisterMode = RegisterMode.LineWise;

    if (mark.isUppercaseMark && mark.editor !== undefined) {
      await ensureEditorIsActive(mark.editor);
    }

    return TextEditor.getFirstNonWhitespaceCharOnLine(vimState.document, mark.position.line);
  }
}

@RegisterAction
export class MarkMovement extends BaseMovement {
  keys = ['`', '<character>'];
  isJump = true;

  public async execAction(position: Position, vimState: VimState): Promise<Position> {
    const markName = this.keysPressed[1];
    const mark = vimState.historyTracker.getMark(markName);

    if (mark === undefined) {
      throw VimError.fromCode(ErrorCode.MarkNotSet);
    }

    if (mark.isUppercaseMark && mark.editor !== undefined) {
      await ensureEditorIsActive(mark.editor);
    }

    return mark.position;
  }
}

async function ensureEditorIsActive(editor: vscode.TextEditor) {
  if (editor !== vscode.window.activeTextEditor) {
    await vscode.window.showTextDocument(editor.document);
  }
}

@RegisterAction
export class MoveLeft extends BaseMovement {
  keys = [['h'], ['<left>'], ['<BS>'], ['<C-BS>'], ['<S-BS>']];

  public async execAction(position: Position, vimState: VimState): Promise<Position> {
    return shouldWrapKey(vimState.currentMode, this.keysPressed[0])
      ? position.getLeftThroughLineBreaks(
          [Mode.Insert, Mode.Replace].includes(vimState.currentMode)
        )
      : position.getLeft();
  }
}

@RegisterAction
class MoveRight extends BaseMovement {
  keys = [['l'], ['<right>'], [' ']];

  public async execAction(position: Position, vimState: VimState): Promise<Position> {
    return shouldWrapKey(vimState.currentMode, this.keysPressed[0])
      ? position.getRightThroughLineBreaks(
          [Mode.Insert, Mode.Replace].includes(vimState.currentMode)
        )
      : position.getRight();
  }
}

@RegisterAction
class MoveDownNonBlank extends BaseMovement {
  keys = ['+'];

  public async execActionWithCount(
    position: Position,
    vimState: VimState,
    count: number
  ): Promise<Position | IMovement> {
    vimState.currentRegisterMode = RegisterMode.LineWise;
    return TextEditor.getFirstNonWhitespaceCharOnLine(
      vimState.document,
      position.getDown(Math.max(count, 1)).line
    );
  }
}

@RegisterAction
class MoveUpNonBlank extends BaseMovement {
  keys = ['-'];

  public async execActionWithCount(
    position: Position,
    vimState: VimState,
    count: number
  ): Promise<Position | IMovement> {
    vimState.currentRegisterMode = RegisterMode.LineWise;
    return TextEditor.getFirstNonWhitespaceCharOnLine(
      vimState.document,
      position.getUp(Math.max(count, 1)).line
    );
  }
}

@RegisterAction
class MoveDownUnderscore extends BaseMovement {
  keys = ['_'];

  public async execActionWithCount(
    position: Position,
    vimState: VimState,
    count: number
  ): Promise<Position | IMovement> {
    return TextEditor.getFirstNonWhitespaceCharOnLine(
      vimState.document,
      position.getDown(Math.max(count - 1, 0)).line
    );
  }
}

@RegisterAction
class MoveToColumn extends BaseMovement {
  keys = ['|'];

  public async execActionWithCount(
    position: Position,
    vimState: VimState,
    count: number
  ): Promise<Position | IMovement> {
    return new Position(position.line, Math.max(0, count - 1));
  }
}

/**
 * Returns the Postion of the next instance of `char` on the line
 * @param char character to look for
 * @param count number of times to look
 * @param direction direction to look in
 */
function findHelper(
  vimState: VimState,
  start: Position,
  char: string,
  count: number,
  direction: 'forward' | 'backward'
): Position | undefined {
  const line = vimState.document.lineAt(start);

  let index = start.character;
  while (count > 0 && index >= 0) {
    if (direction === 'forward') {
      index = line.text.indexOf(char, index + 1);
    } else {
      index = line.text.lastIndexOf(char, index - 1);
    }
    count--;
  }

  if (index >= 0) {
    return new Position(start.line, index);
  }

  return undefined;
}

@RegisterAction
class MoveFindForward extends BaseMovement {
  keys = ['f', '<character>'];

  public async execActionWithCount(
    position: Position,
    vimState: VimState,
    count: number
  ): Promise<Position | IMovement> {
    if (configuration.sneakReplacesF) {
      const pos = await new SneakForward(
        this.keysPressed.concat('\n'),
        this.isRepeat
      ).execActionWithCount(position, vimState, count);
      if (vimState.recordedState.operator && !isIMovement(pos)) {
        return pos.getRight();
      }

      return pos;
    }

    count ||= 1;
    const toFind = Notation.ToControlCharacter(this.keysPressed[1]);
    let result = findHelper(vimState, position, toFind, count, 'forward');

    vimState.lastSemicolonRepeatableMovement = new MoveFindForward(this.keysPressed, true);
    vimState.lastCommaRepeatableMovement = new MoveFindBackward(this.keysPressed, true);

    if (!result) {
      return failedMovement(vimState);
    }

    if (vimState.recordedState.operator) {
      result = result.getRight();
    }

    return result;
  }
}

@RegisterAction
class MoveFindBackward extends BaseMovement {
  keys = ['F', '<character>'];

  public async execActionWithCount(
    position: Position,
    vimState: VimState,
    count: number
  ): Promise<Position | IMovement> {
    if (configuration.sneakReplacesF) {
      return new SneakBackward(this.keysPressed.concat('\n'), this.isRepeat).execActionWithCount(
        position,
        vimState,
        count
      );
    }

    count ||= 1;
    const toFind = Notation.ToControlCharacter(this.keysPressed[1]);
    const result = findHelper(vimState, position, toFind, count, 'backward');

    vimState.lastSemicolonRepeatableMovement = new MoveFindBackward(this.keysPressed, true);
    vimState.lastCommaRepeatableMovement = new MoveFindForward(this.keysPressed, true);

    if (!result) {
      return failedMovement(vimState);
    }

    return result;
  }
}

function tilHelper(
  vimState: VimState,
  start: Position,
  char: string,
  count: number,
  direction: 'forward' | 'backward'
) {
  const result = findHelper(vimState, start, char, count, direction);
  return direction === 'forward' ? result?.getLeft() : result?.getRight();
}

@RegisterAction
class MoveTilForward extends BaseMovement {
  keys = ['t', '<character>'];

  public async execActionWithCount(
    position: Position,
    vimState: VimState,
    count: number
  ): Promise<Position | IMovement> {
    count ||= 1;
    const toFind = Notation.ToControlCharacter(this.keysPressed[1]);
    let result = tilHelper(vimState, position, toFind, count, 'forward');

    // For t<character> vim executes ; as 2; and , as 2,
    if (result && this.isRepeat && position.isEqual(result) && count === 1) {
      result = tilHelper(vimState, position, toFind, 2, 'forward');
    }

    vimState.lastSemicolonRepeatableMovement = new MoveTilForward(this.keysPressed, true);
    vimState.lastCommaRepeatableMovement = new MoveTilBackward(this.keysPressed, true);

    if (!result) {
      return failedMovement(vimState);
    }

    if (vimState.recordedState.operator) {
      result = result.getRight();
    }

    return result;
  }
}

@RegisterAction
class MoveTilBackward extends BaseMovement {
  keys = ['T', '<character>'];

  public async execActionWithCount(
    position: Position,
    vimState: VimState,
    count: number
  ): Promise<Position | IMovement> {
    count ||= 1;
    const toFind = Notation.ToControlCharacter(this.keysPressed[1]);
    let result = tilHelper(vimState, position, toFind, count, 'backward');

    // For T<character> vim executes ; as 2; and , as 2,
    if (result && this.isRepeat && position.isEqual(result) && count === 1) {
      result = tilHelper(vimState, position, toFind, 2, 'backward');
    }

    vimState.lastSemicolonRepeatableMovement = new MoveTilBackward(this.keysPressed, true);
    vimState.lastCommaRepeatableMovement = new MoveTilForward(this.keysPressed, true);

    if (!result) {
      return failedMovement(vimState);
    }

    return result;
  }
}

@RegisterAction
class MoveRepeat extends BaseMovement {
  keys = [';'];

  public async execActionWithCount(
    position: Position,
    vimState: VimState,
    count: number
  ): Promise<Position | IMovement> {
    const movement = vimState.lastSemicolonRepeatableMovement;
    if (movement) {
      return movement.execActionWithCount(position, vimState, count);
    }
    return position;
  }
}

@RegisterAction
class MoveRepeatReversed extends BaseMovement {
  keys = [','];

  public async execActionWithCount(
    position: Position,
    vimState: VimState,
    count: number
  ): Promise<Position | IMovement> {
    const semiColonMovement = vimState.lastSemicolonRepeatableMovement;
    const commaMovement = vimState.lastCommaRepeatableMovement;
    if (commaMovement) {
      const result = commaMovement.execActionWithCount(position, vimState, count);

      // Make sure these don't change. Otherwise, comma's direction flips back
      // and forth when done repeatedly. This is a bit hacky, so feel free to refactor.
      vimState.lastSemicolonRepeatableMovement = semiColonMovement;
      vimState.lastCommaRepeatableMovement = commaMovement;

      return result;
    }
    return position;
  }
}

@RegisterAction
class MoveLineEnd extends BaseMovement {
  keys = [['$'], ['<End>'], ['<D-right>']];
  setsDesiredColumnToEOL = true;

  public async execActionWithCount(
    position: Position,
    vimState: VimState,
    count: number
  ): Promise<Position | IMovement> {
    return position.getDown(Math.max(count - 1, 0)).getLineEnd();
  }
}

@RegisterAction
class MoveLineBegin extends BaseMovement {
  keys = [['0'], ['<Home>'], ['<D-left>']];

  public async execAction(position: Position, vimState: VimState): Promise<Position> {
    return position.getLineBegin();
  }

  public doesActionApply(vimState: VimState, keysPressed: string[]): boolean {
    return super.doesActionApply(vimState, keysPressed) && vimState.recordedState.count === 0;
  }

  public couldActionApply(vimState: VimState, keysPressed: string[]): boolean {
    return super.couldActionApply(vimState, keysPressed) && vimState.recordedState.count === 0;
  }
}

@RegisterAction
class MoveScreenLineBegin extends MoveByScreenLine {
  keys = ['g', '0'];
  movementType: CursorMovePosition = 'wrappedLineStart';
}

@RegisterAction
class MoveScreenNonBlank extends MoveByScreenLine {
  keys = ['g', '^'];
  movementType: CursorMovePosition = 'wrappedLineFirstNonWhitespaceCharacter';
}

@RegisterAction
class MoveScreenLineEnd extends MoveByScreenLine {
  keys = ['g', '$'];
  movementType: CursorMovePosition = 'wrappedLineEnd';
}

@RegisterAction
class MoveScreenLineEndNonBlank extends MoveByScreenLine {
  keys = ['g', '_'];
  movementType: CursorMovePosition = 'wrappedLineLastNonWhitespaceCharacter';

  public async execActionWithCount(
    position: Position,
    vimState: VimState,
    count: number
  ): Promise<Position | IMovement> {
    count ||= 1;
    const pos = await super.execActionWithCount(position, vimState, count);

    // If in visual, return a selection
    if (pos instanceof Position) {
      return pos.getDown(count - 1);
    } else {
      return { start: pos.start, stop: pos.stop.getDown(count - 1).getLeftThroughLineBreaks() };
    }
  }
}

@RegisterAction
class MoveScreenLineCenter extends MoveByScreenLine {
  keys = ['g', 'm'];
  movementType: CursorMovePosition = 'wrappedLineColumnCenter';
}

@RegisterAction
export class MoveUpByDisplayLine extends MoveByScreenLine {
  modes = [Mode.Insert, Mode.Normal, Mode.Visual];
  keys = [
    ['g', 'k'],
    ['g', '<up>'],
  ];
  movementType: CursorMovePosition = 'up';
  by: CursorMoveByUnit = 'wrappedLine';
  value = 1;
}

@RegisterAction
class MoveDownByDisplayLine extends MoveByScreenLine {
  modes = [Mode.Insert, Mode.Normal, Mode.Visual];
  keys = [
    ['g', 'j'],
    ['g', '<down>'],
  ];
  movementType: CursorMovePosition = 'down';
  by: CursorMoveByUnit = 'wrappedLine';
  value = 1;
}

// Because we can't support moving by screen line when in visualLine mode,
// we change to moving by regular line in visualLine mode. We can't move by
// screen line is that our ranges only support a start and stop attribute,
// and moving by screen line just snaps us back to the original position.
// Check PR #1600 for discussion.
@RegisterAction
class MoveUpByScreenLineVisualLine extends MoveByScreenLine {
  modes = [Mode.VisualLine];
  keys = [
    ['g', 'k'],
    ['g', '<up>'],
  ];
  movementType: CursorMovePosition = 'up';
  by: CursorMoveByUnit = 'line';
  value = 1;
}

@RegisterAction
class MoveDownByScreenLineVisualLine extends MoveByScreenLine {
  modes = [Mode.VisualLine];
  keys = [
    ['g', 'j'],
    ['g', '<down>'],
  ];
  movementType: CursorMovePosition = 'down';
  by: CursorMoveByUnit = 'line';
  value = 1;
}

@RegisterAction
class MoveUpByScreenLineVisualBlock extends BaseMovement {
  modes = [Mode.VisualBlock];
  keys = [
    ['g', 'k'],
    ['g', '<up>'],
  ];
  preservesDesiredColumn() {
    return true;
  }

  public async execAction(position: Position, vimState: VimState): Promise<Position | IMovement> {
    if (position.line > 0) {
      return position.with({ character: vimState.desiredColumn }).getUp();
    } else {
      return position;
    }
  }

  public async execActionForOperator(position: Position, vimState: VimState): Promise<Position> {
    vimState.currentRegisterMode = RegisterMode.LineWise;
    return position.getUp();
  }
}

@RegisterAction
class MoveDownByScreenLineVisualBlock extends BaseMovement {
  modes = [Mode.VisualBlock];
  keys = [
    ['g', 'j'],
    ['g', '<down>'],
  ];
  preservesDesiredColumn() {
    return true;
  }

  public async execAction(position: Position, vimState: VimState): Promise<Position | IMovement> {
    if (position.line < vimState.document.lineCount - 1) {
      return position.with({ character: vimState.desiredColumn }).getDown();
    } else {
      return position;
    }
  }

  public async execActionForOperator(position: Position, vimState: VimState): Promise<Position> {
    vimState.currentRegisterMode = RegisterMode.LineWise;
    return position.getDown();
  }
}

@RegisterAction
class MoveScreenToRight extends MoveByScreenLine {
  modes = [Mode.Insert, Mode.Normal, Mode.Visual, Mode.VisualLine, Mode.VisualBlock];
  keys = ['z', 'h'];
  movementType: CursorMovePosition = 'right';
  by: CursorMoveByUnit = 'character';
  value = 1;

  public doesActionApply(vimState: VimState, keysPressed: string[]): boolean {
    // Don't run if there's an operator because the Sneak plugin uses <operator>z
    return (
      super.doesActionApply(vimState, keysPressed) && vimState.recordedState.operator === undefined
    );
  }
}

@RegisterAction
class MoveScreenToLeft extends MoveByScreenLine {
  modes = [Mode.Insert, Mode.Normal, Mode.Visual, Mode.VisualLine, Mode.VisualBlock];
  keys = ['z', 'l'];
  movementType: CursorMovePosition = 'left';
  by: CursorMoveByUnit = 'character';
  value = 1;

  public doesActionApply(vimState: VimState, keysPressed: string[]): boolean {
    // Don't run if there's an operator because the Sneak plugin uses <operator>z
    return (
      super.doesActionApply(vimState, keysPressed) && vimState.recordedState.operator === undefined
    );
  }
}

@RegisterAction
class MoveScreenToRightHalf extends MoveByScreenLine {
  modes = [Mode.Insert, Mode.Normal, Mode.Visual, Mode.VisualLine, Mode.VisualBlock];
  keys = ['z', 'H'];
  movementType: CursorMovePosition = 'right';
  by: CursorMoveByUnit = 'halfLine';
  value = 1;

  public doesActionApply(vimState: VimState, keysPressed: string[]): boolean {
    // Don't run if there's an operator because the Sneak plugin uses <operator>z
    return (
      super.doesActionApply(vimState, keysPressed) && vimState.recordedState.operator === undefined
    );
  }
}

@RegisterAction
class MoveScreenToLeftHalf extends MoveByScreenLine {
  modes = [Mode.Insert, Mode.Normal, Mode.Visual, Mode.VisualLine, Mode.VisualBlock];
  keys = ['z', 'L'];
  movementType: CursorMovePosition = 'left';
  by: CursorMoveByUnit = 'halfLine';
  value = 1;
  isJump = true;

  public doesActionApply(vimState: VimState, keysPressed: string[]): boolean {
    // Don't run if there's an operator because the Sneak plugin uses <operator>z
    return (
      super.doesActionApply(vimState, keysPressed) && vimState.recordedState.operator === undefined
    );
  }
}

@RegisterAction
class MoveToLineFromViewPortTop extends MoveByScreenLine {
  keys = ['H'];
  movementType: CursorMovePosition = 'viewPortTop';
  by: CursorMoveByUnit = 'line';
  value = 1;
  isJump = true;
}

@RegisterAction
class MoveToLineFromViewPortBottom extends MoveByScreenLine {
  keys = ['L'];
  movementType: CursorMovePosition = 'viewPortBottom';
  by: CursorMoveByUnit = 'line';
  value = 1;
  isJump = true;
}

@RegisterAction
class MoveToMiddleLineInViewPort extends MoveByScreenLine {
  keys = ['M'];
  movementType: CursorMovePosition = 'viewPortCenter';
  by: CursorMoveByUnit = 'line';
  isJump = true;
}

@RegisterAction
class MoveNonBlank extends BaseMovement {
  keys = ['^'];

  public async execAction(position: Position, vimState: VimState): Promise<Position> {
    return TextEditor.getFirstNonWhitespaceCharOnLine(vimState.document, position.line);
  }
}

@RegisterAction
class MoveNextLineNonBlank extends BaseMovement {
  keys = ['\n'];

  public async execActionWithCount(
    position: Position,
    vimState: VimState,
    count: number
  ): Promise<Position> {
    vimState.currentRegisterMode = RegisterMode.LineWise;

    // Count === 0 if just pressing enter in normal mode, need to still go down 1 line
    if (count === 0) {
      count++;
    }

    return TextEditor.getFirstNonWhitespaceCharOnLine(
      vimState.document,
      position.getDown(count).line
    );
  }
}

@RegisterAction
class MoveNonBlankFirst extends BaseMovement {
  keys = ['g', 'g'];
  isJump = true;

  public async execActionWithCount(
    position: Position,
    vimState: VimState,
    count: number
  ): Promise<Position | IMovement> {
    const lineNumber = clamp(count, 1, vimState.document.lineCount) - 1;
    return {
      start: vimState.cursorStartPosition,
      stop: position.withLine(lineNumber).obeyStartOfLine(vimState.document),
      registerMode: RegisterMode.LineWise,
    };
  }
}

@RegisterAction
class MoveNonBlankLast extends BaseMovement {
  keys = ['G'];
  isJump = true;

  public async execActionWithCount(
    position: Position,
    vimState: VimState,
    count: number
  ): Promise<Position | IMovement> {
    let stop: Position;

    if (count === 0) {
      stop = new Position(vimState.document.lineCount - 1, position.character).obeyStartOfLine(
        vimState.document
      );
    } else {
      stop = new Position(
        Math.min(count, vimState.document.lineCount) - 1,
        position.character
      ).obeyStartOfLine(vimState.document);
    }

    return {
      start: vimState.cursorStartPosition,
      stop,
      registerMode: RegisterMode.LineWise,
    };
  }
}

@RegisterAction
export class MoveWordBegin extends BaseMovement {
  keys = ['w'];

  public async execAction(
    position: Position,
    vimState: VimState,
    isLastIteration: boolean = false
  ): Promise<Position> {
    if (
      isLastIteration &&
      !configuration.changeWordIncludesWhitespace &&
      vimState.recordedState.operator instanceof ChangeOperator
    ) {
      const line = vimState.document.lineAt(position);
      if (line.text.length === 0) {
        return position;
      }

      const char = line.text[position.character];

      /*
      From the Vim manual:

      Special case: "cw" and "cW" are treated like "ce" and "cE" if the cursor is
      on a non-blank.  This is because "cw" is interpreted as change-word, and a
      word does not include the following white space.
      */

      if (' \t'.includes(char)) {
        return position.getWordRight();
      } else {
        return position.getCurrentWordEnd(true).getRight();
      }
    } else {
      return position.getWordRight();
    }
  }

  public async execActionForOperator(position: Position, vimState: VimState): Promise<Position> {
    const result = await this.execAction(position, vimState, true);

    /*
    From the Vim documentation:

    Another special case: When using the "w" motion in combination with an
    operator and the last word moved over is at the end of a line, the end of
    that word becomes the end of the operated text, not the first word in the
    next line.
    */

    if (
      result.line > position.line + 1 ||
      (result.line === position.line + 1 && result.isFirstWordOfLine(vimState.document))
    ) {
      return position.getLineEnd();
    }

    if (result.isLineEnd()) {
      return new Position(result.line, result.character + 1);
    }

    return result;
  }
}

@RegisterAction
class MoveFullWordBegin extends BaseMovement {
  keys = ['W'];

  public async execAction(position: Position, vimState: VimState): Promise<Position> {
    if (
      !configuration.changeWordIncludesWhitespace &&
      vimState.recordedState.operator instanceof ChangeOperator
    ) {
      // TODO use execForOperator? Or maybe dont?

      // See note for w
      return position.getCurrentBigWordEnd().getRight();
    } else {
      return position.getBigWordRight();
    }
  }
}

@RegisterAction
class MoveWordEnd extends BaseMovement {
  keys = ['e'];

  public async execAction(position: Position, vimState: VimState): Promise<Position> {
    return position.getCurrentWordEnd();
  }

  public async execActionForOperator(position: Position, vimState: VimState): Promise<Position> {
    const end = position.getCurrentWordEnd();

    return new Position(end.line, end.character + 1);
  }
}

@RegisterAction
class MoveFullWordEnd extends BaseMovement {
  keys = ['E'];

  public async execAction(position: Position, vimState: VimState): Promise<Position> {
    return position.getCurrentBigWordEnd();
  }

  public async execActionForOperator(position: Position, vimState: VimState): Promise<Position> {
    return position.getCurrentBigWordEnd().getRight();
  }
}

@RegisterAction
class MoveLastWordEnd extends BaseMovement {
  keys = ['g', 'e'];

  public async execAction(position: Position, vimState: VimState): Promise<Position> {
    return position.getLastWordEnd();
  }
}

@RegisterAction
class MoveLastFullWordEnd extends BaseMovement {
  keys = ['g', 'E'];

  public async execAction(position: Position, vimState: VimState): Promise<Position> {
    return position.getLastBigWordEnd();
  }
}

@RegisterAction
class MoveBeginningWord extends BaseMovement {
  keys = ['b'];

  public async execAction(position: Position, vimState: VimState): Promise<Position> {
    return position.getWordLeft();
  }
}

@RegisterAction
class MoveBeginningFullWord extends BaseMovement {
  keys = ['B'];

  public async execAction(position: Position, vimState: VimState): Promise<Position> {
    return position.getBigWordLeft();
  }
}

@RegisterAction
class MovePreviousSentenceBegin extends BaseMovement {
  keys = ['('];
  isJump = true;

  public async execAction(position: Position, vimState: VimState): Promise<Position> {
    return position.getSentenceBegin({ forward: false });
  }
}

@RegisterAction
class MoveNextSentenceBegin extends BaseMovement {
  keys = [')'];
  isJump = true;

  public async execAction(position: Position, vimState: VimState): Promise<Position> {
    return position.getSentenceBegin({ forward: true });
  }
}

@RegisterAction
class MoveParagraphEnd extends BaseMovement {
  keys = ['}'];
  isJump = true;
  iteration = 0;
  isFirstLineWise = false;

  public async execAction(position: Position, vimState: VimState): Promise<Position> {
    const hasOperator = vimState.recordedState.operator;
    const paragraphEnd = getCurrentParagraphEnd(position);

    if (hasOperator) {
      /**
       * When paired with an `operator` and a `count` this move will be executed
       * multiple times which could cause issues like https://github.com/VSCodeVim/Vim/issues/4488
       * because subsequent runs will receive back whatever position we return
       * (See comment in `BaseMotion.execActionWithCount()`).
       *
       * We keep track of the iteration we are in, this way we can
       * return the correct position when on the last iteration, and we don't
       * accidentally set the `registerMode` incorrectly.
       */
      this.iteration++;

      const isLineWise = position.isLineBeginning() && vimState.currentMode === Mode.Normal;

      const isLastIteration = vimState.recordedState.count
        ? vimState.recordedState.count === this.iteration
        : true;

      /**
       * `position` may not represent the position of the cursor from which the command was initiated.
       * In the case that we will be repeating this move more than once
       * we want to respect whether the starting position was at the beginning of line or not.
       */
      this.isFirstLineWise = this.iteration === 1 ? isLineWise : this.isFirstLineWise;

      vimState.currentRegisterMode = this.isFirstLineWise
        ? RegisterMode.LineWise
        : RegisterMode.AscertainFromCurrentMode;

      /**
       * `paragraphEnd` is the first blank line after the last word in the
       * current paragraph, we want the position just before that one to
       * accurately emulate Vim's behaviour, unless we are at EOF.
       */
      return isLastIteration && !paragraphEnd.isAtDocumentEnd()
        ? paragraphEnd.getLeftThroughLineBreaks(true)
        : paragraphEnd;
    }

    return paragraphEnd;
  }
}

@RegisterAction
class MoveParagraphBegin extends BaseMovement {
  keys = ['{'];
  isJump = true;

  public async execAction(position: Position, vimState: VimState): Promise<Position> {
    return getCurrentParagraphBeginning(position);
  }
}

abstract class MoveSectionBoundary extends BaseMovement {
  modes = [Mode.Normal, Mode.Visual, Mode.VisualLine];
  abstract boundary: string;
  abstract forward: boolean;
  isJump = true;

  public async execAction(position: Position, vimState: VimState): Promise<Position> {
    let line = position.line;

    if (
      (this.forward && line === vimState.document.lineCount - 1) ||
      (!this.forward && line === 0)
    ) {
      return TextEditor.getFirstNonWhitespaceCharOnLine(vimState.document, line);
    }

    line = this.forward ? line + 1 : line - 1;

    while (!vimState.document.lineAt(line).text.startsWith(this.boundary)) {
      if (this.forward) {
        if (line === vimState.document.lineCount - 1) {
          break;
        }

        line++;
      } else {
        if (line === 0) {
          break;
        }

        line--;
      }
    }

    return TextEditor.getFirstNonWhitespaceCharOnLine(vimState.document, line);
  }
}

@RegisterAction
class MoveNextSectionBegin extends MoveSectionBoundary {
  keys = [']', ']'];
  boundary = '{';
  forward = true;
}

@RegisterAction
class MoveNextSectionEnd extends MoveSectionBoundary {
  keys = [']', '['];
  boundary = '}';
  forward = true;
}

@RegisterAction
class MovePreviousSectionBegin extends MoveSectionBoundary {
  keys = ['[', '['];
  boundary = '{';
  forward = false;
}

@RegisterAction
class MovePreviousSectionEnd extends MoveSectionBoundary {
  keys = ['[', ']'];
  boundary = '}';
  forward = false;
}

@RegisterAction
class MoveToMatchingBracket extends BaseMovement {
  keys = ['%'];
  isJump = true;

  public async execAction(position: Position, vimState: VimState): Promise<Position | IMovement> {
    position = position.getLeftIfEOL();

    const lineText = vimState.document.lineAt(position).text;
    const failure = failedMovement(vimState);

    for (let col = position.character; col < lineText.length; col++) {
      const pairing = PairMatcher.pairings[lineText[col]];
      if (pairing && pairing.matchesWithPercentageMotion) {
        // We found an opening char, now move to the matching closing char
        return (
          PairMatcher.nextPairedChar(
            new Position(position.line, col),
            lineText[col],
            vimState,
            false
          ) || failure
        );
      }
    }

    // No matchable character on the line; admit defeat
    return failure;
  }

  public async execActionForOperator(
    position: Position,
    vimState: VimState
  ): Promise<Position | IMovement> {
    const result = await this.execAction(position, vimState);

    if (isIMovement(result)) {
      if (result.failed) {
        return result;
      } else {
        throw new Error('Did not ever handle this case!');
      }
    }

    if (position.isAfter(result)) {
      return {
        start: result,
        stop: position.getRight(),
      };
    } else {
      return result.getRight();
    }
  }

  public async execActionWithCount(
    position: Position,
    vimState: VimState,
    count: number
  ): Promise<Position | IMovement> {
    // % has a special mode that lets you use it to jump to a percentage of the file
    // However, some other bracket motions inherit from this so only do this behavior for % explicitly
    if (Object.getPrototypeOf(this) === MoveToMatchingBracket.prototype) {
      if (count === 0) {
        if (vimState.recordedState.operator) {
          return this.execActionForOperator(position, vimState);
        } else {
          return this.execAction(position, vimState);
        }
      }

      // Check to make sure this is a valid percentage
      if (count < 0 || count > 100) {
        return failedMovement(vimState);
      }

      const targetLine = Math.round((count * vimState.document.lineCount) / 100);

      return TextEditor.getFirstNonWhitespaceCharOnLine(vimState.document, targetLine - 1);
    } else {
      return super.execActionWithCount(position, vimState, count);
    }
  }
}

export abstract class MoveInsideCharacter extends ExpandingSelection {
  modes = [Mode.Normal, Mode.Visual, Mode.VisualLine, Mode.VisualBlock];
  protected abstract charToMatch: string;

  /** True for "around" actions, such as `a(`, and false for "inside" actions, such as `i(`  */
  protected includeSurrounding = false;
  isJump = true;

  public async execAction(position: Position, vimState: VimState): Promise<IMovement> {
    const closingChar = PairMatcher.pairings[this.charToMatch].match;
    let cursorStartPos = vimState.cursorStartPosition;
    const failure = failedMovement(vimState);

    // when matching inside content of a pair, search for the next pair if
    // the inner content is already selected in full
    if (!this.includeSurrounding) {
      const adjacentPosLeft = cursorStartPos.getLeftThroughLineBreaks(false);
      let adjacentPosRight = vimState.recordedState.operator
        ? position
        : position.getRightThroughLineBreaks();
      if (adjacentPosRight.isLineBeginning()) {
        adjacentPosRight = adjacentPosRight.getLineBeginRespectingIndent(vimState.document);
      }
      const adjacentCharLeft = TextEditor.getCharAt(vimState.document, adjacentPosLeft);
      const adjacentCharRight = TextEditor.getCharAt(vimState.document, adjacentPosRight);
      if (adjacentCharLeft === this.charToMatch && adjacentCharRight === closingChar) {
        cursorStartPos = adjacentPosLeft;
        vimState.cursorStartPosition = adjacentPosLeft;
        position = adjacentPosRight;
        vimState.cursorStopPosition = adjacentPosRight;
      }
    }
    // First, search backwards for the opening character of the sequence
    let startPos = PairMatcher.nextPairedChar(cursorStartPos, closingChar, vimState, true);
    if (startPos === undefined) {
      return failure;
    }

    let startPlusOne: Position;

    if (startPos.isAfterOrEqual(startPos.getLineEnd().getLeft())) {
      startPlusOne = new Position(startPos.line + 1, 0);
    } else {
      startPlusOne = new Position(startPos.line, startPos.character + 1);
    }

    let endPos = PairMatcher.nextPairedChar(position, this.charToMatch, vimState, true);

    if (endPos === undefined) {
      return failure;
    }

    if (this.includeSurrounding) {
      if (vimState.currentMode !== Mode.Visual) {
        endPos = new Position(endPos.line, endPos.character + 1);
      }
    } else {
      startPos = startPlusOne;

      // If the closing character is the first on the line, don't swallow it.
      if (endPos.isInLeadingWhitespace(vimState.document)) {
        endPos = endPos.getLineBegin();
      }

      if (vimState.currentMode === Mode.Visual) {
        endPos = endPos.getLeftThroughLineBreaks();
      }
    }

    if (position.isBefore(startPos)) {
      vimState.recordedState.operatorPositionDiff = startPos.subtract(position);
    }

    vimState.cursorStartPosition = startPos;
    return {
      start: startPos,
      stop: endPos,
    };
  }
}

@RegisterAction
class MoveInsideParentheses extends MoveInsideCharacter {
  keys = [
    ['i', '('],
    ['i', ')'],
    ['i', 'b'],
  ];
  charToMatch = '(';
}

@RegisterAction
export class MoveAroundParentheses extends MoveInsideCharacter {
  keys = [
    ['a', '('],
    ['a', ')'],
    ['a', 'b'],
  ];
  charToMatch = '(';
  includeSurrounding = true;
}

@RegisterAction
class MoveInsideCurlyBrace extends MoveInsideCharacter {
  keys = [
    ['i', '{'],
    ['i', '}'],
    ['i', 'B'],
  ];
  charToMatch = '{';
}

@RegisterAction
export class MoveAroundCurlyBrace extends MoveInsideCharacter {
  keys = [
    ['a', '{'],
    ['a', '}'],
    ['a', 'B'],
  ];
  charToMatch = '{';
  includeSurrounding = true;
}

@RegisterAction
class MoveInsideCaret extends MoveInsideCharacter {
  keys = [
    ['i', '<'],
    ['i', '>'],
  ];
  charToMatch = '<';
}

@RegisterAction
export class MoveAroundCaret extends MoveInsideCharacter {
  keys = [
    ['a', '<'],
    ['a', '>'],
  ];
  charToMatch = '<';
  includeSurrounding = true;
}

@RegisterAction
class MoveInsideSquareBracket extends MoveInsideCharacter {
  keys = [
    ['i', '['],
    ['i', ']'],
  ];
  charToMatch = '[';
}

@RegisterAction
export class MoveAroundSquareBracket extends MoveInsideCharacter {
  keys = [
    ['a', '['],
    ['a', ']'],
  ];
  charToMatch = '[';
  includeSurrounding = true;
}

export abstract class MoveQuoteMatch extends BaseMovement {
  modes = [Mode.Normal, Mode.Visual, Mode.VisualBlock];
  protected abstract charToMatch: string;
  protected includeSurrounding = false;
  isJump = true;

  public async execAction(position: Position, vimState: VimState): Promise<IMovement> {
    // TODO: Don't limit quote matching to the same line
    const text = vimState.document.lineAt(position).text;
    const quoteMatcher = new QuoteMatcher(this.charToMatch, text);
    let start = quoteMatcher.findOpening(position.character);
    let end = quoteMatcher.findClosing(start + 1);

    if (end < start && start === position.character) {
      // start character is a match and no forward match found
      // search backwards instead
      end = start;
      start = quoteMatcher.findOpening(end - 1);
    }

    if (start === -1 || end === -1 || end === start || end < position.character) {
      return failedMovement(vimState);
    }

    let startPos = new Position(position.line, start);
    let endPos = new Position(position.line, end);

    if (!this.includeSurrounding) {
      startPos = startPos.getRight();
      endPos = endPos.getLeft();
    }

    if (position.isBefore(startPos)) {
      vimState.recordedState.operatorPositionDiff = startPos.subtract(position);
    }

    return {
      start: startPos,
      stop: endPos,
    };
  }

  public async execActionForOperator(
    position: Position,
    vimState: VimState
  ): Promise<Position | IMovement> {
    const result = await this.execAction(position, vimState);
    if (isIMovement(result)) {
      if (result.failed) {
        vimState.recordedState.hasRunOperator = false;
        vimState.recordedState.actionsRun = [];
      } else {
        result.stop = result.stop.getRight();
      }
    }
    return result;
  }
}

@RegisterAction
class MoveInsideSingleQuotes extends MoveQuoteMatch {
  keys = ['i', "'"];
  charToMatch = "'";
  includeSurrounding = false;
}

@RegisterAction
export class MoveAroundSingleQuotes extends MoveQuoteMatch {
  keys = ['a', "'"];
  charToMatch = "'";
  includeSurrounding = true;
}

@RegisterAction
class MoveInsideDoubleQuotes extends MoveQuoteMatch {
  keys = ['i', '"'];
  charToMatch = '"';
  includeSurrounding = false;
}

@RegisterAction
export class MoveAroundDoubleQuotes extends MoveQuoteMatch {
  keys = ['a', '"'];
  charToMatch = '"';
  includeSurrounding = true;
}

@RegisterAction
class MoveInsideBacktick extends MoveQuoteMatch {
  keys = ['i', '`'];
  charToMatch = '`';
  includeSurrounding = false;
}

@RegisterAction
export class MoveAroundBacktick extends MoveQuoteMatch {
  keys = ['a', '`'];
  charToMatch = '`';
  includeSurrounding = true;
}

@RegisterAction
class MoveToUnclosedRoundBracketBackward extends MoveToMatchingBracket {
  keys = ['[', '('];

  public async execAction(position: Position, vimState: VimState): Promise<Position | IMovement> {
    const charToMatch = ')';
    const result = PairMatcher.nextPairedChar(position, charToMatch, vimState, false);

    if (!result) {
      return failedMovement(vimState);
    }
    return result;
  }
}

@RegisterAction
class MoveToUnclosedRoundBracketForward extends MoveToMatchingBracket {
  keys = [']', ')'];

  public async execAction(position: Position, vimState: VimState): Promise<Position | IMovement> {
    const charToMatch = '(';
    const result = PairMatcher.nextPairedChar(position, charToMatch, vimState, false);

    if (!result) {
      return failedMovement(vimState);
    }

    if (
      vimState.recordedState.operator instanceof ChangeOperator ||
      vimState.recordedState.operator instanceof DeleteOperator ||
      vimState.recordedState.operator instanceof YankOperator
    ) {
      return result.getLeftThroughLineBreaks();
    }

    return result;
  }
}

@RegisterAction
class MoveToUnclosedCurlyBracketBackward extends MoveToMatchingBracket {
  keys = ['[', '{'];

  public async execAction(position: Position, vimState: VimState): Promise<Position | IMovement> {
    const charToMatch = '}';
    const result = PairMatcher.nextPairedChar(position, charToMatch, vimState, false);

    if (!result) {
      return failedMovement(vimState);
    }
    return result;
  }
}

@RegisterAction
class MoveToUnclosedCurlyBracketForward extends MoveToMatchingBracket {
  keys = [']', '}'];

  public async execAction(position: Position, vimState: VimState): Promise<Position | IMovement> {
    const charToMatch = '{';
    const result = PairMatcher.nextPairedChar(position, charToMatch, vimState, false);

    if (!result) {
      return failedMovement(vimState);
    }

    if (
      vimState.recordedState.operator instanceof ChangeOperator ||
      vimState.recordedState.operator instanceof DeleteOperator ||
      vimState.recordedState.operator instanceof YankOperator
    ) {
      return result.getLeftThroughLineBreaks();
    }

    return result;
  }
}

abstract class MoveTagMatch extends ExpandingSelection {
  modes = [Mode.Normal, Mode.Visual, Mode.VisualBlock];
  protected includeTag = false;
  isJump = true;

  public async execAction(position: Position, vimState: VimState): Promise<IMovement> {
    const editorText = vimState.document.getText();
    const offset = vimState.document.offsetAt(position);
    const tagMatcher = new TagMatcher(editorText, offset, vimState);
    const start = tagMatcher.findOpening(this.includeTag);
    const end = tagMatcher.findClosing(this.includeTag);

    if (start === undefined || end === undefined) {
      return failedMovement(vimState);
    }

    const startPosition =
      start >= 0 ? vimState.document.positionAt(start) : vimState.cursorStartPosition;
    let endPosition = end >= 0 ? vimState.document.positionAt(end) : position;
    if (vimState.currentMode === Mode.Visual || vimState.currentMode === Mode.SurroundInputMode) {
      endPosition = endPosition.getLeftThroughLineBreaks();
    }

    if (position.isAfter(endPosition)) {
      vimState.recordedState.transformer.addTransformation({
        type: 'moveCursor',
        diff: endPosition.subtract(position),
      });
    } else if (position.isBefore(startPosition)) {
      vimState.recordedState.transformer.addTransformation({
        type: 'moveCursor',
        diff: startPosition.subtract(position),
      });
    }
    // if (start === end) {
    //   if (vimState.recordedState.operator instanceof ChangeOperator) {
    //     await vimState.setCurrentMode(ModeName.Insert);
    //   }
    //   return failedMovement(vimState);
    // }
    vimState.cursorStartPosition = startPosition;
    return {
      start: startPosition,
      stop: endPosition,
    };
  }
}

@RegisterAction
export class MoveInsideTag extends MoveTagMatch {
  keys = ['i', 't'];
  includeTag = false;
}

@RegisterAction
export class MoveAroundTag extends MoveTagMatch {
  keys = ['a', 't'];
  includeTag = true;
}<|MERGE_RESOLUTION|>--- conflicted
+++ resolved
@@ -4,10 +4,6 @@
 import { CursorMoveByUnit, CursorMovePosition, TextEditor } from './../textEditor';
 import { Mode } from './../mode/mode';
 import { PairMatcher } from './../common/matching/matcher';
-<<<<<<< HEAD
-import { Position, sorted } from './../common/motion/position';
-=======
->>>>>>> 618aae9a
 import { QuoteMatcher } from './../common/matching/quoteMatcher';
 import { RegisterAction } from './base';
 import { RegisterMode } from './../register/register';
@@ -27,6 +23,7 @@
 import { clamp } from '../util/util';
 import { getCurrentParagraphBeginning, getCurrentParagraphEnd } from '../textobject/paragraph';
 import { Position } from 'vscode';
+import { sorted } from '../common/motion/position';
 
 /**
  * A movement is something like 'h', 'k', 'w', 'b', 'gg', etc.
@@ -546,18 +543,21 @@
   modes = [Mode.Normal];
   mark: VisualMark;
 
-  private startOrEnd(lastVisualSelection): Position {
+  private startOrEnd(lastVisualSelection: {
+    start: vscode.Position;
+    end: vscode.Position;
+  }): Position {
     // marks from vimstate are sorted by direction of selection (moving forward vs backwards).
     // must sort to document order
-    let [start, end] = sorted(lastVisualSelection.start, lastVisualSelection.end);
+    const [start, end] = sorted(lastVisualSelection.start, lastVisualSelection.end);
     return this.mark === VisualMark.SelectionStart ? start : end;
   }
 
-  private inLineCorrection(position: Position): Position {
+  private inLineCorrection(document: vscode.TextDocument, position: Position): Position {
     // for ' mark, we must go to BOL.
     // for `> mark, we must correct by one char left
     return this.registerMode === RegisterMode.LineWise
-      ? position.getLineBeginRespectingIndent()
+      ? position.getLineBeginRespectingIndent(document)
       : this.mark === VisualMark.SelectionEnd
       ? position.getLeft()
       : position;
@@ -568,7 +568,10 @@
 
     if (vimState.lastVisualSelection !== undefined) {
       // todo: wait for pipe operator ;-)
-      return this.inLineCorrection(this.startOrEnd(vimState.lastVisualSelection));
+      return this.inLineCorrection(
+        vimState.document,
+        this.startOrEnd(vimState.lastVisualSelection)
+      );
     }
 
     throw VimError.fromCode(ErrorCode.MarkNotSet);

import * as vscode from 'vscode';

import { ChangeOperator, DeleteOperator, YankOperator } from './operator';
import { CursorMoveByUnit, CursorMovePosition, TextEditor } from './../textEditor';
import { Mode } from './../mode/mode';
import { PairMatcher } from './../common/matching/matcher';
import { Position, PositionDiff } from './../common/motion/position';
import { QuoteMatcher } from './../common/matching/quoteMatcher';
import { RegisterAction } from './base';
import { RegisterMode } from './../register/register';
import { ReplaceState } from './../state/replaceState';
import { TagMatcher } from './../common/matching/tagMatcher';
import { VimState } from './../state/vimState';
import { configuration } from './../configuration/configuration';
import { shouldWrapKey } from './wrapping';
import { VimError, ErrorCode } from '../error';
import { reportSearch } from '../util/statusBarTextUtils';
import { Notation } from '../configuration/notation';
import { globalState } from '../state/globalState';
import { BaseMovement, IMovement, isIMovement, SelectionType } from './baseMotion';
import { SneakForward, SneakBackward } from './plugins/sneak';

/**
 * A movement is something like 'h', 'k', 'w', 'b', 'gg', etc.
 */

export abstract class ExpandingSelection extends BaseMovement {
  protected selectionType = SelectionType.Expanding;

  protected adjustPosition(position: Position, result: IMovement, lastIteration: boolean) {
    if (!lastIteration) {
      position = result.stop;
    }
    return position;
  }
}

abstract class MoveByScreenLine extends BaseMovement {
  modes = [Mode.Normal, Mode.Visual, Mode.VisualLine];
  movementType: CursorMovePosition;
  by: CursorMoveByUnit;
  value: number = 1;

  public async execAction(position: Position, vimState: VimState): Promise<Position | IMovement> {
    await vscode.commands.executeCommand('cursorMove', {
      to: this.movementType,
      select: vimState.currentMode !== Mode.Normal,
      by: this.by,
      value: this.value,
    });

    if (vimState.currentMode === Mode.Normal) {
      return Position.FromVSCodePosition(vimState.editor.selection.active);
    } else {
      /**
       * cursorMove command is handling the selection for us.
       * So we are not following our design principal (do no real movement inside an action) here.
       */
      let start = Position.FromVSCodePosition(vimState.editor.selection.start);
      let stop = Position.FromVSCodePosition(vimState.editor.selection.end);
      let curPos = Position.FromVSCodePosition(vimState.editor.selection.active);

      // We want to swap the cursor start stop positions based on which direction we are moving, up or down
      if (start.isEqual(curPos)) {
        position = start;
        [start, stop] = [stop, start];
        start = start.getLeft();
      }

      return { start, stop };
    }
  }

  public async execActionForOperator(position: Position, vimState: VimState): Promise<IMovement> {
    await vscode.commands.executeCommand('cursorMove', {
      to: this.movementType,
      select: true,
      by: this.by,
      value: this.value,
    });

    return {
      start: Position.FromVSCodePosition(vimState.editor.selection.start),
      stop: Position.FromVSCodePosition(vimState.editor.selection.end),
    };
  }
}

export class MoveUpByScreenLine extends MoveByScreenLine {
  movementType: CursorMovePosition = 'up';
  by: CursorMoveByUnit = 'wrappedLine';
  value = 1;
}

class MoveDownByScreenLine extends MoveByScreenLine {
  movementType: CursorMovePosition = 'down';
  by: CursorMoveByUnit = 'wrappedLine';
  value = 1;
}

abstract class MoveByScreenLineMaintainDesiredColumn extends MoveByScreenLine {
  doesntChangeDesiredColumn = true;
  public async execAction(position: Position, vimState: VimState): Promise<Position | IMovement> {
    let prevDesiredColumn = vimState.desiredColumn;
    let prevLine = vimState.editor.selection.active.line;

    if (vimState.currentMode !== Mode.Normal) {
      /**
       * As VIM and VSCode handle the end of selection index a little
       * differently we need to sometimes move the cursor at the end
       * of the selection back by a character.
       */
      let start = Position.FromVSCodePosition(vimState.editor.selection.start);
      if (
        (this.movementType === 'down' && position.line > start.line) ||
        (this.movementType === 'up' && position.line < prevLine)
      ) {
        await vscode.commands.executeCommand('cursorMove', {
          to: 'left',
          select: true,
          by: 'character',
          value: 1,
        });
      }
    }

    await vscode.commands.executeCommand('cursorMove', {
      to: this.movementType,
      select: vimState.currentMode !== Mode.Normal,
      by: this.by,
      value: this.value,
    });

    if (vimState.currentMode === Mode.Normal) {
      let returnedPos = Position.FromVSCodePosition(vimState.editor.selection.active);
      if (prevLine !== returnedPos.line) {
        returnedPos = returnedPos.withColumn(prevDesiredColumn);
      }
      return returnedPos;
    } else {
      /**
       * cursorMove command is handling the selection for us.
       * So we are not following our design principal (do no real movement inside an action) here.
       */
      let start = Position.FromVSCodePosition(vimState.editor.selection.start);
      let stop = Position.FromVSCodePosition(vimState.editor.selection.end);
      let curPos = Position.FromVSCodePosition(vimState.editor.selection.active);

      // We want to swap the cursor start stop positions based on which direction we are moving, up or down
      if (start.isEqual(curPos) && !start.isEqual(stop)) {
        [start, stop] = [stop, start];
        if (prevLine !== start.line) {
          start = start.getLeft();
        }
      }

      if (position.line !== stop.line) {
        stop = stop.withColumn(prevDesiredColumn);
      }

      return { start, stop };
    }
  }
}

class MoveDownByScreenLineMaintainDesiredColumn extends MoveByScreenLineMaintainDesiredColumn {
  movementType: CursorMovePosition = 'down';
  by: CursorMoveByUnit = 'wrappedLine';
  value = 1;
}

class MoveUpByScreenLineMaintainDesiredColumn extends MoveByScreenLineMaintainDesiredColumn {
  movementType: CursorMovePosition = 'up';
  by: CursorMoveByUnit = 'wrappedLine';
  value = 1;
}

class MoveDownFoldFix extends MoveByScreenLineMaintainDesiredColumn {
  movementType: CursorMovePosition = 'down';
  by: CursorMoveByUnit = 'line';
  value = 1;

  public async execAction(position: Position, vimState: VimState): Promise<Position | IMovement> {
    if (position.line >= TextEditor.getLineCount() - 1) {
      return position;
    }
    let t: Position | IMovement;
    let prevLine: number = position.line;
    let prevChar: number = position.character;
    const prevDesiredColumn = vimState.desiredColumn;
    const moveDownByScreenLine = new MoveDownByScreenLine();
    do {
      t = <Position | IMovement>await moveDownByScreenLine.execAction(position, vimState);
      t = t instanceof Position ? t : t.stop;
      const lineChanged = prevLine !== t.line;
      // wrappedLine movement goes to eol character only when at the last line
      // thus a column change on wrappedLine movement represents a visual last line
      const colChanged = prevChar !== t.character;
      if (lineChanged || !colChanged) {
        break;
      }
      prevChar = t.character;
      prevLine = t.line;
    } while (t.line === position.line);
    // fix column change at last line caused by wrappedLine movement
    // causes cursor lag and flicker if a large repeat prefix is given to movement
    if (t.character !== prevDesiredColumn) {
      t = new Position(t.line, prevDesiredColumn);
    }
    return t;
  }
}

@RegisterAction
class MoveDown extends BaseMovement {
  keys = ['j'];
  doesntChangeDesiredColumn = true;

  public async execAction(position: Position, vimState: VimState): Promise<Position | IMovement> {
    if (configuration.foldfix && vimState.currentMode !== Mode.VisualBlock) {
      return new MoveDownFoldFix().execAction(position, vimState);
    }
    return position.getDown(vimState.desiredColumn);
  }

  public async execActionForOperator(position: Position, vimState: VimState): Promise<Position> {
    vimState.currentRegisterMode = RegisterMode.LineWise;
    return position.getDown(position.getLineEnd().character);
  }
}

@RegisterAction
class MoveDownArrow extends MoveDown {
  keys = ['<down>'];
}

@RegisterAction
class MoveUp extends BaseMovement {
  keys = ['k'];
  doesntChangeDesiredColumn = true;

  public async execAction(position: Position, vimState: VimState): Promise<Position | IMovement> {
    if (configuration.foldfix && vimState.currentMode !== Mode.VisualBlock) {
      return new MoveUpFoldFix().execAction(position, vimState);
    }
    return position.getUp(vimState.desiredColumn);
  }

  public async execActionForOperator(position: Position, vimState: VimState): Promise<Position> {
    vimState.currentRegisterMode = RegisterMode.LineWise;
    return position.getUp(position.getLineEnd().character);
  }
}

@RegisterAction
class MoveUpFoldFix extends MoveByScreenLineMaintainDesiredColumn {
  movementType: CursorMovePosition = 'up';
  by: CursorMoveByUnit = 'line';
  value = 1;

  public async execAction(position: Position, vimState: VimState): Promise<Position | IMovement> {
    if (position.line === 0) {
      return position;
    }
    let t: Position | IMovement;
    const prevDesiredColumn = vimState.desiredColumn;
    const moveUpByScreenLine = new MoveUpByScreenLine();
    do {
      t = <Position | IMovement>await moveUpByScreenLine.execAction(position, vimState);
      t = t instanceof Position ? t : t.stop;
    } while (t.line === position.line);
    // fix column change at last line caused by wrappedLine movement
    // causes cursor lag and flicker if a large repeat prefix is given to movement
    if (t.character !== prevDesiredColumn) {
      t = new Position(t.line, prevDesiredColumn);
    }
    return t;
  }
}

@RegisterAction
class MoveUpArrow extends MoveUp {
  keys = ['<up>'];
}

@RegisterAction
class ArrowsInReplaceMode extends BaseMovement {
  modes = [Mode.Replace];
  keys = [['<up>'], ['<down>'], ['<left>'], ['<right>']];

  public async execAction(position: Position, vimState: VimState): Promise<Position> {
    let newPosition: Position = position;

    switch (this.keysPressed[0]) {
      case '<up>':
        newPosition = <Position>await new MoveUpArrow().execAction(position, vimState);
        break;
      case '<down>':
        newPosition = <Position>await new MoveDownArrow().execAction(position, vimState);
        break;
      case '<left>':
        newPosition = await new MoveLeftArrow().execAction(position, vimState);
        break;
      case '<right>':
        newPosition = await new MoveRightArrow().execAction(position, vimState);
        break;
      default:
        break;
    }
    vimState.replaceState = new ReplaceState(newPosition);
    return newPosition;
  }
}

@RegisterAction
class UpArrowInReplaceMode extends ArrowsInReplaceMode {
  keys = [['<up>']];
}

@RegisterAction
class DownArrowInReplaceMode extends ArrowsInReplaceMode {
  keys = [['<down>']];
}

@RegisterAction
class LeftArrowInReplaceMode extends ArrowsInReplaceMode {
  keys = [['<left>']];
}

@RegisterAction
class RightArrowInReplaceMode extends ArrowsInReplaceMode {
  keys = [['<right>']];
}

@RegisterAction
class CommandNextSearchMatch extends BaseMovement {
  keys = ['n'];
  isJump = true;

  public async execAction(position: Position, vimState: VimState): Promise<Position> {
    const searchState = globalState.searchState;

    if (!searchState || searchState.searchString === '') {
      return position;
    }
    // Turn one of the highlighting flags back on (turned off with :nohl)
    globalState.hl = true;

    let nextMatch: {
      pos: Position;
      index: number;
    };
    if (position.getRight().isEqual(position.getLineEnd())) {
      nextMatch = searchState.getNextSearchMatchPosition(position.getRight());
    } else {
      nextMatch = searchState.getNextSearchMatchPosition(position);
    }

    reportSearch(nextMatch.index, searchState.matchRanges.length, vimState);

    return nextMatch.pos;
  }
}

@RegisterAction
class CommandPreviousSearchMatch extends BaseMovement {
  keys = ['N'];
  isJump = true;

  public async execAction(position: Position, vimState: VimState): Promise<Position> {
    const searchState = globalState.searchState;

    if (!searchState || searchState.searchString === '') {
      return position;
    }

    // Turn one of the highlighting flags back on (turned off with :nohl)
    globalState.hl = true;

    const prevMatch = searchState.getNextSearchMatchPosition(position, -1);

    reportSearch(prevMatch.index, searchState.matchRanges.length, vimState);

    return prevMatch.pos;
  }
}

@RegisterAction
export class MarkMovementBOL extends BaseMovement {
  keys = ["'", '<character>'];
  isJump = true;

  public async execAction(position: Position, vimState: VimState): Promise<Position> {
    const markName = this.keysPressed[1];
    const mark = vimState.historyTracker.getMark(markName);

    vimState.currentRegisterMode = RegisterMode.LineWise;

    if (mark == null) {
      throw VimError.fromCode(ErrorCode.E20);
    }
    return mark.position.getFirstLineNonBlankChar();
  }
}

@RegisterAction
export class MarkMovement extends BaseMovement {
  keys = ['`', '<character>'];
  isJump = true;

  public async execAction(position: Position, vimState: VimState): Promise<Position> {
    const markName = this.keysPressed[1];
    const mark = vimState.historyTracker.getMark(markName);

    if (mark == null) {
      throw VimError.fromCode(ErrorCode.E20);
    }
    return mark.position;
  }
}
@RegisterAction
export class MoveLeft extends BaseMovement {
  keys = ['h'];

  public async execAction(position: Position, vimState: VimState): Promise<Position> {
    if (shouldWrapKey(vimState, this.keysPressed)) {
      return position.getLeftThroughLineBreaks();
    }
    return position.getLeft();
  }
}

@RegisterAction
class MoveLeftArrow extends MoveLeft {
  modes = [Mode.Normal, Mode.Visual, Mode.VisualLine, Mode.VisualBlock];
  keys = ['<left>'];
}

@RegisterAction
class BackSpaceInNormalMode extends BaseMovement {
  modes = [Mode.Normal];
  keys = ['<BS>'];

  public async execAction(position: Position, vimState: VimState): Promise<Position> {
    return position.getLeftThroughLineBreaks();
  }
}

@RegisterAction
class BackSpaceInVisualMode extends BaseMovement {
  modes = [Mode.Visual, Mode.VisualBlock];
  keys = ['<BS>'];

  public async execAction(position: Position, vimState: VimState): Promise<Position> {
    return configuration.whichwrap.includes('b')
      ? position.getLeftThroughLineBreaks()
      : position.getLeft();
  }
}

@RegisterAction
class MoveRight extends BaseMovement {
  keys = ['l'];

  public async execAction(position: Position, vimState: VimState): Promise<Position> {
    if (shouldWrapKey(vimState, this.keysPressed)) {
      const includeEol = vimState.currentMode === Mode.Insert;
      return position.getRightThroughLineBreaks(includeEol);
    }
    return position.getRight();
  }
}

@RegisterAction
class MoveRightArrow extends MoveRight {
  modes = [Mode.Normal, Mode.Visual, Mode.VisualLine, Mode.VisualBlock];
  keys = ['<right>'];
}

@RegisterAction
class MoveRightWithSpace extends BaseMovement {
  keys = [' '];

  public async execAction(position: Position, vimState: VimState): Promise<Position> {
    return position.getRightThroughLineBreaks();
  }
}

@RegisterAction
class MoveDownNonBlank extends BaseMovement {
  keys = ['+'];

  public async execActionWithCount(
    position: Position,
    vimState: VimState,
    count: number
  ): Promise<Position | IMovement> {
    vimState.currentRegisterMode = RegisterMode.LineWise;
    return position.getDownByCount(Math.max(count, 1)).getFirstLineNonBlankChar();
  }
}

@RegisterAction
class MoveUpNonBlank extends BaseMovement {
  keys = ['-'];

  public async execActionWithCount(
    position: Position,
    vimState: VimState,
    count: number
  ): Promise<Position | IMovement> {
    vimState.currentRegisterMode = RegisterMode.LineWise;
    return position.getUpByCount(Math.max(count, 1)).getFirstLineNonBlankChar();
  }
}

@RegisterAction
class MoveDownUnderscore extends BaseMovement {
  keys = ['_'];

  public async execActionWithCount(
    position: Position,
    vimState: VimState,
    count: number
  ): Promise<Position | IMovement> {
    return position.getDownByCount(Math.max(count - 1, 0)).getFirstLineNonBlankChar();
  }
}

@RegisterAction
class MoveToColumn extends BaseMovement {
  keys = ['|'];

  public async execActionWithCount(
    position: Position,
    vimState: VimState,
    count: number
  ): Promise<Position | IMovement> {
    return new Position(position.line, Math.max(0, count - 1));
  }
}

@RegisterAction
class MoveFindForward extends BaseMovement {
  keys = ['f', '<character>'];

  public async execActionWithCount(
    position: Position,
    vimState: VimState,
    count: number
  ): Promise<Position | IMovement> {
    if (configuration.sneakReplacesF) {
      const pos = await new SneakForward(
        this.keysPressed.concat('\n'),
        this.isRepeat
      ).execActionWithCount(position, vimState, count);
      if (vimState.recordedState.operator && !isIMovement(pos)) {
        return pos.getRight();
      }

      return pos;
    }

    count = count || 1;
    const toFind = Notation.ToControlCharacter(this.keysPressed[1]);
    let result = position.findForwards(toFind, count);

    vimState.lastSemicolonRepeatableMovement = new MoveFindForward(this.keysPressed, true);
    vimState.lastCommaRepeatableMovement = new MoveFindBackward(this.keysPressed, true);

    if (!result) {
      return { start: position, stop: position, failed: true };
    }

    if (vimState.recordedState.operator) {
      result = result.getRight();
    }

    return result;
  }
}

@RegisterAction
class MoveFindBackward extends BaseMovement {
  keys = ['F', '<character>'];

  public async execActionWithCount(
    position: Position,
    vimState: VimState,
    count: number
  ): Promise<Position | IMovement> {
    if (configuration.sneakReplacesF) {
      return new SneakBackward(this.keysPressed.concat('\n'), this.isRepeat).execActionWithCount(
        position,
        vimState,
        count
      );
    }

    count = count || 1;
    const toFind = Notation.ToControlCharacter(this.keysPressed[1]);
    let result = position.findBackwards(toFind, count);

    vimState.lastSemicolonRepeatableMovement = new MoveFindBackward(this.keysPressed, true);
    vimState.lastCommaRepeatableMovement = new MoveFindForward(this.keysPressed, true);

    if (!result) {
      return { start: position, stop: position, failed: true };
    }

    return result;
  }
}

@RegisterAction
class MoveTilForward extends BaseMovement {
  keys = ['t', '<character>'];

  public async execActionWithCount(
    position: Position,
    vimState: VimState,
    count: number
  ): Promise<Position | IMovement> {
    count = count || 1;
    const toFind = Notation.ToControlCharacter(this.keysPressed[1]);
    let result = position.tilForwards(toFind, count);

    // For t<character> vim executes ; as 2; and , as 2,
    if (result && this.isRepeat && position.isEqual(result) && count === 1) {
      result = position.tilForwards(toFind, 2);
    }

    vimState.lastSemicolonRepeatableMovement = new MoveTilForward(this.keysPressed, true);
    vimState.lastCommaRepeatableMovement = new MoveTilBackward(this.keysPressed, true);

    if (!result) {
      return { start: position, stop: position, failed: true };
    }

    if (vimState.recordedState.operator) {
      result = result.getRight();
    }

    return result;
  }
}

@RegisterAction
class MoveTilBackward extends BaseMovement {
  keys = ['T', '<character>'];

  public async execActionWithCount(
    position: Position,
    vimState: VimState,
    count: number
  ): Promise<Position | IMovement> {
    count = count || 1;
    const toFind = Notation.ToControlCharacter(this.keysPressed[1]);
    let result = position.tilBackwards(toFind, count);

    // For T<character> vim executes ; as 2; and , as 2,
    if (result && this.isRepeat && position.isEqual(result) && count === 1) {
      result = position.tilBackwards(toFind, 2);
    }

    vimState.lastSemicolonRepeatableMovement = new MoveTilBackward(this.keysPressed, true);
    vimState.lastCommaRepeatableMovement = new MoveTilForward(this.keysPressed, true);

    if (!result) {
      return { start: position, stop: position, failed: true };
    }

    return result;
  }
}

@RegisterAction
class MoveRepeat extends BaseMovement {
  keys = [';'];

  public async execActionWithCount(
    position: Position,
    vimState: VimState,
    count: number
  ): Promise<Position | IMovement> {
    const movement = vimState.lastSemicolonRepeatableMovement;
    if (movement) {
      return movement.execActionWithCount(position, vimState, count);
    }
    return position;
  }
}

@RegisterAction
class MoveRepeatReversed extends BaseMovement {
  keys = [','];

  public async execActionWithCount(
    position: Position,
    vimState: VimState,
    count: number
  ): Promise<Position | IMovement> {
    const semiColonMovement = vimState.lastSemicolonRepeatableMovement;
    const commaMovement = vimState.lastCommaRepeatableMovement;
    if (commaMovement) {
      const result = commaMovement.execActionWithCount(position, vimState, count);

      // Make sure these don't change. Otherwise, comma's direction flips back
      // and forth when done repeatedly. This is a bit hacky, so feel free to refactor.
      vimState.lastSemicolonRepeatableMovement = semiColonMovement;
      vimState.lastCommaRepeatableMovement = commaMovement;

      return result;
    }
    return position;
  }
}

@RegisterAction
class MoveLineEnd extends BaseMovement {
  keys = [['$'], ['<End>'], ['<D-right>']];
  setsDesiredColumnToEOL = true;

  public async execActionWithCount(
    position: Position,
    vimState: VimState,
    count: number
  ): Promise<Position | IMovement> {
    return position.getDownByCount(Math.max(count - 1, 0)).getLineEnd();
  }
}

@RegisterAction
class MoveLineBegin extends BaseMovement {
  keys = [['0'], ['<Home>'], ['<D-left>']];

  public async execAction(position: Position, vimState: VimState): Promise<Position> {
    return position.getLineBegin();
  }

  public doesActionApply(vimState: VimState, keysPressed: string[]): boolean {
    return super.doesActionApply(vimState, keysPressed) && vimState.recordedState.count === 0;
  }

  public couldActionApply(vimState: VimState, keysPressed: string[]): boolean {
    return super.couldActionApply(vimState, keysPressed) && vimState.recordedState.count === 0;
  }
}

@RegisterAction
class MoveScreenLineBegin extends MoveByScreenLine {
  keys = ['g', '0'];
  movementType: CursorMovePosition = 'wrappedLineStart';
}

@RegisterAction
class MoveScreenNonBlank extends MoveByScreenLine {
  keys = ['g', '^'];
  movementType: CursorMovePosition = 'wrappedLineFirstNonWhitespaceCharacter';
}

@RegisterAction
class MoveScreenLineEnd extends MoveByScreenLine {
  keys = ['g', '$'];
  movementType: CursorMovePosition = 'wrappedLineEnd';
}

@RegisterAction
class MoveScreenLineEndNonBlank extends MoveByScreenLine {
  keys = ['g', '_'];
  movementType: CursorMovePosition = 'wrappedLineLastNonWhitespaceCharacter';

  public async execActionWithCount(
    position: Position,
    vimState: VimState,
    count: number
  ): Promise<Position | IMovement> {
    count = count || 1;
    const pos = await this.execAction(position, vimState);
    const newPos: Position | IMovement = pos as Position;

    // If in visual, return a selection
    if (pos instanceof Position) {
      return pos.getDownByCount(count - 1);
    } else if (isIMovement(pos)) {
      return { start: pos.start, stop: pos.stop.getDownByCount(count - 1).getLeft() };
    }

    return newPos.getDownByCount(count - 1);
  }
}

@RegisterAction
class MoveScreenLineCenter extends MoveByScreenLine {
  keys = ['g', 'm'];
  movementType: CursorMovePosition = 'wrappedLineColumnCenter';
}

@RegisterAction
export class MoveUpByDisplayLine extends MoveByScreenLine {
  modes = [Mode.Insert, Mode.Normal, Mode.Visual];
  keys = [['g', 'k'], ['g', '<up>']];
  movementType: CursorMovePosition = 'up';
  by: CursorMoveByUnit = 'wrappedLine';
  value = 1;
}

@RegisterAction
class MoveDownByDisplayLine extends MoveByScreenLine {
  modes = [Mode.Insert, Mode.Normal, Mode.Visual];
  keys = [['g', 'j'], ['g', '<down>']];
  movementType: CursorMovePosition = 'down';
  by: CursorMoveByUnit = 'wrappedLine';
  value = 1;
}

// Because we can't support moving by screen line when in visualLine mode,
// we change to moving by regular line in visualLine mode. We can't move by
// screen line is that our ranges only support a start and stop attribute,
// and moving by screen line just snaps us back to the original position.
// Check PR #1600 for discussion.
@RegisterAction
class MoveUpByScreenLineVisualLine extends MoveByScreenLine {
  modes = [Mode.VisualLine];
  keys = [['g', 'k'], ['g', '<up>']];
  movementType: CursorMovePosition = 'up';
  by: CursorMoveByUnit = 'line';
  value = 1;
}

@RegisterAction
class MoveDownByScreenLineVisualLine extends MoveByScreenLine {
  modes = [Mode.VisualLine];
  keys = [['g', 'j'], ['g', '<down>']];
  movementType: CursorMovePosition = 'down';
  by: CursorMoveByUnit = 'line';
  value = 1;
}

@RegisterAction
class MoveUpByScreenLineVisualBlock extends BaseMovement {
  modes = [Mode.VisualBlock];
  keys = [['g', 'k'], ['g', '<up>']];
  doesntChangeDesiredColumn = true;

  public async execAction(position: Position, vimState: VimState): Promise<Position | IMovement> {
    return position.getUp(vimState.desiredColumn);
  }

  public async execActionForOperator(position: Position, vimState: VimState): Promise<Position> {
    vimState.currentRegisterMode = RegisterMode.LineWise;
    return position.getUp(position.getLineEnd().character);
  }
}

@RegisterAction
class MoveDownByScreenLineVisualBlock extends BaseMovement {
  modes = [Mode.VisualBlock];
  keys = [['g', 'j'], ['g', '<down>']];
  doesntChangeDesiredColumn = true;

  public async execAction(position: Position, vimState: VimState): Promise<Position | IMovement> {
    return position.getDown(vimState.desiredColumn);
  }

  public async execActionForOperator(position: Position, vimState: VimState): Promise<Position> {
    vimState.currentRegisterMode = RegisterMode.LineWise;
    return position.getDown(position.getLineEnd().character);
  }
}

@RegisterAction
class MoveScreenToRight extends MoveByScreenLine {
  modes = [Mode.Insert, Mode.Normal, Mode.Visual, Mode.VisualLine];
  keys = ['z', 'h'];
  movementType: CursorMovePosition = 'right';
  by: CursorMoveByUnit = 'character';
  value = 1;

  public doesActionApply(vimState: VimState, keysPressed: string[]): boolean {
    // Don't run if there's an operator because the Sneak plugin uses <operator>z
    return (
      super.doesActionApply(vimState, keysPressed) && vimState.recordedState.operator === undefined
    );
  }
}

@RegisterAction
class MoveScreenToLeft extends MoveByScreenLine {
  modes = [Mode.Insert, Mode.Normal, Mode.Visual, Mode.VisualLine];
  keys = ['z', 'l'];
  movementType: CursorMovePosition = 'left';
  by: CursorMoveByUnit = 'character';
  value = 1;

  public doesActionApply(vimState: VimState, keysPressed: string[]): boolean {
    // Don't run if there's an operator because the Sneak plugin uses <operator>z
    return (
      super.doesActionApply(vimState, keysPressed) && vimState.recordedState.operator === undefined
    );
  }
}

@RegisterAction
class MoveScreenToRightHalf extends MoveByScreenLine {
  modes = [Mode.Insert, Mode.Normal, Mode.Visual, Mode.VisualLine];
  keys = ['z', 'H'];
  movementType: CursorMovePosition = 'right';
  by: CursorMoveByUnit = 'halfLine';
  value = 1;

  public doesActionApply(vimState: VimState, keysPressed: string[]): boolean {
    // Don't run if there's an operator because the Sneak plugin uses <operator>z
    return (
      super.doesActionApply(vimState, keysPressed) && vimState.recordedState.operator === undefined
    );
  }
}

@RegisterAction
class MoveScreenToLeftHalf extends MoveByScreenLine {
  modes = [Mode.Insert, Mode.Normal, Mode.Visual, Mode.VisualLine];
  keys = ['z', 'L'];
  movementType: CursorMovePosition = 'left';
  by: CursorMoveByUnit = 'halfLine';
  value = 1;
  isJump = true;

  public doesActionApply(vimState: VimState, keysPressed: string[]): boolean {
    // Don't run if there's an operator because the Sneak plugin uses <operator>z
    return (
      super.doesActionApply(vimState, keysPressed) && vimState.recordedState.operator === undefined
    );
  }
}

@RegisterAction
class MoveToLineFromViewPortTop extends MoveByScreenLine {
  keys = ['H'];
  movementType: CursorMovePosition = 'viewPortTop';
  by: CursorMoveByUnit = 'line';
  value = 1;
  isJump = true;

  public async execActionWithCount(
    position: Position,
    vimState: VimState,
    count: number
  ): Promise<Position | IMovement> {
    this.value = count < 1 ? 1 : count;
    return this.execAction(position, vimState);
  }
}

@RegisterAction
class MoveToLineFromViewPortBottom extends MoveByScreenLine {
  keys = ['L'];
  movementType: CursorMovePosition = 'viewPortBottom';
  by: CursorMoveByUnit = 'line';
  value = 1;
  isJump = true;

  public async execActionWithCount(
    position: Position,
    vimState: VimState,
    count: number
  ): Promise<Position | IMovement> {
    this.value = count < 1 ? 1 : count;
    return this.execAction(position, vimState);
  }
}

@RegisterAction
class MoveToMiddleLineInViewPort extends MoveByScreenLine {
  keys = ['M'];
  movementType: CursorMovePosition = 'viewPortCenter';
  by: CursorMoveByUnit = 'line';
  isJump = true;
}

@RegisterAction
class MoveNonBlank extends BaseMovement {
  keys = ['^'];

  public async execAction(position: Position, vimState: VimState): Promise<Position> {
    return position.getFirstLineNonBlankChar();
  }
}

@RegisterAction
class MoveNextLineNonBlank extends BaseMovement {
  keys = ['\n'];

  public async execActionWithCount(
    position: Position,
    vimState: VimState,
    count: number
  ): Promise<Position> {
    vimState.currentRegisterMode = RegisterMode.LineWise;

    // Count === 0 if just pressing enter in normal mode, need to still go down 1 line
    if (count === 0) {
      count++;
    }

    return position.getDownByCount(count).getFirstLineNonBlankChar();
  }
}

@RegisterAction
class MoveNonBlankFirst extends BaseMovement {
  keys = ['g', 'g'];
  isJump = true;

  public async execActionWithCount(
    position: Position,
    vimState: VimState,
    count: number
  ): Promise<Position | IMovement> {
    if (count === 0) {
      return position.getDocumentBegin().obeyStartOfLine();
    } else if (count > TextEditor.getLineCount()) {
      count = TextEditor.getLineCount();
    }
    return new Position(count - 1, 0).obeyStartOfLine();
  }
}

@RegisterAction
class MoveNonBlankLast extends BaseMovement {
  keys = ['G'];
  isJump = true;

  public async execActionWithCount(
    position: Position,
    vimState: VimState,
    count: number
  ): Promise<Position | IMovement> {
    let stop: Position;

    if (count === 0) {
      stop = new Position(TextEditor.getLineCount() - 1, position.character).obeyStartOfLine();
    } else {
      stop = new Position(
        Math.min(count, TextEditor.getLineCount()) - 1,
        position.character
      ).obeyStartOfLine();
    }

    return {
      start: vimState.cursorStartPosition,
      stop: stop,
      registerMode: RegisterMode.LineWise,
    };
  }
}

@RegisterAction
export class MoveWordBegin extends BaseMovement {
  keys = ['w'];

  public async execAction(
    position: Position,
    vimState: VimState,
    isLastIteration: boolean = false
  ): Promise<Position> {
    if (
      isLastIteration &&
      !configuration.changeWordIncludesWhitespace &&
      vimState.recordedState.operator instanceof ChangeOperator
    ) {
      if (TextEditor.getLineAt(position).text.length < 1) {
        return position;
      }

      const line = TextEditor.getLineAt(position).text;
      const char = line[position.character];

      /*
      From the Vim manual:

      Special case: "cw" and "cW" are treated like "ce" and "cE" if the cursor is
      on a non-blank.  This is because "cw" is interpreted as change-word, and a
      word does not include the following white space.
      */

      if (' \t'.includes(char)) {
        return position.getWordRight();
      } else {
        return position.getCurrentWordEnd(true).getRight();
      }
    } else {
      return position.getWordRight();
    }
  }

  public async execActionForOperator(position: Position, vimState: VimState): Promise<Position> {
    const result = await this.execAction(position, vimState, true);

    /*
    From the Vim documentation:

    Another special case: When using the "w" motion in combination with an
    operator and the last word moved over is at the end of a line, the end of
    that word becomes the end of the operated text, not the first word in the
    next line.
    */

    if (
      result.line > position.line + 1 ||
      (result.line === position.line + 1 && result.isFirstWordOfLine())
    ) {
      return position.getLineEnd();
    }

    if (result.isLineEnd()) {
      return new Position(result.line, result.character + 1);
    }

    return result;
  }
}

@RegisterAction
class MoveFullWordBegin extends BaseMovement {
  keys = ['W'];

  public async execAction(position: Position, vimState: VimState): Promise<Position> {
    if (
      !configuration.changeWordIncludesWhitespace &&
      vimState.recordedState.operator instanceof ChangeOperator
    ) {
      // TODO use execForOperator? Or maybe dont?

      // See note for w
      return position.getCurrentBigWordEnd().getRight();
    } else {
      return position.getBigWordRight();
    }
  }
}

@RegisterAction
class MoveWordEnd extends BaseMovement {
  keys = ['e'];

  public async execAction(position: Position, vimState: VimState): Promise<Position> {
    return position.getCurrentWordEnd();
  }

  public async execActionForOperator(position: Position, vimState: VimState): Promise<Position> {
    let end = position.getCurrentWordEnd();

    return new Position(end.line, end.character + 1);
  }
}

@RegisterAction
class MoveFullWordEnd extends BaseMovement {
  keys = ['E'];

  public async execAction(position: Position, vimState: VimState): Promise<Position> {
    return position.getCurrentBigWordEnd();
  }

  public async execActionForOperator(position: Position, vimState: VimState): Promise<Position> {
    return position.getCurrentBigWordEnd().getRight();
  }
}

@RegisterAction
class MoveLastWordEnd extends BaseMovement {
  keys = ['g', 'e'];

  public async execAction(position: Position, vimState: VimState): Promise<Position> {
    return position.getLastWordEnd();
  }
}

@RegisterAction
class MoveLastFullWordEnd extends BaseMovement {
  keys = ['g', 'E'];

  public async execAction(position: Position, vimState: VimState): Promise<Position> {
    return position.getLastBigWordEnd();
  }
}

@RegisterAction
class MoveBeginningWord extends BaseMovement {
  keys = ['b'];

  public async execAction(position: Position, vimState: VimState): Promise<Position> {
    return position.getWordLeft();
  }
}

@RegisterAction
class MoveBeginningFullWord extends BaseMovement {
  keys = ['B'];

  public async execAction(position: Position, vimState: VimState): Promise<Position> {
    return position.getBigWordLeft();
  }
}

@RegisterAction
class MovePreviousSentenceBegin extends BaseMovement {
  keys = ['('];
  isJump = true;

  public async execAction(position: Position, vimState: VimState): Promise<Position> {
    return position.getSentenceBegin({ forward: false });
  }
}

@RegisterAction
class MoveNextSentenceBegin extends BaseMovement {
  keys = [')'];
  isJump = true;

  public async execAction(position: Position, vimState: VimState): Promise<Position> {
    return position.getSentenceBegin({ forward: true });
  }
}

@RegisterAction
class MoveParagraphEnd extends BaseMovement {
  keys = ['}'];
  isJump = true;

  public async execAction(position: Position, vimState: VimState): Promise<Position> {
    const isLineWise =
      position.isLineBeginning() &&
      vimState.currentMode === Mode.Normal &&
      vimState.recordedState.operator;
    let paragraphEnd = position.getCurrentParagraphEnd();
    vimState.currentRegisterMode = isLineWise
      ? RegisterMode.LineWise
      : RegisterMode.AscertainFromCurrentMode;
    return isLineWise ? paragraphEnd.getLeftThroughLineBreaks(true) : paragraphEnd;
  }
}

@RegisterAction
class MoveParagraphBegin extends BaseMovement {
  keys = ['{'];
  isJump = true;

  public async execAction(position: Position, vimState: VimState): Promise<Position> {
    return position.getCurrentParagraphBeginning();
  }
}

abstract class MoveSectionBoundary extends BaseMovement {
  modes = [Mode.Normal, Mode.Visual, Mode.VisualLine];
  boundary: string;
  forward: boolean;
  isJump = true;

  public async execAction(position: Position, vimState: VimState): Promise<Position> {
    return position.getSectionBoundary({
      forward: this.forward,
      boundary: this.boundary,
    });
  }
}

@RegisterAction
class MoveNextSectionBegin extends MoveSectionBoundary {
  keys = [']', ']'];
  boundary = '{';
  forward = true;
}

@RegisterAction
class MoveNextSectionEnd extends MoveSectionBoundary {
  keys = [']', '['];
  boundary = '}';
  forward = true;
}

@RegisterAction
class MovePreviousSectionBegin extends MoveSectionBoundary {
  keys = ['[', '['];
  boundary = '{';
  forward = false;
}

@RegisterAction
class MovePreviousSectionEnd extends MoveSectionBoundary {
  keys = ['[', ']'];
  boundary = '}';
  forward = false;
}

@RegisterAction
class MoveToMatchingBracket extends BaseMovement {
  keys = ['%'];
  isJump = true;

  public async execAction(position: Position, vimState: VimState): Promise<Position | IMovement> {
    position = position.getLeftIfEOL();

    const lineText = TextEditor.getLineAt(position).text;
    const failure = { start: position, stop: position, failed: true };

    for (let col = position.character; col < lineText.length; col++) {
      const pairing = PairMatcher.pairings[lineText[col]];
      if (pairing && pairing.matchesWithPercentageMotion) {
        // We found an opening char, now move to the matching closing char
        return (
          PairMatcher.nextPairedChar(new Position(position.line, col), lineText[col]) || failure
        );
      }
    }

    // No matchable character on the line; admit defeat
    return failure;
  }

  public async execActionForOperator(
    position: Position,
    vimState: VimState
  ): Promise<Position | IMovement> {
    const result = await this.execAction(position, vimState);

    if (isIMovement(result)) {
      if (result.failed) {
        return result;
      } else {
        throw new Error('Did not ever handle this case!');
      }
    }

    if (position.compareTo(result) > 0) {
      return {
        start: result,
        stop: position.getRight(),
      };
    } else {
      return result.getRight();
    }
  }

  public async execActionWithCount(
    position: Position,
    vimState: VimState,
    count: number
  ): Promise<Position | IMovement> {
    // % has a special mode that lets you use it to jump to a percentage of the file
    // However, some other bracket motions inherit from this so only do this behavior for % explicitly
    if (Object.getPrototypeOf(this) === MoveToMatchingBracket.prototype) {
      if (count === 0) {
        if (vimState.recordedState.operator) {
          return this.execActionForOperator(position, vimState);
        } else {
          return this.execAction(position, vimState);
        }
      }

      // Check to make sure this is a valid percentage
      if (count < 0 || count > 100) {
        return { start: position, stop: position, failed: true };
      }

      const targetLine = Math.round((count * TextEditor.getLineCount()) / 100);
      return new Position(targetLine - 1, 0).getFirstLineNonBlankChar();
    } else {
      return super.execActionWithCount(position, vimState, count);
    }
  }
}

export abstract class MoveInsideCharacter extends ExpandingSelection {
  modes = [Mode.Normal, Mode.Visual, Mode.VisualLine, Mode.VisualBlock];
  protected charToMatch: string;
  protected includeSurrounding = false;
  isJump = true;

  public async execAction(position: Position, vimState: VimState): Promise<IMovement> {
    const includeSurrounding = vimState.motionActionLast ? this.includeSurrounding : true;
    const closingChar = PairMatcher.pairings[this.charToMatch].match;
    let cursorStartPos = new Position(
      vimState.cursorStartPosition.line,
      vimState.cursorStartPosition.character
    );
    // maintain current selection on failure
    const failure = { start: cursorStartPos, stop: position, failed: true };

    // when matching inside content of a pair, search for the next pair if
    // the inner content is already selected in full
    if (!includeSurrounding) {
      const adjacentPosLeft = cursorStartPos.getLeftThroughLineBreaks();
      let adjacentPosRight = position.getRightThroughLineBreaks();
      if (vimState.recordedState.operator) {
        adjacentPosRight = adjacentPosRight.getLeftThroughLineBreaks();
      }
      const adjacentCharLeft = TextEditor.getCharAt(adjacentPosLeft);
      const adjacentCharRight = TextEditor.getCharAt(adjacentPosRight);
      if (adjacentCharLeft === this.charToMatch && adjacentCharRight === closingChar) {
        cursorStartPos = adjacentPosLeft;
        vimState.cursorStartPosition = adjacentPosLeft;
        position = adjacentPosRight;
        vimState.cursorStopPosition = adjacentPosRight;
      }
    }
    // First, search backwards for the opening character of the sequence
    let startPos = PairMatcher.nextPairedChar(cursorStartPos, closingChar, vimState);
    if (startPos === undefined) {
      return failure;
    }

    let startPlusOne: Position;

    if (startPos.isAfterOrEqual(startPos.getLineEnd().getLeft())) {
      startPlusOne = new Position(startPos.line + 1, 0);
    } else {
      startPlusOne = new Position(startPos.line, startPos.character + 1);
    }

    let endPos = PairMatcher.nextPairedChar(position, this.charToMatch, vimState);

    if (endPos === undefined) {
      return failure;
    }

<<<<<<< HEAD
    if (includeSurrounding) {
      if (vimState.currentMode !== ModeName.Visual) {
=======
    if (this.includeSurrounding) {
      if (vimState.currentMode !== Mode.Visual) {
>>>>>>> 3969bbd0
        endPos = new Position(endPos.line, endPos.character + 1);
      }
    } else {
      startPos = startPlusOne;

      // If the closing character is the first on the line, don't swallow it.
      if (endPos.isInLeadingWhitespace()) {
        endPos = endPos.getLineBegin();
      }

      if (vimState.currentMode === Mode.Visual) {
        endPos = endPos.getLeftThroughLineBreaks();
      }
    }

    if (position.isBefore(startPos)) {
      vimState.recordedState.operatorPositionDiff = startPos.subtract(position);
    }

    vimState.cursorStartPosition = startPos;
    return {
      start: startPos,
      stop: endPos,
      diff: new PositionDiff(0, startPos === position ? 1 : 0),
    };
  }
}

@RegisterAction
class MoveIParentheses extends MoveInsideCharacter {
  keys = ['i', '('];
  charToMatch = '(';
}

@RegisterAction
class MoveIClosingParentheses extends MoveInsideCharacter {
  keys = ['i', ')'];
  charToMatch = '(';
}

@RegisterAction
class MoveIClosingParenthesesBlock extends MoveInsideCharacter {
  keys = ['i', 'b'];
  charToMatch = '(';
}

@RegisterAction
export class MoveAParentheses extends MoveInsideCharacter {
  keys = ['a', '('];
  charToMatch = '(';
  includeSurrounding = true;
}

@RegisterAction
class MoveAClosingParentheses extends MoveInsideCharacter {
  keys = ['a', ')'];
  charToMatch = '(';
  includeSurrounding = true;
}

@RegisterAction
class MoveAParenthesesBlock extends MoveInsideCharacter {
  keys = ['a', 'b'];
  charToMatch = '(';
  includeSurrounding = true;
}

@RegisterAction
class MoveICurlyBrace extends MoveInsideCharacter {
  keys = ['i', '{'];
  charToMatch = '{';
}

@RegisterAction
class MoveIClosingCurlyBrace extends MoveInsideCharacter {
  keys = ['i', '}'];
  charToMatch = '{';
}

@RegisterAction
class MoveIClosingCurlyBraceBlock extends MoveInsideCharacter {
  keys = ['i', 'B'];
  charToMatch = '{';
}

@RegisterAction
export class MoveACurlyBrace extends MoveInsideCharacter {
  keys = ['a', '{'];
  charToMatch = '{';
  includeSurrounding = true;
}

@RegisterAction
export class MoveAClosingCurlyBrace extends MoveInsideCharacter {
  keys = ['a', '}'];
  charToMatch = '{';
  includeSurrounding = true;
}

@RegisterAction
class MoveAClosingCurlyBraceBlock extends MoveInsideCharacter {
  keys = ['a', 'B'];
  charToMatch = '{';
  includeSurrounding = true;
}

@RegisterAction
class MoveICaret extends MoveInsideCharacter {
  keys = ['i', '<'];
  charToMatch = '<';
}

@RegisterAction
class MoveIClosingCaret extends MoveInsideCharacter {
  keys = ['i', '>'];
  charToMatch = '<';
}

@RegisterAction
export class MoveACaret extends MoveInsideCharacter {
  keys = ['a', '<'];
  charToMatch = '<';
  includeSurrounding = true;
}

@RegisterAction
class MoveAClosingCaret extends MoveInsideCharacter {
  keys = ['a', '>'];
  charToMatch = '<';
  includeSurrounding = true;
}

@RegisterAction
class MoveISquareBracket extends MoveInsideCharacter {
  keys = ['i', '['];
  charToMatch = '[';
}

@RegisterAction
class MoveIClosingSquareBraket extends MoveInsideCharacter {
  keys = ['i', ']'];
  charToMatch = '[';
}

@RegisterAction
export class MoveASquareBracket extends MoveInsideCharacter {
  keys = ['a', '['];
  charToMatch = '[';
  includeSurrounding = true;
}

@RegisterAction
class MoveAClosingSquareBracket extends MoveInsideCharacter {
  keys = ['a', ']'];
  charToMatch = '[';
  includeSurrounding = true;
}

export abstract class MoveQuoteMatch extends BaseMovement {
  modes = [Mode.Normal, Mode.Visual, Mode.VisualBlock];
  protected charToMatch: string;
  protected includeSurrounding = false;
  isJump = true;

  public async execAction(position: Position, vimState: VimState): Promise<IMovement> {
    // TODO: Don't limit quote matching to the same line
    const text = TextEditor.getLineAt(position).text;
    const quoteMatcher = new QuoteMatcher(this.charToMatch, text);
    let start = quoteMatcher.findOpening(position.character);
    let end = quoteMatcher.findClosing(start + 1);

    if (end < start && start === position.character) {
      // start character is a match and no forward match found
      // search backwards instead
      end = start;
      start = quoteMatcher.findOpening(end - 1);
    }

    if (start === -1 || end === -1 || end === start || end < position.character) {
      return {
        start: position,
        stop: position,
        failed: true,
      };
    }

    let startPos = new Position(position.line, start);
    let endPos = new Position(position.line, end);

    if (!this.includeSurrounding) {
      startPos = startPos.getRight();
      endPos = endPos.getLeft();
    }

    if (position.isBefore(startPos)) {
      vimState.recordedState.operatorPositionDiff = startPos.subtract(position);
    }

    return {
      start: startPos,
      stop: endPos,
    };
  }

  public async execActionForOperator(
    position: Position,
    vimState: VimState
  ): Promise<Position | IMovement> {
    const result = await this.execAction(position, vimState);
    if (isIMovement(result)) {
      if (result.failed) {
        vimState.recordedState.hasRunOperator = false;
        vimState.recordedState.actionsRun = [];
      } else {
        result.stop = result.stop.getRight();
      }
    }
    return result;
  }
}

@RegisterAction
class MoveInsideSingleQuotes extends MoveQuoteMatch {
  keys = ['i', "'"];
  charToMatch = "'";
  includeSurrounding = false;
}

@RegisterAction
export class MoveASingleQuotes extends MoveQuoteMatch {
  keys = ['a', "'"];
  charToMatch = "'";
  includeSurrounding = true;
}

@RegisterAction
class MoveInsideDoubleQuotes extends MoveQuoteMatch {
  keys = ['i', '"'];
  charToMatch = '"';
  includeSurrounding = false;
}

@RegisterAction
export class MoveADoubleQuotes extends MoveQuoteMatch {
  keys = ['a', '"'];
  charToMatch = '"';
  includeSurrounding = true;
}

@RegisterAction
class MoveInsideBacktick extends MoveQuoteMatch {
  keys = ['i', '`'];
  charToMatch = '`';
  includeSurrounding = false;
}

@RegisterAction
export class MoveABacktick extends MoveQuoteMatch {
  keys = ['a', '`'];
  charToMatch = '`';
  includeSurrounding = true;
}

@RegisterAction
class MoveToUnclosedRoundBracketBackward extends MoveToMatchingBracket {
  keys = ['[', '('];

  public async execAction(position: Position, vimState: VimState): Promise<Position | IMovement> {
    const failure = { start: position, stop: position, failed: true };
    const charToMatch = ')';
    const result = PairMatcher.nextPairedChar(position, charToMatch);

    if (!result) {
      return failure;
    }
    return result;
  }
}

@RegisterAction
class MoveToUnclosedRoundBracketForward extends MoveToMatchingBracket {
  keys = [']', ')'];

  public async execAction(position: Position, vimState: VimState): Promise<Position | IMovement> {
    const failure = { start: position, stop: position, failed: true };
    const charToMatch = '(';
    const result = PairMatcher.nextPairedChar(position, charToMatch);

    if (!result) {
      return failure;
    }

    if (
      vimState.recordedState.operator instanceof ChangeOperator ||
      vimState.recordedState.operator instanceof DeleteOperator ||
      vimState.recordedState.operator instanceof YankOperator
    ) {
      return result.getLeftThroughLineBreaks();
    }

    return result;
  }
}

@RegisterAction
class MoveToUnclosedCurlyBracketBackward extends MoveToMatchingBracket {
  keys = ['[', '{'];

  public async execAction(position: Position, vimState: VimState): Promise<Position | IMovement> {
    const failure = { start: position, stop: position, failed: true };
    const charToMatch = '}';
    const result = PairMatcher.nextPairedChar(position, charToMatch);

    if (!result) {
      return failure;
    }
    return result;
  }
}

@RegisterAction
class MoveToUnclosedCurlyBracketForward extends MoveToMatchingBracket {
  keys = [']', '}'];

  public async execAction(position: Position, vimState: VimState): Promise<Position | IMovement> {
    const failure = { start: position, stop: position, failed: true };
    const charToMatch = '{';
    const result = PairMatcher.nextPairedChar(position, charToMatch);

    if (!result) {
      return failure;
    }

    if (
      vimState.recordedState.operator instanceof ChangeOperator ||
      vimState.recordedState.operator instanceof DeleteOperator ||
      vimState.recordedState.operator instanceof YankOperator
    ) {
      return result.getLeftThroughLineBreaks();
    }

    return result;
  }
}

abstract class MoveTagMatch extends ExpandingSelection {
  modes = [Mode.Normal, Mode.Visual, Mode.VisualBlock];
  protected includeTag = false;
  isJump = true;

  public async execAction(position: Position, vimState: VimState): Promise<IMovement> {
    const includeTag = vimState.motionActionLast ? this.includeTag : true;
    const editorText = TextEditor.getText();
    const offset = TextEditor.getOffsetAt(position);
    const tagMatcher = new TagMatcher(editorText, offset, vimState);
    const cursorStartPos = new Position(
      vimState.cursorStartPosition.line,
      vimState.cursorStartPosition.character
    );
    const start = tagMatcher.findOpening(includeTag);
    const end = tagMatcher.findClosing(includeTag);

    if (start === undefined || end === undefined) {
      return {
        start: cursorStartPos,
        stop: position,
        failed: true,
      };
    }

    let startPosition = start >= 0 ? TextEditor.getPositionAt(start) : cursorStartPos;
    let endPosition = end >= 0 ? TextEditor.getPositionAt(end) : position;
    if (vimState.currentMode === Mode.Visual || vimState.currentMode === Mode.SurroundInputMode) {
      endPosition = endPosition.getLeftThroughLineBreaks();
    }

    if (position.isAfter(endPosition)) {
      vimState.recordedState.transformations.push({
        type: 'moveCursor',
        diff: endPosition.subtract(position),
      });
    } else if (position.isBefore(startPosition)) {
      vimState.recordedState.transformations.push({
        type: 'moveCursor',
        diff: startPosition.subtract(position),
      });
    }
    // if (start === end) {
    //   if (vimState.recordedState.operator instanceof ChangeOperator) {
    //     await vimState.setCurrentMode(ModeName.Insert);
    //   }
    //   return {
    //     start: startPosition,
    //     stop: startPosition,
    //     failed: true,
    //   };
    // }
    vimState.cursorStartPosition = startPosition;
    return {
      start: startPosition,
      stop: endPosition,
    };
  }
}

@RegisterAction
export class MoveInsideTag extends MoveTagMatch {
  keys = ['i', 't'];
  includeTag = false;
}

@RegisterAction
export class MoveAroundTag extends MoveTagMatch {
  keys = ['a', 't'];
  includeTag = true;
}

export class ArrowsInInsertMode extends BaseMovement {
  modes = [Mode.Insert];
  keys: string[];

  public async execAction(position: Position, vimState: VimState): Promise<Position> {
    // we are in Insert Mode and arrow keys will clear all other actions except the first action, which enters Insert Mode.
    // Please note the arrow key movement can be repeated while using `.` but it can't be repeated when using `<C-A>` in Insert Mode.
    vimState.recordedState.actionsRun = [
      vimState.recordedState.actionsRun.shift()!,
      vimState.recordedState.actionsRun.pop()!,
    ];
    let newPosition: Position = position;

    switch (this.keys[0]) {
      case '<up>':
        newPosition = <Position>await new MoveUpArrow().execAction(position, vimState);
        break;
      case '<down>':
        newPosition = <Position>await new MoveDownArrow().execAction(position, vimState);
        break;
      case '<left>':
        newPosition = await new MoveLeftArrow(this.keysPressed).execAction(position, vimState);
        break;
      case '<right>':
        newPosition = await new MoveRightArrow(this.keysPressed).execAction(position, vimState);
        break;
      default:
        break;
    }
    vimState.replaceState = new ReplaceState(newPosition);
    return newPosition;
  }
}

@RegisterAction
class UpArrowInInsertMode extends ArrowsInInsertMode {
  keys = ['<up>'];
}

@RegisterAction
class DownArrowInInsertMode extends ArrowsInInsertMode {
  keys = ['<down>'];
}

@RegisterAction
class LeftArrowInInsertMode extends ArrowsInInsertMode {
  keys = ['<left>'];
}

@RegisterAction
class RightArrowInInsertMode extends ArrowsInInsertMode {
  keys = ['<right>'];
}<|MERGE_RESOLUTION|>--- conflicted
+++ resolved
@@ -1425,13 +1425,8 @@
       return failure;
     }
 
-<<<<<<< HEAD
     if (includeSurrounding) {
-      if (vimState.currentMode !== ModeName.Visual) {
-=======
-    if (this.includeSurrounding) {
       if (vimState.currentMode !== Mode.Visual) {
->>>>>>> 3969bbd0
         endPos = new Position(endPos.line, endPos.character + 1);
       }
     } else {

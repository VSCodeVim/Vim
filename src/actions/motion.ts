--- conflicted
+++ resolved
@@ -4,10 +4,6 @@
 import { sorted } from '../common/motion/position';
 import { Notation } from '../configuration/notation';
 import { VimError } from '../error';
-<<<<<<< HEAD
-import { ModeDataFor } from '../mode/modeData';
-=======
->>>>>>> 49295a07
 import { globalState } from '../state/globalState';
 import { StatusBar } from '../statusBar';
 import { getCurrentParagraphBeginning, getCurrentParagraphEnd } from '../textobject/paragraph';
@@ -25,32 +21,12 @@
 import { CursorMoveByUnit, CursorMovePosition, TextEditor } from './../textEditor';
 import { RegisterAction } from './base';
 import { BaseMovement, failedMovement, IMovement, isIMovement, SelectionType } from './baseMotion';
-<<<<<<< HEAD
-import { CommandInsertAtCursor } from './commands/actions';
-=======
->>>>>>> 49295a07
 import { PythonDocument } from './languages/python/motion';
 import { ChangeOperator, DeleteOperator, YankOperator } from './operator';
 import { SneakBackward, SneakForward } from './plugins/sneak';
 import { SmartQuoteMatcher, WhichQuotes } from './plugins/targets/smartQuotesMatcher';
 import { useSmartQuotes } from './plugins/targets/targetsConfig';
 import { shouldWrapKey } from './wrapping';
-<<<<<<< HEAD
-=======
-
-function adjustForDesiredColumn(args: {
-  position: Position;
-  desiredColumn: number;
-  multicursorIndex: number | undefined;
-}): Position {
-  const { position, desiredColumn, multicursorIndex } = args;
-  // HACK: until we put `desiredColumn` on `Cursor`, only the first cursor will respect it (except after `$`)
-  if (multicursorIndex && multicursorIndex > 0 && desiredColumn !== Number.POSITIVE_INFINITY) {
-    return position;
-  }
-  return position.with({ character: desiredColumn });
-}
->>>>>>> 49295a07
 
 /**
  * A movement is something like 'h', 'k', 'w', 'b', 'gg', etc.
@@ -352,7 +328,6 @@
     }
 
     if (configuration.foldfix && vimState.currentMode !== Mode.VisualBlock) {
-<<<<<<< HEAD
       return new MoveDownFoldFix().execActionWithCount(position, vimState, count);
     }
 
@@ -367,22 +342,6 @@
     if (targetLine === position.line) {
       return position;
     }
-=======
-      const moveDownFoldFix = new MoveDownFoldFix();
-      moveDownFoldFix.multicursorIndex = this.multicursorIndex;
-      return moveDownFoldFix.execAction(position, vimState);
-    }
-
-    if (position.line < vimState.document.lineCount - 1) {
-      return adjustForDesiredColumn({
-        position,
-        desiredColumn: vimState.desiredColumn,
-        multicursorIndex: this.multicursorIndex,
-      }).getDown();
-    }
-    return position;
-  }
->>>>>>> 49295a07
 
     return new Position(targetLine, vimState.desiredColumn);
   }

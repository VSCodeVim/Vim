--- conflicted
+++ resolved
@@ -1,4 +1,3 @@
-<<<<<<< HEAD
 import * as vscode from 'vscode';
 import { ModeName } from './../mode/mode';
 import { Position, PositionDiff } from './../common/motion/position';
@@ -863,38 +862,6 @@
 }
 
 @RegisterAction
-class MoveUpByScreenLineVisualBlock extends BaseMovement {
-  modes = [ModeName.VisualBlock];
-  keys = [['g', 'k'], ['g', '<up>']];
-  doesntChangeDesiredColumn = true;
-
-  public async execAction(position: Position, vimState: VimState): Promise<Position | IMovement> {
-    return position.getUp(vimState.desiredColumn);
-  }
-
-  public async execActionForOperator(position: Position, vimState: VimState): Promise<Position> {
-    vimState.currentRegisterMode = RegisterMode.LineWise;
-    return position.getUp(position.getLineEnd().character);
-  }
-}
-
-@RegisterAction
-class MoveDownByScreenLineVisualBlock extends BaseMovement {
-  modes = [ModeName.VisualBlock];
-  keys = [['g', 'j'], ['g', '<down>']];
-  doesntChangeDesiredColumn = true;
-
-  public async execAction(position: Position, vimState: VimState): Promise<Position | IMovement> {
-    return position.getDown(vimState.desiredColumn);
-  }
-
-  public async execActionForOperator(position: Position, vimState: VimState): Promise<Position> {
-    vimState.currentRegisterMode = RegisterMode.LineWise;
-    return position.getDown(position.getLineEnd().character);
-  }
-}
-
-@RegisterAction
 class MoveScreenToRight extends MoveByScreenLine {
   modes = [ModeName.Insert, ModeName.Normal, ModeName.Visual, ModeName.VisualLine];
   keys = ['z', 'h'];
@@ -1291,23 +1258,14 @@
         if (PairMatcher.pairings[text[i]]) {
           // We found an opening char, now move to the matching closing char
           const openPosition = new Position(position.line, i);
-          const result = PairMatcher.nextPairedChar(openPosition, text[i], true);
-
-          if (!result) {
-            return failure;
-          }
-          return result;
+          return PairMatcher.nextPairedChar(openPosition, text[i], true) || failure;
         }
       }
 
       return failure;
     }
 
-    const result = PairMatcher.nextPairedChar(position, charToMatch, true);
-    if (!result) {
-      return failure;
-    }
-    return result;
+    return PairMatcher.nextPairedChar(position, charToMatch, true) || failure;
   }
 
   public async execActionForOperator(
@@ -1874,1841 +1832,4 @@
 @RegisterAction
 class RightArrowInInsertMode extends ArrowsInInsertMode {
   keys = ['<right>'];
-}
-=======
-import * as vscode from 'vscode';
-import { ModeName } from './../mode/mode';
-import { Position, PositionDiff } from './../common/motion/position';
-import { Configuration } from './../configuration/configuration';
-import { TextEditor, CursorMovePosition, CursorMoveByUnit } from './../textEditor';
-import { VimState } from './../mode/modeHandler';
-import { RegisterMode } from './../register/register';
-import { PairMatcher } from './../common/matching/matcher';
-import { ReplaceState } from './../state/replaceState';
-import { QuoteMatcher } from './../common/matching/quoteMatcher';
-import { TagMatcher } from './../common/matching/tagMatcher';
-import { RegisterAction } from './base';
-import { ChangeOperator } from './operator';
-import { BaseAction } from './base';
-
-export function isIMovement(o: IMovement | Position): o is IMovement {
-  return (o as IMovement).start !== undefined && (o as IMovement).stop !== undefined;
-}
-
-/**
- * The result of a (more sophisticated) Movement.
- */
-export interface IMovement {
-  start: Position;
-  stop: Position;
-
-  /**
-   * Whether this motion succeeded. Some commands, like fx when 'x' can't be found,
-   * will not move the cursor. Furthermore, dfx won't delete *anything*, even though
-   * deleting to the current character would generally delete 1 character.
-   */
-  failed?: boolean;
-
-  diff?: PositionDiff;
-
-  // It /so/ annoys me that I have to put this here.
-  registerMode?: RegisterMode;
-}
-
-/**
- * A movement is something like 'h', 'k', 'w', 'b', 'gg', etc.
- */
-export abstract class BaseMovement extends BaseAction {
-  modes = [ModeName.Normal, ModeName.Visual, ModeName.VisualLine, ModeName.VisualBlock];
-
-  isMotion = true;
-
-  canBePrefixedWithCount = false;
-
-  /**
-   * Whether we should change lastRepeatableMovement in VimState.
-   */
-  public canBeRepeatedWithSemicolon(vimState: VimState, result: Position | IMovement) {
-    return false;
-  }
-
-  /**
-   * Whether we should change desiredColumn in VimState.
-   */
-  public doesntChangeDesiredColumn = false;
-
-  /**
-   * This is for commands like $ which force the desired column to be at
-   * the end of even the longest line.
-   */
-  public setsDesiredColumnToEOL = false;
-
-  /**
-   * Run the movement a single time.
-   *
-   * Generally returns a new Position. If necessary, it can return an IMovement instead.
-   * Note: If returning an IMovement, make sure that repeated actions on a
-   * visual selection work. For example, V}}
-   */
-  public async execAction(position: Position, vimState: VimState): Promise<Position | IMovement> {
-    throw new Error('Not implemented!');
-  }
-
-  /**
-   * Run the movement in an operator context a single time.
-   *
-   * Some movements operate over different ranges when used for operators.
-   */
-  public async execActionForOperator(
-    position: Position,
-    vimState: VimState
-  ): Promise<Position | IMovement> {
-    return await this.execAction(position, vimState);
-  }
-
-  /**
-   * Run a movement count times.
-   *
-   * count: the number prefix the user entered, or 0 if they didn't enter one.
-   */
-  public async execActionWithCount(
-    position: Position,
-    vimState: VimState,
-    count: number
-  ): Promise<Position | IMovement> {
-    let recordedState = vimState.recordedState;
-    let result: Position | IMovement = new Position(0, 0); // bogus init to satisfy typechecker
-
-    if (count < 1) {
-      count = 1;
-    } else if (count > 99999) {
-      count = 99999;
-    }
-
-    for (let i = 0; i < count; i++) {
-      const firstIteration = i === 0;
-      const lastIteration = i === count - 1;
-      const temporaryResult =
-        recordedState.operator && lastIteration
-          ? await this.execActionForOperator(position, vimState)
-          : await this.execAction(position, vimState);
-
-      if (temporaryResult instanceof Position) {
-        result = temporaryResult;
-        position = temporaryResult;
-      } else if (isIMovement(temporaryResult)) {
-        if (result instanceof Position) {
-          result = {
-            start: new Position(0, 0),
-            stop: new Position(0, 0),
-            failed: false,
-          };
-        }
-
-        result.failed = result.failed || temporaryResult.failed;
-
-        if (firstIteration) {
-          (result as IMovement).start = temporaryResult.start;
-        }
-
-        if (lastIteration) {
-          (result as IMovement).stop = temporaryResult.stop;
-        } else {
-          position = temporaryResult.stop.getRightThroughLineBreaks();
-        }
-
-        result.registerMode = temporaryResult.registerMode;
-      }
-    }
-
-    return result;
-  }
-}
-
-abstract class MoveByScreenLine extends BaseMovement {
-  modes = [ModeName.Normal, ModeName.Visual, ModeName.VisualLine];
-  movementType: CursorMovePosition;
-  by: CursorMoveByUnit;
-  value: number = 1;
-
-  public async execAction(position: Position, vimState: VimState): Promise<Position | IMovement> {
-    await vscode.commands.executeCommand('cursorMove', {
-      to: this.movementType,
-      select: vimState.currentMode !== ModeName.Normal,
-      by: this.by,
-      value: this.value,
-    });
-
-    if (vimState.currentMode === ModeName.Normal) {
-      return Position.FromVSCodePosition(vimState.editor.selection.active);
-    } else {
-      /**
-       * cursorMove command is handling the selection for us.
-       * So we are not following our design principal (do no real movement inside an action) here.
-       */
-      let start = Position.FromVSCodePosition(vimState.editor.selection.start);
-      let stop = Position.FromVSCodePosition(vimState.editor.selection.end);
-      let curPos = Position.FromVSCodePosition(vimState.editor.selection.active);
-
-      // We want to swap the cursor start stop positions based on which direction we are moving, up or down
-      if (start.isEqual(curPos)) {
-        position = start;
-        [start, stop] = [stop, start];
-        start = start.getLeft();
-      }
-
-      return { start, stop };
-    }
-  }
-
-  public async execActionForOperator(position: Position, vimState: VimState): Promise<IMovement> {
-    await vscode.commands.executeCommand('cursorMove', {
-      to: this.movementType,
-      select: true,
-      by: this.by,
-      value: this.value,
-    });
-
-    return {
-      start: Position.FromVSCodePosition(vimState.editor.selection.start),
-      stop: Position.FromVSCodePosition(vimState.editor.selection.end),
-    };
-  }
-}
-
-abstract class MoveByScreenLineMaintainDesiredColumn extends MoveByScreenLine {
-  doesntChangeDesiredColumn = true;
-  public async execAction(position: Position, vimState: VimState): Promise<Position | IMovement> {
-    let prevDesiredColumn = vimState.desiredColumn;
-    let prevLine = vimState.editor.selection.active.line;
-
-    await vscode.commands.executeCommand('cursorMove', {
-      to: this.movementType,
-      select: vimState.currentMode !== ModeName.Normal,
-      by: this.by,
-      value: this.value,
-    });
-
-    if (vimState.currentMode === ModeName.Normal) {
-      let returnedPos = Position.FromVSCodePosition(vimState.editor.selection.active);
-      if (prevLine !== returnedPos.line) {
-        returnedPos = returnedPos.setLocation(returnedPos.line, prevDesiredColumn);
-      }
-      return returnedPos;
-    } else {
-      /**
-       * cursorMove command is handling the selection for us.
-       * So we are not following our design principal (do no real movement inside an action) here.
-       */
-      let start = Position.FromVSCodePosition(vimState.editor.selection.start);
-      let stop = Position.FromVSCodePosition(vimState.editor.selection.end);
-      let curPos = Position.FromVSCodePosition(vimState.editor.selection.active);
-
-      // We want to swap the cursor start stop positions based on which direction we are moving, up or down
-      if (start.isEqual(curPos)) {
-        position = start;
-        [start, stop] = [stop, start];
-        start = start.getLeft();
-      }
-
-      return { start, stop };
-    }
-  }
-}
-
-class MoveDownByScreenLineMaintainDesiredColumn extends MoveByScreenLineMaintainDesiredColumn {
-  movementType: CursorMovePosition = 'down';
-  by: CursorMoveByUnit = 'wrappedLine';
-  value = 1;
-}
-
-class MoveDownFoldFix extends MoveByScreenLineMaintainDesiredColumn {
-  movementType: CursorMovePosition = 'down';
-  by: CursorMoveByUnit = 'line';
-  value = 1;
-
-  public async execAction(position: Position, vimState: VimState): Promise<Position | IMovement> {
-    if (position.line === TextEditor.getLineCount() - 1) {
-      return position;
-    }
-    let t: Position;
-    let count = 0;
-    const prevDesiredColumn = vimState.desiredColumn;
-    do {
-      t = <Position>await new MoveDownByScreenLine().execAction(position, vimState);
-      count += 1;
-    } while (t.line === position.line);
-    if (t.line > position.line + 1) {
-      return t;
-    }
-    while (count > 0) {
-      t = <Position>await new MoveUpByScreenLine().execAction(position, vimState);
-      count--;
-    }
-    vimState.desiredColumn = prevDesiredColumn;
-    return await position.getDown(vimState.desiredColumn);
-  }
-}
-
-@RegisterAction
-class MoveDown extends BaseMovement {
-  keys = ['j'];
-  doesntChangeDesiredColumn = true;
-
-  public async execAction(position: Position, vimState: VimState): Promise<Position | IMovement> {
-    if (Configuration.foldfix && vimState.currentMode !== ModeName.VisualBlock) {
-      return new MoveDownFoldFix().execAction(position, vimState);
-    }
-    return position.getDown(vimState.desiredColumn);
-  }
-
-  public async execActionForOperator(position: Position, vimState: VimState): Promise<Position> {
-    vimState.currentRegisterMode = RegisterMode.LineWise;
-    return position.getDown(position.getLineEnd().character);
-  }
-}
-
-@RegisterAction
-class MoveDownArrow extends MoveDown {
-  keys = ['<down>'];
-}
-
-class MoveUpByScreenLineMaintainDesiredColumn extends MoveByScreenLineMaintainDesiredColumn {
-  movementType: CursorMovePosition = 'up';
-  by: CursorMoveByUnit = 'wrappedLine';
-  value = 1;
-}
-
-@RegisterAction
-class MoveUp extends BaseMovement {
-  keys = ['k'];
-  doesntChangeDesiredColumn = true;
-
-  public async execAction(position: Position, vimState: VimState): Promise<Position | IMovement> {
-    if (Configuration.foldfix && vimState.currentMode !== ModeName.VisualBlock) {
-      return new MoveUpFoldFix().execAction(position, vimState);
-    }
-    return position.getUp(vimState.desiredColumn);
-  }
-
-  public async execActionForOperator(position: Position, vimState: VimState): Promise<Position> {
-    vimState.currentRegisterMode = RegisterMode.LineWise;
-    return position.getUp(position.getLineEnd().character);
-  }
-}
-
-@RegisterAction
-class MoveUpFoldFix extends MoveByScreenLineMaintainDesiredColumn {
-  movementType: CursorMovePosition = 'up';
-  by: CursorMoveByUnit = 'line';
-  value = 1;
-
-  public async execAction(position: Position, vimState: VimState): Promise<Position | IMovement> {
-    if (position.line === 0) {
-      return position;
-    }
-    let t: Position;
-    const prevDesiredColumn = vimState.desiredColumn;
-    let count = 0;
-
-    do {
-      t = <Position>await new MoveUpByScreenLineMaintainDesiredColumn().execAction(
-        position,
-        vimState
-      );
-      count += 1;
-    } while (t.line === position.line);
-    vimState.desiredColumn = prevDesiredColumn;
-    if (t.line < position.line - 1) {
-      return t;
-    }
-    while (count > 0) {
-      t = <Position>await new MoveDownByScreenLine().execAction(position, vimState);
-      count--;
-    }
-    vimState.desiredColumn = prevDesiredColumn;
-    return await position.getUp(vimState.desiredColumn);
-  }
-}
-
-@RegisterAction
-class MoveUpArrow extends MoveUp {
-  keys = ['<up>'];
-}
-
-@RegisterAction
-class ArrowsInReplaceMode extends BaseMovement {
-  modes = [ModeName.Replace];
-  keys = [['<up>'], ['<down>'], ['<left>'], ['<right>']];
-
-  public async execAction(position: Position, vimState: VimState): Promise<Position> {
-    let newPosition: Position = position;
-
-    switch (this.keysPressed[0]) {
-      case '<up>':
-        newPosition = <Position>await new MoveUpArrow().execAction(position, vimState);
-        break;
-      case '<down>':
-        newPosition = <Position>await new MoveDownArrow().execAction(position, vimState);
-        break;
-      case '<left>':
-        newPosition = await new MoveLeftArrow().execAction(position, vimState);
-        break;
-      case '<right>':
-        newPosition = await new MoveRightArrow().execAction(position, vimState);
-        break;
-      default:
-        break;
-    }
-    vimState.replaceState = new ReplaceState(newPosition);
-    return newPosition;
-  }
-}
-
-@RegisterAction
-class UpArrowInReplaceMode extends ArrowsInReplaceMode {
-  keys = [['<up>']];
-}
-
-@RegisterAction
-class DownArrowInReplaceMode extends ArrowsInReplaceMode {
-  keys = [['<down>']];
-}
-
-@RegisterAction
-class LeftArrowInReplaceMode extends ArrowsInReplaceMode {
-  keys = [['<left>']];
-}
-
-@RegisterAction
-class RightArrowInReplaceMode extends ArrowsInReplaceMode {
-  keys = [['<right>']];
-}
-
-@RegisterAction
-class CommandNextSearchMatch extends BaseMovement {
-  keys = ['n'];
-
-  public async execAction(position: Position, vimState: VimState): Promise<Position> {
-    const searchState = vimState.globalState.searchState;
-
-    if (!searchState || searchState.searchString === '') {
-      return position;
-    }
-    // Turn one of the highlighting flags back on (turned off with :nohl)
-    vimState.globalState.hl = true;
-
-    if (vimState.cursorPosition.getRight().isEqual(vimState.cursorPosition.getLineEnd())) {
-      return searchState.getNextSearchMatchPosition(vimState.cursorPosition.getRight()).pos;
-    }
-
-    // Turn one of the highlighting flags back on (turned off with :nohl)
-
-    return searchState.getNextSearchMatchPosition(vimState.cursorPosition).pos;
-  }
-}
-
-@RegisterAction
-class CommandPreviousSearchMatch extends BaseMovement {
-  keys = ['N'];
-
-  public async execAction(position: Position, vimState: VimState): Promise<Position> {
-    const searchState = vimState.globalState.searchState;
-
-    if (!searchState || searchState.searchString === '') {
-      return position;
-    }
-
-    // Turn one of the highlighting flags back on (turned off with :nohl)
-    vimState.globalState.hl = true;
-
-    return searchState.getNextSearchMatchPosition(vimState.cursorPosition, -1).pos;
-  }
-}
-
-@RegisterAction
-export class MarkMovementBOL extends BaseMovement {
-  keys = ["'", '<character>'];
-
-  public async execAction(position: Position, vimState: VimState): Promise<Position> {
-    const markName = this.keysPressed[1];
-    const mark = vimState.historyTracker.getMark(markName);
-
-    vimState.currentRegisterMode = RegisterMode.LineWise;
-
-    return mark.position.getFirstLineNonBlankChar();
-  }
-}
-
-@RegisterAction
-export class MarkMovement extends BaseMovement {
-  keys = ['`', '<character>'];
-
-  public async execAction(position: Position, vimState: VimState): Promise<Position> {
-    const markName = this.keysPressed[1];
-    const mark = vimState.historyTracker.getMark(markName);
-
-    return mark.position;
-  }
-}
-
-@RegisterAction
-export class MoveLeft extends BaseMovement {
-  keys = ['h'];
-
-  public async execAction(position: Position, vimState: VimState): Promise<Position> {
-    return position.getLeft();
-  }
-}
-
-@RegisterAction
-class MoveLeftArrow extends MoveLeft {
-  modes = [ModeName.Normal, ModeName.Visual, ModeName.VisualLine, ModeName.VisualBlock];
-  keys = ['<left>'];
-}
-
-@RegisterAction
-class BackSpaceInNormalMode extends BaseMovement {
-  modes = [ModeName.Normal];
-  keys = ['<BS>'];
-
-  public async execAction(position: Position, vimState: VimState): Promise<Position> {
-    return position.getLeftThroughLineBreaks();
-  }
-}
-
-@RegisterAction
-class MoveRight extends BaseMovement {
-  keys = ['l'];
-
-  public async execAction(position: Position, vimState: VimState): Promise<Position> {
-    return new Position(position.line, position.character + 1);
-  }
-}
-
-@RegisterAction
-class MoveRightArrow extends MoveRight {
-  modes = [ModeName.Normal, ModeName.Visual, ModeName.VisualLine, ModeName.VisualBlock];
-  keys = ['<right>'];
-}
-
-@RegisterAction
-class MoveRightWithSpace extends BaseMovement {
-  keys = [' '];
-
-  public async execAction(position: Position, vimState: VimState): Promise<Position> {
-    return position.getRightThroughLineBreaks();
-  }
-}
-
-@RegisterAction
-class MoveDownNonBlank extends BaseMovement {
-  keys = ['+'];
-
-  public async execActionWithCount(
-    position: Position,
-    vimState: VimState,
-    count: number
-  ): Promise<Position | IMovement> {
-    return position.getDownByCount(Math.max(count, 1)).getFirstLineNonBlankChar();
-  }
-}
-
-@RegisterAction
-class MoveUpNonBlank extends BaseMovement {
-  keys = ['-'];
-
-  public async execActionWithCount(
-    position: Position,
-    vimState: VimState,
-    count: number
-  ): Promise<Position | IMovement> {
-    return position.getUpByCount(Math.max(count, 1)).getFirstLineNonBlankChar();
-  }
-}
-
-@RegisterAction
-class MoveDownUnderscore extends BaseMovement {
-  keys = ['_'];
-
-  public async execActionWithCount(
-    position: Position,
-    vimState: VimState,
-    count: number
-  ): Promise<Position | IMovement> {
-    return position.getDownByCount(Math.max(count - 1, 0)).getFirstLineNonBlankChar();
-  }
-}
-
-@RegisterAction
-class MoveToColumn extends BaseMovement {
-  keys = ['|'];
-
-  public async execActionWithCount(
-    position: Position,
-    vimState: VimState,
-    count: number
-  ): Promise<Position | IMovement> {
-    return new Position(position.line, Math.max(0, count - 1));
-  }
-}
-
-@RegisterAction
-class MoveFindForward extends BaseMovement {
-  keys = ['f', '<character>'];
-
-  public async execActionWithCount(
-    position: Position,
-    vimState: VimState,
-    count: number
-  ): Promise<Position | IMovement> {
-    count = count || 1;
-    const toFind = this.keysPressed[1];
-    let result = position.findForwards(toFind, count);
-
-    if (!result) {
-      return { start: position, stop: position, failed: true };
-    }
-
-    if (vimState.recordedState.operator) {
-      result = result.getRight();
-    }
-
-    return result;
-  }
-
-  public canBeRepeatedWithSemicolon(vimState: VimState, result: Position | IMovement) {
-    return !vimState.recordedState.operator || !(isIMovement(result) && result.failed);
-  }
-}
-
-@RegisterAction
-class MoveFindBackward extends BaseMovement {
-  keys = ['F', '<character>'];
-
-  public async execActionWithCount(
-    position: Position,
-    vimState: VimState,
-    count: number
-  ): Promise<Position | IMovement> {
-    count = count || 1;
-    const toFind = this.keysPressed[1];
-    let result = position.findBackwards(toFind, count);
-
-    if (!result) {
-      return { start: position, stop: position, failed: true };
-    }
-
-    return result;
-  }
-
-  public canBeRepeatedWithSemicolon(vimState: VimState, result: Position | IMovement) {
-    return !vimState.recordedState.operator || !(isIMovement(result) && result.failed);
-  }
-}
-
-@RegisterAction
-class MoveTilForward extends BaseMovement {
-  keys = ['t', '<character>'];
-
-  public async execActionWithCount(
-    position: Position,
-    vimState: VimState,
-    count: number
-  ): Promise<Position | IMovement> {
-    count = count || 1;
-    const toFind = this.keysPressed[1];
-    let result = position.tilForwards(toFind, count);
-
-    if (!result) {
-      return { start: position, stop: position, failed: true };
-    }
-
-    if (vimState.recordedState.operator) {
-      result = result.getRight();
-    }
-
-    return result;
-  }
-
-  public canBeRepeatedWithSemicolon(vimState: VimState, result: Position | IMovement) {
-    return !vimState.recordedState.operator || !(isIMovement(result) && result.failed);
-  }
-}
-
-@RegisterAction
-class MoveTilBackward extends BaseMovement {
-  keys = ['T', '<character>'];
-
-  public async execActionWithCount(
-    position: Position,
-    vimState: VimState,
-    count: number
-  ): Promise<Position | IMovement> {
-    count = count || 1;
-    const toFind = this.keysPressed[1];
-    let result = position.tilBackwards(toFind, count);
-
-    if (!result) {
-      return { start: position, stop: position, failed: true };
-    }
-
-    return result;
-  }
-
-  public canBeRepeatedWithSemicolon(vimState: VimState, result: Position | IMovement) {
-    return !vimState.recordedState.operator || !(isIMovement(result) && result.failed);
-  }
-}
-
-@RegisterAction
-class MoveRepeat extends BaseMovement {
-  keys = [';'];
-
-  public async execActionWithCount(
-    position: Position,
-    vimState: VimState,
-    count: number
-  ): Promise<Position | IMovement> {
-    const movement = VimState.lastRepeatableMovement;
-    if (movement) {
-      const result = await movement.execActionWithCount(position, vimState, count);
-      /**
-       * For t<character> and T<character> commands vim executes ; as 2;
-       * This way the cursor will get to the next instance of <character>
-       */
-      if (result instanceof Position && position.isEqual(result) && count <= 1) {
-        return await movement.execActionWithCount(position, vimState, 2);
-      }
-      return result;
-    }
-    return position;
-  }
-}
-
-@RegisterAction
-class MoveRepeatReversed extends BaseMovement {
-  keys = [','];
-  static reverseMotionMapping: Map<Function, () => BaseMovement> = new Map([
-    [MoveFindForward, () => new MoveFindBackward()],
-    [MoveFindBackward, () => new MoveFindForward()],
-    [MoveTilForward, () => new MoveTilBackward()],
-    [MoveTilBackward, () => new MoveTilForward()],
-  ]);
-
-  public async execActionWithCount(
-    position: Position,
-    vimState: VimState,
-    count: number
-  ): Promise<Position | IMovement> {
-    const movement = VimState.lastRepeatableMovement;
-    if (movement) {
-      const reverse = MoveRepeatReversed.reverseMotionMapping.get(movement.constructor)!();
-      reverse.keysPressed = [(reverse.keys as string[])[0], movement.keysPressed[1]];
-
-      let result = await reverse.execActionWithCount(position, vimState, count);
-      // For t<character> and T<character> commands vim executes ; as 2;
-      if (result instanceof Position && position.isEqual(result) && count <= 1) {
-        result = await reverse.execActionWithCount(position, vimState, 2);
-      }
-      return result;
-    }
-    return position;
-  }
-}
-
-@RegisterAction
-class MoveLineEnd extends BaseMovement {
-  keys = [['$'], ['<end>'], ['<D-right>']];
-  setsDesiredColumnToEOL = true;
-
-  public async execActionWithCount(
-    position: Position,
-    vimState: VimState,
-    count: number
-  ): Promise<Position | IMovement> {
-    return position.getDownByCount(Math.max(count - 1, 0)).getLineEnd();
-  }
-}
-
-@RegisterAction
-class MoveLineBegin extends BaseMovement {
-  keys = [['0'], ['<home>'], ['<D-left>']];
-
-  public async execAction(position: Position, vimState: VimState): Promise<Position> {
-    return position.getLineBegin();
-  }
-
-  public doesActionApply(vimState: VimState, keysPressed: string[]): boolean {
-    return super.doesActionApply(vimState, keysPressed) && vimState.recordedState.count === 0;
-  }
-
-  public couldActionApply(vimState: VimState, keysPressed: string[]): boolean {
-    return super.couldActionApply(vimState, keysPressed) && vimState.recordedState.count === 0;
-  }
-}
-
-@RegisterAction
-class MoveScreenLineBegin extends MoveByScreenLine {
-  keys = ['g', '0'];
-  movementType: CursorMovePosition = 'wrappedLineStart';
-}
-
-@RegisterAction
-class MoveScreenNonBlank extends MoveByScreenLine {
-  keys = ['g', '^'];
-  movementType: CursorMovePosition = 'wrappedLineFirstNonWhitespaceCharacter';
-}
-
-@RegisterAction
-class MoveScreenLineEnd extends MoveByScreenLine {
-  keys = ['g', '$'];
-  movementType: CursorMovePosition = 'wrappedLineEnd';
-}
-
-@RegisterAction
-class MoveScreenLineEndNonBlank extends MoveByScreenLine {
-  keys = ['g', '_'];
-  movementType: CursorMovePosition = 'wrappedLineLastNonWhitespaceCharacter';
-  canBePrefixedWithCount = true;
-
-  public async execActionWithCount(
-    position: Position,
-    vimState: VimState,
-    count: number
-  ): Promise<Position | IMovement> {
-    count = count || 1;
-    const pos = await this.execAction(position, vimState);
-    const newPos: Position | IMovement = pos as Position;
-
-    // If in visual, return a selection
-    if (pos instanceof Position) {
-      return pos.getDownByCount(count - 1);
-    } else if (isIMovement(pos)) {
-      return { start: pos.start, stop: pos.stop.getDownByCount(count - 1).getLeft() };
-    }
-
-    return newPos.getDownByCount(count - 1);
-  }
-}
-
-@RegisterAction
-class MoveScreenLineCenter extends MoveByScreenLine {
-  keys = ['g', 'm'];
-  movementType: CursorMovePosition = 'wrappedLineColumnCenter';
-}
-
-@RegisterAction
-export class MoveUpByScreenLine extends MoveByScreenLine {
-  modes = [ModeName.Insert, ModeName.Normal, ModeName.Visual];
-  keys = [['g', 'k'], ['g', '<up>']];
-  movementType: CursorMovePosition = 'up';
-  by: CursorMoveByUnit = 'wrappedLine';
-  value = 1;
-}
-
-@RegisterAction
-class MoveDownByScreenLine extends MoveByScreenLine {
-  modes = [ModeName.Insert, ModeName.Normal, ModeName.Visual];
-  keys = [['g', 'j'], ['g', '<down>']];
-  movementType: CursorMovePosition = 'down';
-  by: CursorMoveByUnit = 'wrappedLine';
-  value = 1;
-}
-
-// Because we can't support moving by screen line when in visualLine mode,
-// we change to moving by regular line in visualLine mode. We can't move by
-// screen line is that our ranges only support a start and stop attribute,
-// and moving by screen line just snaps us back to the original position.
-// Check PR #1600 for discussion.
-@RegisterAction
-class MoveUpByScreenLineVisualLine extends MoveByScreenLine {
-  modes = [ModeName.VisualLine];
-  keys = [['g', 'k'], ['g', '<up>']];
-  movementType: CursorMovePosition = 'up';
-  by: CursorMoveByUnit = 'line';
-  value = 1;
-}
-
-@RegisterAction
-class MoveDownByScreenLineVisualLine extends MoveByScreenLine {
-  modes = [ModeName.VisualLine];
-  keys = [['g', 'j'], ['g', '<down>']];
-  movementType: CursorMovePosition = 'down';
-  by: CursorMoveByUnit = 'line';
-  value = 1;
-}
-
-@RegisterAction
-class MoveScreenToRight extends MoveByScreenLine {
-  modes = [ModeName.Insert, ModeName.Normal, ModeName.Visual, ModeName.VisualLine];
-  keys = ['z', 'h'];
-  movementType: CursorMovePosition = 'right';
-  by: CursorMoveByUnit = 'character';
-  value = 1;
-}
-
-@RegisterAction
-class MoveScreenToLeft extends MoveByScreenLine {
-  modes = [ModeName.Insert, ModeName.Normal, ModeName.Visual, ModeName.VisualLine];
-  keys = ['z', 'l'];
-  movementType: CursorMovePosition = 'left';
-  by: CursorMoveByUnit = 'character';
-  value = 1;
-}
-
-@RegisterAction
-class MoveScreenToRightHalf extends MoveByScreenLine {
-  modes = [ModeName.Insert, ModeName.Normal, ModeName.Visual, ModeName.VisualLine];
-  keys = ['z', 'H'];
-  movementType: CursorMovePosition = 'right';
-  by: CursorMoveByUnit = 'halfLine';
-  value = 1;
-}
-
-@RegisterAction
-class MoveScreenToLeftHalf extends MoveByScreenLine {
-  modes = [ModeName.Insert, ModeName.Normal, ModeName.Visual, ModeName.VisualLine];
-  keys = ['z', 'L'];
-  movementType: CursorMovePosition = 'left';
-  by: CursorMoveByUnit = 'halfLine';
-  value = 1;
-}
-
-@RegisterAction
-class MoveToLineFromViewPortTop extends MoveByScreenLine {
-  keys = ['H'];
-  movementType: CursorMovePosition = 'viewPortTop';
-  by: CursorMoveByUnit = 'line';
-  value = 1;
-  canBePrefixedWithCount = true;
-
-  public async execActionWithCount(
-    position: Position,
-    vimState: VimState,
-    count: number
-  ): Promise<Position | IMovement> {
-    this.value = count < 1 ? 1 : count;
-    return await this.execAction(position, vimState);
-  }
-}
-
-@RegisterAction
-class MoveToLineFromViewPortBottom extends MoveByScreenLine {
-  keys = ['L'];
-  movementType: CursorMovePosition = 'viewPortBottom';
-  by: CursorMoveByUnit = 'line';
-  value = 1;
-  canBePrefixedWithCount = true;
-
-  public async execActionWithCount(
-    position: Position,
-    vimState: VimState,
-    count: number
-  ): Promise<Position | IMovement> {
-    this.value = count < 1 ? 1 : count;
-    return await this.execAction(position, vimState);
-  }
-}
-
-@RegisterAction
-class MoveToMiddleLineInViewPort extends MoveByScreenLine {
-  keys = ['M'];
-  movementType: CursorMovePosition = 'viewPortCenter';
-  by: CursorMoveByUnit = 'line';
-}
-
-@RegisterAction
-class MoveNonBlank extends BaseMovement {
-  keys = ['^'];
-
-  public async execAction(position: Position, vimState: VimState): Promise<Position> {
-    return position.getFirstLineNonBlankChar();
-  }
-}
-
-@RegisterAction
-class MoveNextLineNonBlank extends BaseMovement {
-  keys = ['\n'];
-
-  public async execActionWithCount(
-    position: Position,
-    vimState: VimState,
-    count: number
-  ): Promise<Position> {
-    vimState.currentRegisterMode = RegisterMode.LineWise;
-
-    // Count === 0 if just pressing enter in normal mode, need to still go down 1 line
-    if (count === 0) {
-      count++;
-    }
-
-    return position.getDownByCount(count).getFirstLineNonBlankChar();
-  }
-}
-
-@RegisterAction
-class MoveNonBlankFirst extends BaseMovement {
-  keys = ['g', 'g'];
-
-  public async execActionWithCount(
-    position: Position,
-    vimState: VimState,
-    count: number
-  ): Promise<Position | IMovement> {
-    if (count === 0) {
-      return position.getDocumentBegin().getFirstLineNonBlankChar();
-    }
-
-    return new Position(count - 1, 0).getFirstLineNonBlankChar();
-  }
-}
-
-@RegisterAction
-class MoveNonBlankLast extends BaseMovement {
-  keys = ['G'];
-
-  public async execActionWithCount(
-    position: Position,
-    vimState: VimState,
-    count: number
-  ): Promise<Position | IMovement> {
-    let stop: Position;
-
-    if (count === 0) {
-      stop = new Position(TextEditor.getLineCount() - 1, 0);
-    } else {
-      stop = new Position(Math.min(count, TextEditor.getLineCount()) - 1, 0);
-    }
-
-    return {
-      start: vimState.cursorStartPosition,
-      stop: stop,
-      registerMode: RegisterMode.LineWise,
-    };
-  }
-}
-
-@RegisterAction
-export class MoveWordBegin extends BaseMovement {
-  keys = ['w'];
-
-  public async execAction(
-    position: Position,
-    vimState: VimState,
-    isLastIteration: boolean = false
-  ): Promise<Position> {
-    if (isLastIteration && vimState.recordedState.operator instanceof ChangeOperator) {
-      if (TextEditor.getLineAt(position).text.length < 1) {
-        return position;
-      }
-
-      const line = TextEditor.getLineAt(position).text;
-      const char = line[position.character];
-
-      /*
-      From the Vim manual:
-
-      Special case: "cw" and "cW" are treated like "ce" and "cE" if the cursor is
-      on a non-blank.  This is because "cw" is interpreted as change-word, and a
-      word does not include the following white space.
-      */
-
-      if (' \t'.indexOf(char) >= 0) {
-        return position.getWordRight();
-      } else {
-        return position.getCurrentWordEnd(true).getRight();
-      }
-    } else {
-      return position.getWordRight();
-    }
-  }
-
-  public async execActionForOperator(position: Position, vimState: VimState): Promise<Position> {
-    const result = await this.execAction(position, vimState, true);
-
-    /*
-    From the Vim documentation:
-
-    Another special case: When using the "w" motion in combination with an
-    operator and the last word moved over is at the end of a line, the end of
-    that word becomes the end of the operated text, not the first word in the
-    next line.
-    */
-
-    if (
-      result.line > position.line + 1 ||
-      (result.line === position.line + 1 && result.isFirstWordOfLine())
-    ) {
-      return position.getLineEnd();
-    }
-
-    if (result.isLineEnd()) {
-      return new Position(result.line, result.character + 1);
-    }
-
-    return result;
-  }
-}
-
-@RegisterAction
-class MoveFullWordBegin extends BaseMovement {
-  keys = ['W'];
-
-  public async execAction(position: Position, vimState: VimState): Promise<Position> {
-    if (vimState.recordedState.operator instanceof ChangeOperator) {
-      // TODO use execForOperator? Or maybe dont?
-
-      // See note for w
-      return position.getCurrentBigWordEnd().getRight();
-    } else {
-      return position.getBigWordRight();
-    }
-  }
-}
-
-@RegisterAction
-class MoveWordEnd extends BaseMovement {
-  keys = ['e'];
-
-  public async execAction(position: Position, vimState: VimState): Promise<Position> {
-    return position.getCurrentWordEnd();
-  }
-
-  public async execActionForOperator(position: Position, vimState: VimState): Promise<Position> {
-    let end = position.getCurrentWordEnd();
-
-    return new Position(end.line, end.character + 1);
-  }
-}
-
-@RegisterAction
-class MoveFullWordEnd extends BaseMovement {
-  keys = ['E'];
-
-  public async execAction(position: Position, vimState: VimState): Promise<Position> {
-    return position.getCurrentBigWordEnd();
-  }
-
-  public async execActionForOperator(position: Position, vimState: VimState): Promise<Position> {
-    return position.getCurrentBigWordEnd().getRight();
-  }
-}
-
-@RegisterAction
-class MoveLastWordEnd extends BaseMovement {
-  keys = ['g', 'e'];
-
-  public async execAction(position: Position, vimState: VimState): Promise<Position> {
-    return position.getLastWordEnd();
-  }
-}
-
-@RegisterAction
-class MoveLastFullWordEnd extends BaseMovement {
-  keys = ['g', 'E'];
-
-  public async execAction(position: Position, vimState: VimState): Promise<Position> {
-    return position.getLastBigWordEnd();
-  }
-}
-
-@RegisterAction
-class MoveBeginningWord extends BaseMovement {
-  keys = ['b'];
-
-  public async execAction(position: Position, vimState: VimState): Promise<Position> {
-    return position.getWordLeft();
-  }
-}
-
-@RegisterAction
-class MoveBeginningFullWord extends BaseMovement {
-  keys = ['B'];
-
-  public async execAction(position: Position, vimState: VimState): Promise<Position> {
-    return position.getBigWordLeft();
-  }
-}
-
-@RegisterAction
-class MovePreviousSentenceBegin extends BaseMovement {
-  keys = ['('];
-
-  public async execAction(position: Position, vimState: VimState): Promise<Position> {
-    return position.getSentenceBegin({ forward: false });
-  }
-}
-
-@RegisterAction
-class MoveNextSentenceBegin extends BaseMovement {
-  keys = [')'];
-
-  public async execAction(position: Position, vimState: VimState): Promise<Position> {
-    return position.getSentenceBegin({ forward: true });
-  }
-}
-
-@RegisterAction
-class MoveParagraphEnd extends BaseMovement {
-  keys = ['}'];
-
-  public async execAction(position: Position, vimState: VimState): Promise<Position> {
-    const isLineWise =
-      position.isLineBeginning() &&
-      vimState.currentMode === ModeName.Normal &&
-      vimState.recordedState.operator;
-    let paragraphEnd = position.getCurrentParagraphEnd();
-    vimState.currentRegisterMode = isLineWise
-      ? RegisterMode.LineWise
-      : RegisterMode.FigureItOutFromCurrentMode;
-    return isLineWise ? paragraphEnd.getLeftThroughLineBreaks(true) : paragraphEnd;
-  }
-}
-
-@RegisterAction
-class MoveParagraphBegin extends BaseMovement {
-  keys = ['{'];
-
-  public async execAction(position: Position, vimState: VimState): Promise<Position> {
-    return position.getCurrentParagraphBeginning();
-  }
-}
-
-abstract class MoveSectionBoundary extends BaseMovement {
-  modes = [ModeName.Normal, ModeName.Visual, ModeName.VisualLine];
-  boundary: string;
-  forward: boolean;
-
-  public async execAction(position: Position, vimState: VimState): Promise<Position> {
-    return position.getSectionBoundary({
-      forward: this.forward,
-      boundary: this.boundary,
-    });
-  }
-}
-
-@RegisterAction
-class MoveNextSectionBegin extends MoveSectionBoundary {
-  keys = [']', ']'];
-  boundary = '{';
-  forward = true;
-}
-
-@RegisterAction
-class MoveNextSectionEnd extends MoveSectionBoundary {
-  keys = [']', '['];
-  boundary = '}';
-  forward = true;
-}
-
-@RegisterAction
-class MovePreviousSectionBegin extends MoveSectionBoundary {
-  keys = ['[', '['];
-  boundary = '{';
-  forward = false;
-}
-
-@RegisterAction
-class MovePreviousSectionEnd extends MoveSectionBoundary {
-  keys = ['[', ']'];
-  boundary = '}';
-  forward = false;
-}
-
-@RegisterAction
-class MoveToMatchingBracket extends BaseMovement {
-  keys = ['%'];
-
-  public async execAction(position: Position, vimState: VimState): Promise<Position | IMovement> {
-    position = position.getLeftIfEOL();
-
-    const text = TextEditor.getLineAt(position).text;
-    const charToMatch = text[position.character];
-    const toFind = PairMatcher.pairings[charToMatch];
-    const failure = { start: position, stop: position, failed: true };
-
-    if (!toFind || !toFind.matchesWithPercentageMotion) {
-      // If we're not on a match, go right until we find a
-      // pairable character or hit the end of line.
-
-      for (let i = position.character; i < text.length; i++) {
-        if (PairMatcher.pairings[text[i]]) {
-          // We found an opening char, now move to the matching closing char
-          const openPosition = new Position(position.line, i);
-          return PairMatcher.nextPairedChar(openPosition, text[i], true) || failure;
-        }
-      }
-
-      return failure;
-    }
-
-    return PairMatcher.nextPairedChar(position, charToMatch, true) || failure;
-  }
-
-  public async execActionForOperator(
-    position: Position,
-    vimState: VimState
-  ): Promise<Position | IMovement> {
-    const result = await this.execAction(position, vimState);
-
-    if (isIMovement(result)) {
-      if (result.failed) {
-        return result;
-      } else {
-        throw new Error('Did not ever handle this case!');
-      }
-    }
-
-    if (position.compareTo(result) > 0) {
-      return {
-        start: result,
-        stop: position.getRight(),
-      };
-    } else {
-      return result.getRight();
-    }
-  }
-
-  public async execActionWithCount(
-    position: Position,
-    vimState: VimState,
-    count: number
-  ): Promise<Position | IMovement> {
-    // % has a special mode that lets you use it to jump to a percentage of the file
-    // However, some other bracket motions inherit from this so only do this behavior for % explicitly
-    if (Object.getPrototypeOf(this) === MoveToMatchingBracket.prototype) {
-      if (count === 0) {
-        if (vimState.recordedState.operator) {
-          return this.execActionForOperator(position, vimState);
-        } else {
-          return this.execAction(position, vimState);
-        }
-      }
-
-      // Check to make sure this is a valid percentage
-      if (count < 0 || count > 100) {
-        return { start: position, stop: position, failed: true };
-      }
-
-      const targetLine = Math.round(count * TextEditor.getLineCount() / 100);
-      return new Position(targetLine - 1, 0).getFirstLineNonBlankChar();
-    } else {
-      return super.execActionWithCount(position, vimState, count);
-    }
-  }
-}
-
-export abstract class MoveInsideCharacter extends BaseMovement {
-  modes = [ModeName.Normal, ModeName.Visual, ModeName.VisualLine, ModeName.VisualBlock];
-  protected charToMatch: string;
-  protected includeSurrounding = false;
-
-  public async execAction(position: Position, vimState: VimState): Promise<IMovement> {
-    const failure = { start: position, stop: position, failed: true };
-    const text = TextEditor.getLineAt(position).text;
-    const closingChar = PairMatcher.pairings[this.charToMatch].match;
-    const closedMatch = text[position.character] === closingChar;
-
-    // First, search backwards for the opening character of the sequence
-    let startPos = PairMatcher.nextPairedChar(position, closingChar, closedMatch);
-    if (startPos === undefined) {
-      return failure;
-    }
-
-    let startPlusOne: Position;
-
-    if (startPos.isAfterOrEqual(startPos.getLineEnd().getLeft())) {
-      startPlusOne = new Position(startPos.line + 1, 0);
-    } else {
-      startPlusOne = new Position(startPos.line, startPos.character + 1);
-    }
-
-    let endPos = PairMatcher.nextPairedChar(startPlusOne, this.charToMatch, false);
-    if (endPos === undefined) {
-      return failure;
-    }
-
-    if (this.includeSurrounding) {
-      if (vimState.currentMode !== ModeName.Visual) {
-        endPos = new Position(endPos.line, endPos.character + 1);
-      }
-    } else {
-      startPos = startPlusOne;
-      if (vimState.currentMode === ModeName.Visual) {
-        endPos = endPos.getLeftThroughLineBreaks();
-      }
-    }
-
-    // If the closing character is the first on the line, don't swallow it.
-    if (!this.includeSurrounding) {
-      if (endPos.getLeft().isInLeadingWhitespace()) {
-        endPos = endPos.getLineBegin();
-      }
-    }
-
-    if (position.isBefore(startPos)) {
-      vimState.recordedState.operatorPositionDiff = startPos.subtract(position);
-    }
-
-    return {
-      start: startPos,
-      stop: endPos,
-      diff: new PositionDiff(0, startPos === position ? 1 : 0),
-    };
-  }
-
-  public async execActionForOperator(
-    position: Position,
-    vimState: VimState
-  ): Promise<Position | IMovement> {
-    const result = await this.execAction(position, vimState);
-    if (isIMovement(result)) {
-      if (result.failed) {
-        vimState.recordedState.hasRunOperator = false;
-        vimState.recordedState.actionsRun = [];
-      }
-    }
-    return result;
-  }
-}
-
-@RegisterAction
-class MoveIParentheses extends MoveInsideCharacter {
-  keys = ['i', '('];
-  charToMatch = '(';
-}
-
-@RegisterAction
-class MoveIClosingParentheses extends MoveInsideCharacter {
-  keys = ['i', ')'];
-  charToMatch = '(';
-}
-
-@RegisterAction
-class MoveIClosingParenthesesBlock extends MoveInsideCharacter {
-  keys = ['i', 'b'];
-  charToMatch = '(';
-}
-
-@RegisterAction
-export class MoveAParentheses extends MoveInsideCharacter {
-  keys = ['a', '('];
-  charToMatch = '(';
-  includeSurrounding = true;
-}
-
-@RegisterAction
-class MoveAClosingParentheses extends MoveInsideCharacter {
-  keys = ['a', ')'];
-  charToMatch = '(';
-  includeSurrounding = true;
-}
-
-@RegisterAction
-class MoveAParenthesesBlock extends MoveInsideCharacter {
-  keys = ['a', 'b'];
-  charToMatch = '(';
-  includeSurrounding = true;
-}
-
-@RegisterAction
-class MoveICurlyBrace extends MoveInsideCharacter {
-  keys = ['i', '{'];
-  charToMatch = '{';
-}
-
-@RegisterAction
-class MoveIClosingCurlyBrace extends MoveInsideCharacter {
-  keys = ['i', '}'];
-  charToMatch = '{';
-}
-
-@RegisterAction
-class MoveIClosingCurlyBraceBlock extends MoveInsideCharacter {
-  keys = ['i', 'B'];
-  charToMatch = '{';
-}
-
-@RegisterAction
-export class MoveACurlyBrace extends MoveInsideCharacter {
-  keys = ['a', '{'];
-  charToMatch = '{';
-  includeSurrounding = true;
-}
-
-@RegisterAction
-export class MoveAClosingCurlyBrace extends MoveInsideCharacter {
-  keys = ['a', '}'];
-  charToMatch = '{';
-  includeSurrounding = true;
-}
-
-@RegisterAction
-class MoveAClosingCurlyBraceBlock extends MoveInsideCharacter {
-  keys = ['a', 'B'];
-  charToMatch = '{';
-  includeSurrounding = true;
-}
-
-@RegisterAction
-class MoveICaret extends MoveInsideCharacter {
-  keys = ['i', '<'];
-  charToMatch = '<';
-}
-
-@RegisterAction
-class MoveIClosingCaret extends MoveInsideCharacter {
-  keys = ['i', '>'];
-  charToMatch = '<';
-}
-
-@RegisterAction
-export class MoveACaret extends MoveInsideCharacter {
-  keys = ['a', '<'];
-  charToMatch = '<';
-  includeSurrounding = true;
-}
-
-@RegisterAction
-class MoveAClosingCaret extends MoveInsideCharacter {
-  keys = ['a', '>'];
-  charToMatch = '<';
-  includeSurrounding = true;
-}
-
-@RegisterAction
-class MoveISquareBracket extends MoveInsideCharacter {
-  keys = ['i', '['];
-  charToMatch = '[';
-}
-
-@RegisterAction
-class MoveIClosingSquareBraket extends MoveInsideCharacter {
-  keys = ['i', ']'];
-  charToMatch = '[';
-}
-
-@RegisterAction
-export class MoveASquareBracket extends MoveInsideCharacter {
-  keys = ['a', '['];
-  charToMatch = '[';
-  includeSurrounding = true;
-}
-
-@RegisterAction
-class MoveAClosingSquareBracket extends MoveInsideCharacter {
-  keys = ['a', ']'];
-  charToMatch = '[';
-  includeSurrounding = true;
-}
-
-export abstract class MoveQuoteMatch extends BaseMovement {
-  modes = [ModeName.Normal, ModeName.Visual, ModeName.VisualBlock];
-  protected charToMatch: string;
-  protected includeSurrounding = false;
-
-  public async execAction(position: Position, vimState: VimState): Promise<IMovement> {
-    const text = TextEditor.getLineAt(position).text;
-    const quoteMatcher = new QuoteMatcher(this.charToMatch, text);
-    const start = quoteMatcher.findOpening(position.character);
-    const end = quoteMatcher.findClosing(start + 1);
-
-    if (start === -1 || end === -1 || end === start || end < position.character) {
-      return {
-        start: position,
-        stop: position,
-        failed: true,
-      };
-    }
-
-    let startPos = new Position(position.line, start);
-    let endPos = new Position(position.line, end);
-
-    if (!this.includeSurrounding) {
-      startPos = startPos.getRight();
-      endPos = endPos.getLeft();
-    }
-
-    if (position.isBefore(startPos)) {
-      vimState.recordedState.operatorPositionDiff = startPos.subtract(position);
-    }
-
-    return {
-      start: startPos,
-      stop: endPos,
-    };
-  }
-
-  public async execActionForOperator(
-    position: Position,
-    vimState: VimState
-  ): Promise<Position | IMovement> {
-    const result = await this.execAction(position, vimState);
-    if (isIMovement(result)) {
-      if (result.failed) {
-        vimState.recordedState.hasRunOperator = false;
-        vimState.recordedState.actionsRun = [];
-      } else {
-        result.stop = result.stop.getRight();
-      }
-    }
-    return result;
-  }
-}
-
-@RegisterAction
-class MoveInsideSingleQuotes extends MoveQuoteMatch {
-  keys = ['i', "'"];
-  charToMatch = "'";
-  includeSurrounding = false;
-}
-
-@RegisterAction
-export class MoveASingleQuotes extends MoveQuoteMatch {
-  keys = ['a', "'"];
-  charToMatch = "'";
-  includeSurrounding = true;
-}
-
-@RegisterAction
-class MoveInsideDoubleQuotes extends MoveQuoteMatch {
-  keys = ['i', '"'];
-  charToMatch = '"';
-  includeSurrounding = false;
-}
-
-@RegisterAction
-export class MoveADoubleQuotes extends MoveQuoteMatch {
-  keys = ['a', '"'];
-  charToMatch = '"';
-  includeSurrounding = true;
-}
-
-@RegisterAction
-class MoveInsideBacktick extends MoveQuoteMatch {
-  keys = ['i', '`'];
-  charToMatch = '`';
-  includeSurrounding = false;
-}
-
-@RegisterAction
-export class MoveABacktick extends MoveQuoteMatch {
-  keys = ['a', '`'];
-  charToMatch = '`';
-  includeSurrounding = true;
-}
-
-@RegisterAction
-class MoveToUnclosedRoundBracketBackward extends MoveToMatchingBracket {
-  keys = ['[', '('];
-
-  public async execAction(position: Position, vimState: VimState): Promise<Position | IMovement> {
-    const failure = { start: position, stop: position, failed: true };
-    const charToMatch = ')';
-    const result = PairMatcher.nextPairedChar(
-      position.getLeftThroughLineBreaks(),
-      charToMatch,
-      false
-    );
-
-    if (!result) {
-      return failure;
-    }
-    return result;
-  }
-}
-
-@RegisterAction
-class MoveToUnclosedRoundBracketForward extends MoveToMatchingBracket {
-  keys = [']', ')'];
-
-  public async execAction(position: Position, vimState: VimState): Promise<Position | IMovement> {
-    const failure = { start: position, stop: position, failed: true };
-    const charToMatch = '(';
-    const result = PairMatcher.nextPairedChar(
-      position.getRightThroughLineBreaks(),
-      charToMatch,
-      false
-    );
-
-    if (!result) {
-      return failure;
-    }
-    return result;
-  }
-}
-
-@RegisterAction
-class MoveToUnclosedCurlyBracketBackward extends MoveToMatchingBracket {
-  keys = ['[', '{'];
-
-  public async execAction(position: Position, vimState: VimState): Promise<Position | IMovement> {
-    const failure = { start: position, stop: position, failed: true };
-    const charToMatch = '}';
-    const result = PairMatcher.nextPairedChar(
-      position.getLeftThroughLineBreaks(),
-      charToMatch,
-      false
-    );
-
-    if (!result) {
-      return failure;
-    }
-    return result;
-  }
-}
-
-@RegisterAction
-class MoveToUnclosedCurlyBracketForward extends MoveToMatchingBracket {
-  keys = [']', '}'];
-
-  public async execAction(position: Position, vimState: VimState): Promise<Position | IMovement> {
-    const failure = { start: position, stop: position, failed: true };
-    const charToMatch = '{';
-    const result = PairMatcher.nextPairedChar(
-      position.getRightThroughLineBreaks(),
-      charToMatch,
-      false
-    );
-
-    if (!result) {
-      return failure;
-    }
-    return result;
-  }
-}
-
-abstract class MoveTagMatch extends BaseMovement {
-  modes = [ModeName.Normal, ModeName.Visual, ModeName.VisualBlock];
-  protected includeTag = false;
-
-  public async execAction(position: Position, vimState: VimState): Promise<IMovement> {
-    const editorText = TextEditor.getText();
-    const offset = TextEditor.getOffsetAt(position);
-    const tagMatcher = new TagMatcher(editorText, offset);
-    const start = tagMatcher.findOpening(this.includeTag);
-    const end = tagMatcher.findClosing(this.includeTag);
-
-    if (start === undefined || end === undefined) {
-      return {
-        start: position,
-        stop: position,
-        failed: true,
-      };
-    }
-
-    let startPosition = start ? TextEditor.getPositionAt(start) : position;
-    let endPosition = end ? TextEditor.getPositionAt(end) : position;
-
-    if (position.isAfter(endPosition)) {
-      vimState.recordedState.transformations.push({
-        type: 'moveCursor',
-        diff: endPosition.subtract(position),
-      });
-    } else if (position.isBefore(startPosition)) {
-      vimState.recordedState.transformations.push({
-        type: 'moveCursor',
-        diff: startPosition.subtract(position),
-      });
-    }
-    if (start === end) {
-      if (vimState.recordedState.operator instanceof ChangeOperator) {
-        vimState.currentMode = ModeName.Insert;
-      }
-      return {
-        start: startPosition,
-        stop: startPosition,
-        failed: true,
-      };
-    }
-    return {
-      start: startPosition,
-      stop: endPosition.getLeftThroughLineBreaks(true),
-    };
-  }
-
-  public async execActionForOperator(
-    position: Position,
-    vimState: VimState
-  ): Promise<Position | IMovement> {
-    const result = await this.execAction(position, vimState);
-    if (isIMovement(result)) {
-      if (result.failed) {
-        vimState.recordedState.hasRunOperator = false;
-        vimState.recordedState.actionsRun = [];
-      } else {
-        result.stop = result.stop.getRight();
-      }
-    }
-    return result;
-  }
-}
-
-@RegisterAction
-export class MoveInsideTag extends MoveTagMatch {
-  keys = ['i', 't'];
-  includeTag = false;
-}
-
-@RegisterAction
-export class MoveAroundTag extends MoveTagMatch {
-  keys = ['a', 't'];
-  includeTag = true;
-}
-
-export class ArrowsInInsertMode extends BaseMovement {
-  modes = [ModeName.Insert];
-  keys: string[];
-  canBePrefixedWithCount = true;
-
-  public async execAction(position: Position, vimState: VimState): Promise<Position> {
-    // we are in Insert Mode and arrow keys will clear all other actions except the first action, which enters Insert Mode.
-    // Please note the arrow key movement can be repeated while using `.` but it can't be repeated when using `<C-A>` in Insert Mode.
-    vimState.recordedState.actionsRun = [
-      vimState.recordedState.actionsRun.shift()!,
-      vimState.recordedState.actionsRun.pop()!,
-    ];
-    let newPosition: Position = position;
-
-    switch (this.keys[0]) {
-      case '<up>':
-        newPosition = <Position>await new MoveUpArrow().execAction(position, vimState);
-        break;
-      case '<down>':
-        newPosition = <Position>await new MoveDownArrow().execAction(position, vimState);
-        break;
-      case '<left>':
-        newPosition = await new MoveLeftArrow().execAction(position, vimState);
-        break;
-      case '<right>':
-        newPosition = await new MoveRightArrow().execAction(position, vimState);
-        break;
-      default:
-        break;
-    }
-    vimState.replaceState = new ReplaceState(newPosition);
-    return newPosition;
-  }
-}
-
-@RegisterAction
-class UpArrowInInsertMode extends ArrowsInInsertMode {
-  keys = ['<up>'];
-}
-
-@RegisterAction
-class DownArrowInInsertMode extends ArrowsInInsertMode {
-  keys = ['<down>'];
-}
-
-@RegisterAction
-class LeftArrowInInsertMode extends ArrowsInInsertMode {
-  keys = ['<left>'];
-}
-
-@RegisterAction
-class RightArrowInInsertMode extends ArrowsInInsertMode {
-  keys = ['<right>'];
-}
->>>>>>> 11be4a4a
+}
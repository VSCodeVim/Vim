--- conflicted
+++ resolved
@@ -27,14 +27,7 @@
   DocumentContentChangeAction,
 } from './actions';
 import { DefaultDigraphs } from './digraphs';
-<<<<<<< HEAD
-import { StatusBar } from '../../statusBar';
-import { VimError, ErrorCode } from '../../error';
-import { Position } from 'vscode';
-import { isHighSurrogate, isLowSurrogate } from '../../util/util';
 import { globalState } from '../../state/globalState';
-=======
->>>>>>> c9b758c8
 
 @RegisterAction
 export class CommandEscInsertMode extends BaseCommand {

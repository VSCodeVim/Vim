--- conflicted
+++ resolved
@@ -24,12 +24,9 @@
 import { StatusBar } from '../../statusBar';
 import { VimError, ErrorCode } from '../../error';
 import { Position } from 'vscode';
-<<<<<<< HEAD
+import { PutCommand } from './put';
 import { DeleteOperator } from '../operator';
 import { getAndUpdateModeHandler } from '../../../extensionBase';
-=======
-import { PutCommand } from './put';
->>>>>>> a9711477
 
 @RegisterAction
 class CommandEscInsertMode extends BaseCommand {
@@ -508,7 +505,6 @@
       text += '\n';
     }
 
-<<<<<<< HEAD
     if (vimState.isMultiCursor) {
       vimState.recordedState.transformer.addTransformation({
         type: 'insertText',
@@ -521,13 +517,6 @@
         text: text,
       });
     }
-=======
-    vimState.recordedState.transformer.addTransformation({
-      type: 'insertText',
-      text: text,
-      position: position,
-    });
->>>>>>> a9711477
     await vimState.setCurrentMode(Mode.Insert);
     vimState.cursorStartPosition = vimState.editor.selection.start;
     vimState.cursorStopPosition = vimState.editor.selection.start;

import * as vscode from 'vscode';

import { RecordedState } from '../../state/recordedState';
import { ReplaceState } from '../../state/replaceState';
import { VimState } from '../../state/vimState';
import { getCursorsAfterSync, clamp } from '../../util/util';
import { Clipboard } from '../../util/clipboard';
import { FileCommand } from './../../cmd_line/commands/file';
import { OnlyCommand } from './../../cmd_line/commands/only';
import { QuitCommand } from './../../cmd_line/commands/quit';
import { Tab, TabCommand } from './../../cmd_line/commands/tab';
import {
  Position,
  PositionDiff,
  PositionDiffType,
  earlierOf,
  laterOf,
  sorted,
} from './../../common/motion/position';
import { Range } from './../../common/motion/range';
import { NumericString } from './../../common/number/numericString';
import { configuration } from './../../configuration/configuration';
import { Mode, visualBlockGetTopLeftPosition, isVisualMode } from './../../mode/mode';
import { Register, RegisterMode } from './../../register/register';
import { SearchDirection, SearchState } from './../../state/searchState';
import { EditorScrollByUnit, EditorScrollDirection, TextEditor } from './../../textEditor';
import { isTextTransformation, Transformation } from './../../transformations/transformations';
import { RegisterAction } from './../base';
import { BaseAction } from './../base';
import { commandLine } from './../../cmd_line/commandLine';
import * as operator from './../operator';
import { Jump } from '../../jumps/jump';
import { StatusBar } from '../../statusBar';
import { reportLinesChanged, reportFileInfo, reportSearch } from '../../util/statusBarTextUtils';
import { globalState } from '../../state/globalState';
import { VimError, ErrorCode } from '../../error';
<<<<<<< HEAD
import { SpecialKeys } from '../../util/specialKeys';
=======
import _ = require('lodash');
>>>>>>> 0abf98a2

export class DocumentContentChangeAction extends BaseAction {
  private contentChanges: vscode.TextDocumentContentChangeEvent[] = [];

  public addChanges(changes: vscode.TextDocumentContentChangeEvent[]) {
    this.contentChanges = [...this.contentChanges, ...changes];
    this.compressChanges();
  }

  public getTransformation(positionDiff: PositionDiff): Transformation {
    return {
      type: 'contentChange',
      changes: this.contentChanges,
      diff: positionDiff,
    };
  }

  public async exec(position: Position, vimState: VimState): Promise<VimState> {
    if (this.contentChanges.length === 0) {
      return vimState;
    }

    const firstTextDiff = this.contentChanges[0];
    let originalLeftBoundary =
      firstTextDiff.text === '' && firstTextDiff.rangeLength === 1
        ? firstTextDiff.range.end
        : firstTextDiff.range.start;

    let rightBoundary: Position = position;
    let replaceRange: Range | undefined;
    for (const change of this.contentChanges) {
      if (change.range.start.line < originalLeftBoundary.line) {
        // This change should be ignored
        const linesAffected = change.range.end.line - change.range.start.line + 1;
        const resultLines = change.text.split('\n').length;
        originalLeftBoundary = originalLeftBoundary.with(
          originalLeftBoundary.line + resultLines - linesAffected
        );
        continue;
      }

      // Translates diffPos from a position relative to originalLeftBoundary to one relative to position
      const translate = (diffPos: vscode.Position): Position => {
        const lineOffset = diffPos.line - originalLeftBoundary.line;
        const char =
          lineOffset === 0
            ? position.character + diffPos.character - originalLeftBoundary.character
            : diffPos.character;
        return new Position(position.line + lineOffset, char);
      };

      replaceRange = new Range(translate(change.range.start), translate(change.range.end));

      if (replaceRange.start.isAfter(rightBoundary)) {
        // This change should be ignored as it's out of boundary
        continue;
      }

      // Calculate new right boundary
      const textDiffLines = change.text.split('\n');
      const numLinesAdded = textDiffLines.length - 1;
      const newRightBoundary =
        numLinesAdded === 0
          ? new Position(replaceRange.start.line, replaceRange.start.character + change.text.length)
          : new Position(replaceRange.start.line + numLinesAdded, textDiffLines.pop()!.length);

      rightBoundary = laterOf(rightBoundary, newRightBoundary);

      vimState.editor.selection = new vscode.Selection(replaceRange.start, replaceRange.stop);

      if (replaceRange.start.isEqual(replaceRange.stop)) {
        await TextEditor.insert(change.text, Position.FromVSCodePosition(replaceRange.start));
      } else {
        await TextEditor.replace(vimState.editor.selection, change.text);
      }
    }

    /**
     * We're making an assumption here that content changes are always in order, and I'm not sure
     * we're guaranteed that, but it seems to work well enough in practice.
     */
    if (replaceRange) {
      const lastChange = this.contentChanges[this.contentChanges.length - 1];

      vimState.cursorStartPosition = vimState.cursorStopPosition = replaceRange.start.advancePositionByText(
        lastChange.text
      );
    }

    await vimState.setCurrentMode(Mode.Insert);
    return vimState;
  }

  private compressChanges(): void {
    function merge(
      first: vscode.TextDocumentContentChangeEvent,
      second: vscode.TextDocumentContentChangeEvent
    ): vscode.TextDocumentContentChangeEvent | undefined {
      if (
        first.rangeOffset + first.text.length !== second.rangeOffset ||
        second.rangeLength !== 0
      ) {
        // TODO: We should be able to do better, but I'm not sure if this is actually relevant.
        return undefined;
      }

      return {
        text: first.text + second.text,
        range: first.range,
        rangeOffset: first.rangeOffset,
        rangeLength: first.rangeLength,
      };
    }

    let compressed: vscode.TextDocumentContentChangeEvent[] = [];
    let prev: vscode.TextDocumentContentChangeEvent | undefined;
    for (const change of this.contentChanges) {
      if (prev === undefined) {
        prev = change;
      } else {
        const merged = merge(prev, change);
        if (merged) {
          prev = merged;
        } else {
          compressed.push(prev);
          prev = change;
        }
      }
    }
    if (prev !== undefined) {
      compressed.push(prev);
    }
    this.contentChanges = compressed;
  }
}

/**
 * A command is something like <Esc>, :, v, i, etc.
 */
export abstract class BaseCommand extends BaseAction {
  /**
   * If isCompleteAction is true, then triggering this command is a complete action -
   * that means that we'll go and try to run it.
   */
  isCompleteAction = true;

  /**
   * If isJump is true, then the cursor position will be added to the jump list on completion.
   */
  isJump = false;

  multicursorIndex: number | undefined = undefined;

  /**
   * In multi-cursor mode, do we run this command for every cursor, or just once?
   */
  public runsOnceForEveryCursor(): boolean {
    return true;
  }

  /**
   * If true, exec() will get called N times where N is the count.
   *
   * If false, exec() will only be called once, and you are expected to
   * handle count prefixes (e.g. the 3 in 3w) yourself.
   */
  runsOnceForEachCountPrefix = false;

  canBeRepeatedWithDot = false;

  /**
   * Run the command a single time.
   */
  public async exec(position: Position, vimState: VimState): Promise<VimState> {
    throw new Error('Not implemented!');
  }

  /**
   * Run the command the number of times VimState wants us to.
   */
  public async execCount(position: Position, vimState: VimState): Promise<VimState> {
    let timesToRepeat = this.runsOnceForEachCountPrefix ? vimState.recordedState.count || 1 : 1;

    if (!this.runsOnceForEveryCursor()) {
      for (let i = 0; i < timesToRepeat; i++) {
        vimState = await this.exec(position, vimState);
      }

      for (const transformation of vimState.recordedState.transformations) {
        if (isTextTransformation(transformation) && transformation.cursorIndex === undefined) {
          transformation.cursorIndex = 0;
        }
      }

      return vimState;
    }

    let resultingCursors: Range[] = [];

    const cursorsToIterateOver = vimState.cursors
      .map((x) => new Range(x.start, x.stop))
      .sort((a, b) =>
        a.start.line > b.start.line ||
        (a.start.line === b.start.line && a.start.character > b.start.character)
          ? 1
          : -1
      );

    let cursorIndex = 0;
    for (const { start, stop } of cursorsToIterateOver) {
      this.multicursorIndex = cursorIndex++;

      vimState.cursorStopPosition = stop;
      vimState.cursorStartPosition = start;

      for (let j = 0; j < timesToRepeat; j++) {
        vimState = await this.exec(stop, vimState);
      }

      resultingCursors.push(new Range(vimState.cursorStartPosition, vimState.cursorStopPosition));

      for (const transformation of vimState.recordedState.transformations) {
        if (isTextTransformation(transformation) && transformation.cursorIndex === undefined) {
          transformation.cursorIndex = this.multicursorIndex;
        }
      }
    }

    vimState.cursors = resultingCursors;

    return vimState;
  }
}

// begin actions

@RegisterAction
class DisableExtension extends BaseCommand {
  modes = [
    Mode.Normal,
    Mode.Insert,
    Mode.Visual,
    Mode.VisualBlock,
    Mode.VisualLine,
    Mode.SearchInProgressMode,
    Mode.CommandlineInProgress,
    Mode.Replace,
    Mode.EasyMotionMode,
    Mode.EasyMotionInputMode,
    Mode.SurroundInputMode,
  ];
  keys = [SpecialKeys.ExtensionDisable];

  public async exec(position: Position, vimState: VimState): Promise<VimState> {
    await vimState.setCurrentMode(Mode.Disabled);
    return vimState;
  }
}

@RegisterAction
class EnableExtension extends BaseCommand {
  modes = [Mode.Disabled];
  keys = [SpecialKeys.ExtensionEnable];

  public async exec(position: Position, vimState: VimState): Promise<VimState> {
    await vimState.setCurrentMode(Mode.Normal);
    return vimState;
  }
}

@RegisterAction
export class CommandNumber extends BaseCommand {
  modes = [Mode.Normal, Mode.Visual, Mode.VisualLine, Mode.VisualBlock];
  keys = ['<number>'];
  isCompleteAction = false;
  runsOnceForEveryCursor() {
    return false;
  }

  public async exec(position: Position, vimState: VimState): Promise<VimState> {
    const number = parseInt(this.keysPressed[0], 10);
    const operatorCount = vimState.recordedState.operatorCount;

    if (operatorCount > 0) {
      const lastAction =
        vimState.recordedState.actionsRun[vimState.recordedState.actionsRun.length - 2];
      if (!(lastAction instanceof CommandNumber)) {
        // We have set an operatorCount !== 0 after an operator, but now we got another count
        // number so we need to multiply them.
        vimState.recordedState.count = operatorCount * number;
      } else {
        // We are now getting another digit which means we need to multiply by 10 and add
        // the new digit multiplied by operatorCount.
        //
        // Example: user presses '2d31w':
        // - After '2' the number 2 is stored in 'count'
        // - After 'd' the count (2) is stored in 'operatorCount'
        // - After '3' the number 3 multiplied by 'operatorCount' (3 x 2 = 6) is stored in 'count'
        // - After '1' the count is multiplied by 10 and added by number 1 multiplied by 'operatorCount'
        //   (6 * 10 + 1 * 2 = 62)
        // The final result will be the deletion of 62 words.
        vimState.recordedState.count = vimState.recordedState.count * 10 + number * operatorCount;
      }
    } else {
      vimState.recordedState.count = vimState.recordedState.count * 10 + number;
    }

    return vimState;
  }

  public doesActionApply(vimState: VimState, keysPressed: string[]): boolean {
    const isZero = keysPressed[0] === '0';

    return (
      super.doesActionApply(vimState, keysPressed) &&
      ((isZero && vimState.recordedState.count > 0) || !isZero)
    );
  }

  public couldActionApply(vimState: VimState, keysPressed: string[]): boolean {
    const isZero = keysPressed[0] === '0';

    return (
      super.couldActionApply(vimState, keysPressed) &&
      ((isZero && vimState.recordedState.count > 0) || !isZero)
    );
  }
}

@RegisterAction
export class CommandRegister extends BaseCommand {
  modes = [Mode.Normal, Mode.Visual, Mode.VisualLine, Mode.VisualBlock];
  keys = ['"', '<character>'];
  isCompleteAction = false;

  public async exec(position: Position, vimState: VimState): Promise<VimState> {
    const register = this.keysPressed[1];
    vimState.recordedState.registerName = register;
    return vimState;
  }

  public doesActionApply(vimState: VimState, keysPressed: string[]): boolean {
    const register = keysPressed[1];

    return super.doesActionApply(vimState, keysPressed) && Register.isValidRegister(register);
  }

  public couldActionApply(vimState: VimState, keysPressed: string[]): boolean {
    const register = keysPressed[1];

    return super.couldActionApply(vimState, keysPressed) && Register.isValidRegister(register);
  }
}

@RegisterAction
class CommandRecordMacro extends BaseCommand {
  modes = [Mode.Normal, Mode.Visual, Mode.VisualLine];
  keys = [
    ['q', '<alpha>'],
    ['q', '<number>'],
    ['q', '"'],
  ];

  public async exec(position: Position, vimState: VimState): Promise<VimState> {
    const registerKey = this.keysPressed[1];
    const register = registerKey.toLocaleLowerCase();
    vimState.recordedMacro = new RecordedState();
    vimState.recordedMacro.registerName = register;

    if (!/^[A-Z]+$/.test(registerKey) || !Register.has(register)) {
      // If register name is upper case, it means we are appending commands to existing register instead of overriding.
      let newRegister = new RecordedState();
      newRegister.registerName = register;
      Register.putByKey(newRegister, register);
    }

    vimState.isRecordingMacro = true;
    return vimState;
  }

  public doesActionApply(vimState: VimState, keysPressed: string[]): boolean {
    const register = this.keysPressed[1];

    return (
      super.doesActionApply(vimState, keysPressed) && Register.isValidRegisterForMacro(register)
    );
  }

  public couldActionApply(vimState: VimState, keysPressed: string[]): boolean {
    const register = this.keysPressed[1];

    return (
      super.couldActionApply(vimState, keysPressed) && Register.isValidRegisterForMacro(register)
    );
  }
}

@RegisterAction
export class CommandQuitRecordMacro extends BaseCommand {
  modes = [Mode.Normal, Mode.Visual, Mode.VisualLine];
  keys = ['q'];

  public async exec(position: Position, vimState: VimState): Promise<VimState> {
    let existingMacro = (await Register.getByKey(vimState.recordedMacro.registerName))
      .text as RecordedState;

    if (!(existingMacro instanceof RecordedState)) {
      return vimState;
    }

    existingMacro.actionsRun = existingMacro.actionsRun.concat(vimState.recordedMacro.actionsRun);
    vimState.isRecordingMacro = false;
    return vimState;
  }

  public doesActionApply(vimState: VimState, keysPressed: string[]): boolean {
    return super.doesActionApply(vimState, keysPressed) && vimState.isRecordingMacro;
  }

  public couldActionApply(vimState: VimState, keysPressed: string[]): boolean {
    return super.couldActionApply(vimState, keysPressed) && vimState.isRecordingMacro;
  }
}

@RegisterAction
class CommandExecuteMacro extends BaseCommand {
  modes = [Mode.Normal, Mode.Visual, Mode.VisualLine];
  keys = ['@', '<character>'];
  runsOnceForEachCountPrefix = true;
  canBeRepeatedWithDot = true;

  public async exec(position: Position, vimState: VimState): Promise<VimState> {
    const register = this.keysPressed[1].toLocaleLowerCase();
    if (Register.has(register)) {
      vimState.recordedState.transformations.push({
        type: 'macro',
        register: register,
        replay: 'contentChange',
      });
    }

    return vimState;
  }

  public doesActionApply(vimState: VimState, keysPressed: string[]): boolean {
    const register = keysPressed[1];

    return (
      super.doesActionApply(vimState, keysPressed) && Register.isValidRegisterForMacro(register)
    );
  }

  public couldActionApply(vimState: VimState, keysPressed: string[]): boolean {
    const register = keysPressed[1];

    return (
      super.couldActionApply(vimState, keysPressed) && Register.isValidRegisterForMacro(register)
    );
  }
}

@RegisterAction
class CommandExecuteLastMacro extends BaseCommand {
  modes = [Mode.Normal, Mode.Visual, Mode.VisualLine];
  keys = ['@', '@'];
  runsOnceForEachCountPrefix = true;
  canBeRepeatedWithDot = true;
  isJump = true;

  public async exec(position: Position, vimState: VimState): Promise<VimState> {
    const { lastInvokedMacro } = vimState.historyTracker;

    if (lastInvokedMacro) {
      vimState.recordedState.transformations.push({
        type: 'macro',
        register: lastInvokedMacro.registerName,
        replay: 'contentChange',
      });
    }

    return vimState;
  }
}

@RegisterAction
class CtrlM extends BaseCommand {
  modes = [Mode.Insert];
  keys = [['<C-m>']];

  public async exec(position: Position, vimState: VimState): Promise<VimState> {
    vimState.recordedState.transformations.push({
      type: 'insertText',
      text: '\n',
      position: position,
      diff: new PositionDiff({ character: -1 }),
    });
    return vimState;
  }
}

@RegisterAction
class CommandEsc extends BaseCommand {
  modes = [
    Mode.Visual,
    Mode.VisualLine,
    Mode.VisualBlock,
    Mode.Normal,
    Mode.SurroundInputMode,
    Mode.EasyMotionMode,
    Mode.EasyMotionInputMode,
  ];
  keys = [['<Esc>'], ['<C-c>'], ['<C-[>']];

  runsOnceForEveryCursor() {
    return false;
  }

  preservesDesiredColumn() {
    return true;
  }

  public async exec(position: Position, vimState: VimState): Promise<VimState> {
    if (vimState.currentMode === Mode.Normal) {
      vimState.surround = undefined;

      if (!vimState.isMultiCursor) {
        // If there's nothing to do on the vim side, we might as well call some
        // of vscode's default "close notification" actions. I think we should
        // just add to this list as needed.
        await Promise.all([
          vscode.commands.executeCommand('closeParameterHints'),
          vscode.commands.executeCommand('closeReferenceSearchEditor'),
          vscode.commands.executeCommand('closeMarkersNavigation'),
          vscode.commands.executeCommand('closeDirtyDiff'),
        ]);

        return vimState;
      } else {
        vimState.isMultiCursor = false;
      }
    }

    if (vimState.currentMode === Mode.EasyMotionMode) {
      vimState.easyMotion.clearDecorations();
    }

    // Abort surround operation
    if (vimState.currentMode === Mode.SurroundInputMode) {
      vimState.surround = undefined;
    }

    await vimState.setCurrentMode(Mode.Normal);

    if (!vimState.isMultiCursor) {
      vimState.cursors = [vimState.cursors[0]];
    }

    return vimState;
  }
}

@RegisterAction
class CommandEscReplaceMode extends BaseCommand {
  modes = [Mode.Replace];
  keys = [['<Esc>'], ['<C-c>'], ['<C-[>']];

  public async exec(position: Position, vimState: VimState): Promise<VimState> {
    const timesToRepeat = vimState.replaceState!.timesToRepeat;
    let textToAdd = '';

    for (let i = 1; i < timesToRepeat; i++) {
      textToAdd += vimState.replaceState!.newChars.join('');
    }

    vimState.recordedState.transformations.push({
      type: 'insertText',
      text: textToAdd,
      position: position,
      diff: new PositionDiff({ character: -1 }),
    });

    await vimState.setCurrentMode(Mode.Normal);

    return vimState;
  }
}

@RegisterAction
class CommandInsertReplaceMode extends BaseCommand {
  modes = [Mode.Replace];
  keys = ['<Insert>'];

  public async exec(position: Position, vimState: VimState): Promise<VimState> {
    await vimState.setCurrentMode(Mode.Insert);
    return vimState;
  }
}

abstract class CommandEditorScroll extends BaseCommand {
  modes = [Mode.Normal, Mode.Visual, Mode.VisualLine, Mode.VisualBlock];
  runsOnceForEachCountPrefix = false;
  keys: string[];
  to: EditorScrollDirection;
  by: EditorScrollByUnit;

  public async exec(position: Position, vimState: VimState): Promise<VimState> {
    const timesToRepeat = vimState.recordedState.count || 1;
    const visibleRange = vimState.editor.visibleRanges[0];
    const scrolloff = configuration
      .getConfiguration('editor')
      .get<number>('cursorSurroundingLines', 0);

    const linesAboveCursor =
      visibleRange.end.line - vimState.cursorStopPosition.line - timesToRepeat;
    const linesBelowCursor =
      vimState.cursorStopPosition.line - visibleRange.start.line - timesToRepeat;
    if (this.to === 'up' && scrolloff > linesAboveCursor) {
      vimState.cursorStopPosition = vimState.cursorStopPosition
        .getUp(scrolloff - linesAboveCursor)
        .withColumn(vimState.desiredColumn);
    } else if (this.to === 'down' && scrolloff > linesBelowCursor) {
      vimState.cursorStopPosition = vimState.cursorStopPosition
        .getDown(scrolloff - linesBelowCursor)
        .withColumn(vimState.desiredColumn);
    }

    vimState.postponedCodeViewChanges.push({
      command: 'editorScroll',
      args: {
        to: this.to,
        by: this.by,
        value: timesToRepeat,
        revealCursor: true,
        select: isVisualMode(vimState.currentMode),
      },
    });
    return vimState;
  }
}

@RegisterAction
class CommandCtrlE extends CommandEditorScroll {
  keys = ['<C-e>'];
  preservesDesiredColumn() {
    return true;
  }
  to: EditorScrollDirection = 'down';
  by: EditorScrollByUnit = 'line';
}

@RegisterAction
class CommandCtrlY extends CommandEditorScroll {
  keys = ['<C-y>'];
  preservesDesiredColumn() {
    return true;
  }
  to: EditorScrollDirection = 'up';
  by: EditorScrollByUnit = 'line';
}

/**
 * Commands like `<C-d>` and `<C-f>` act *sort* of like `<count><C-e>`, but they move
 * your cursor down and put it on the first non-whitespace character of the line.
 */
abstract class CommandScrollAndMoveCursor extends BaseCommand {
  modes = [Mode.Normal, Mode.Visual, Mode.VisualLine, Mode.VisualBlock];
  runsOnceForEachCountPrefix = false;
  to: EditorScrollDirection;

  /**
   * @returns the number of lines this command should move the cursor
   */
  protected abstract getNumLines(vimState: VimState): number;

  public async exec(position: Position, vimState: VimState): Promise<VimState> {
    const { visibleRanges } = vimState.editor;
    const smoothScrolling = configuration.getConfiguration('editor').smoothScrolling;
    const moveLines = (vimState.actionCount || 1) * this.getNumLines(vimState);

    let scrollLines = moveLines;
    if (this.to === 'down') {
      // This makes <C-d> less wonky when `editor.scrollBeyondLastLine` is enabled
      scrollLines = Math.min(
        moveLines,
        TextEditor.getLineCount() - 1 - visibleRanges[visibleRanges.length - 1].end.line
      );
    }

    if (scrollLines > 0) {
      const args = {
        to: this.to,
        by: 'line',
        value: scrollLines,
        revealCursor: smoothScrolling,
        select: isVisualMode(vimState.currentMode),
      };
      if (smoothScrolling) {
        await vscode.commands.executeCommand('editorScroll', args);
      } else {
        vimState.postponedCodeViewChanges.push({
          command: 'editorScroll',
          args,
        });
      }
    }

    const newPositionLine = clamp(
      position.line + (this.to === 'down' ? moveLines : -moveLines),
      0,
      vimState.editor.document.lineCount - 1
    );
    vimState.cursorStopPosition = new Position(
      newPositionLine,
      vimState.desiredColumn
    ).obeyStartOfLine();

    return vimState;
  }
}

@RegisterAction
class CommandMoveFullPageUp extends CommandScrollAndMoveCursor {
  keys = ['<C-b>'];
  to: EditorScrollDirection = 'up';

  protected getNumLines(vimState: VimState) {
    const visible = vimState.editor.visibleRanges[0];
    return visible.end.line - visible.start.line;
  }
}

@RegisterAction
class CommandMoveFullPageDown extends CommandScrollAndMoveCursor {
  keys = ['<C-f>'];
  to: EditorScrollDirection = 'down';

  protected getNumLines(vimState: VimState) {
    const visible = vimState.editor.visibleRanges[0];
    return visible.end.line - visible.start.line;
  }
}

@RegisterAction
class CommandMoveHalfPageDown extends CommandScrollAndMoveCursor {
  keys = ['<C-d>'];
  to: EditorScrollDirection = 'down';

  protected getNumLines(vimState: VimState) {
    return configuration.getScrollLines(vimState.editor.visibleRanges);
  }
}

@RegisterAction
class CommandMoveHalfPageUp extends CommandScrollAndMoveCursor {
  keys = ['<C-u>'];
  to: EditorScrollDirection = 'up';

  protected getNumLines(vimState: VimState) {
    return configuration.getScrollLines(vimState.editor.visibleRanges);
  }
}

@RegisterAction
export class CommandInsertAtCursor extends BaseCommand {
  modes = [Mode.Normal];
  keys = [['i'], ['<Insert>']];

  public async exec(position: Position, vimState: VimState): Promise<VimState> {
    await vimState.setCurrentMode(Mode.Insert);
    return vimState;
  }

  public doesActionApply(vimState: VimState, keysPressed: string[]): boolean {
    // Only allow this command to be prefixed with a count or nothing, no other
    // actions or operators before
    let previousActionsNumbers = true;
    for (const prevAction of vimState.recordedState.actionsRun) {
      if (!(prevAction instanceof CommandNumber)) {
        previousActionsNumbers = false;
        break;
      }
    }

    if (vimState.recordedState.actionsRun.length === 0 || previousActionsNumbers) {
      return super.couldActionApply(vimState, keysPressed);
    }
    return false;
  }
}

@RegisterAction
class CommandReplaceAtCursorFromNormalMode extends BaseCommand {
  modes = [Mode.Normal];
  keys = ['R'];

  public async exec(position: Position, vimState: VimState): Promise<VimState> {
    let timesToRepeat = vimState.recordedState.count || 1;

    await vimState.setCurrentMode(Mode.Replace);
    vimState.replaceState = new ReplaceState(position, timesToRepeat);

    return vimState;
  }
}

@RegisterAction
class CommandReplaceAtCursorFromInsertMode extends BaseCommand {
  modes = [Mode.Insert];
  keys = ['<Insert>'];

  public async exec(position: Position, vimState: VimState): Promise<VimState> {
    return new CommandReplaceAtCursorFromNormalMode().exec(position, vimState);
  }
}

@RegisterAction
class CommandReplaceInReplaceMode extends BaseCommand {
  modes = [Mode.Replace];
  keys = ['<character>'];
  canBeRepeatedWithDot = true;

  public async exec(position: Position, vimState: VimState): Promise<VimState> {
    const char = this.keysPressed[0];
    const replaceState = vimState.replaceState!;

    if (char === '<BS>') {
      if (position.isBeforeOrEqual(replaceState.replaceCursorStartPosition)) {
        // If you backspace before the beginning of where you started to replace,
        // just move the cursor back.

        vimState.cursorStopPosition = position.getLeft();
        vimState.cursorStartPosition = position.getLeft();
      } else if (
        position.line > replaceState.replaceCursorStartPosition.line ||
        position.character > replaceState.originalChars.length
      ) {
        vimState.recordedState.transformations.push({
          type: 'deleteText',
          position: position,
        });
      } else {
        vimState.recordedState.transformations.push({
          type: 'replaceText',
          text: replaceState.originalChars[position.character - 1],
          start: position.getLeft(),
          end: position,
          diff: new PositionDiff({ character: -1 }),
        });
      }

      replaceState.newChars.pop();
    } else {
      if (!position.isLineEnd() && char !== '\n') {
        vimState.recordedState.transformations.push({
          type: 'replaceText',
          text: char,
          start: position,
          end: position.getRight(),
          diff: new PositionDiff({ character: 1 }),
        });
      } else {
        vimState.recordedState.transformations.push({
          type: 'insertText',
          text: char,
          position: position,
        });
      }

      replaceState.newChars.push(char);
    }

    return vimState;
  }
}

/**
 * Our Vim implementation selects up to but not including the final character
 * of a visual selection, instead opting to render a block cursor on the final
 * character. This works for everything except VSCode's native copy command,
 * which loses the final character because it's not selected. We override that
 * copy command here by default to include the final character.
 */
@RegisterAction
class CommandOverrideCopy extends BaseCommand {
  modes = [Mode.Visual, Mode.VisualLine, Mode.VisualBlock, Mode.Insert, Mode.Normal];
  keys = ['<copy>']; // A special key - see ModeHandler

  runsOnceForEveryCursor() {
    return false;
  }

  public async exec(position: Position, vimState: VimState): Promise<VimState> {
    let text = '';

    if (vimState.currentMode === Mode.Visual) {
      text = vimState.cursors
        .map((range) => {
          const [start, stop] = sorted(range.start, range.stop);
          return vimState.editor.document.getText(new vscode.Range(start, stop.getRight()));
        })
        .join('\n');
    } else if (vimState.currentMode === Mode.VisualLine) {
      text = vimState.cursors
        .map((range) => {
          return vimState.editor.document.getText(
            new vscode.Range(
              earlierOf(range.start.getLineBegin(), range.stop.getLineBegin()),
              laterOf(range.start.getLineEnd(), range.stop.getLineEnd())
            )
          );
        })
        .join('\n');
    } else if (vimState.currentMode === Mode.VisualBlock) {
      for (const { line } of TextEditor.iterateLinesInBlock(vimState)) {
        text += line + '\n';
      }
    } else if (vimState.currentMode === Mode.Insert || vimState.currentMode === Mode.Normal) {
      text = vimState.editor.selections
        .map((selection) => {
          return vimState.editor.document.getText(new vscode.Range(selection.start, selection.end));
        })
        .join('\n');
    }

    await Clipboard.Copy(text);
    // all vim yank operations return to normal mode.
    await vimState.setCurrentMode(Mode.Normal);

    return vimState;
  }
}

@RegisterAction
class CommandCmdA extends BaseCommand {
  modes = [Mode.Normal, Mode.Visual, Mode.VisualLine, Mode.VisualBlock];
  keys = ['<D-a>'];

  public async exec(position: Position, vimState: VimState): Promise<VimState> {
    vimState.cursorStartPosition = new Position(0, vimState.desiredColumn);
    vimState.cursorStopPosition = new Position(
      TextEditor.getLineCount() - 1,
      vimState.desiredColumn
    );
    await vimState.setCurrentMode(Mode.VisualLine);

    return vimState;
  }
}

/**
 * Search for the word under the cursor; used by [g]* and [g]#
 */
function searchCurrentWord(
  position: Position,
  vimState: VimState,
  direction: SearchDirection,
  isExact: boolean
) {
  let currentWord = TextEditor.getWord(position);

  if (currentWord) {
    if (/\W/.test(currentWord[0]) || /\W/.test(currentWord[currentWord.length - 1])) {
      // TODO: this kind of sucks. JS regex does not consider the boundary between a special
      // character and whitespace to be a "word boundary", so we can't easily do an exact search.
      isExact = false;
    }

    if (isExact) {
      currentWord = _.escapeRegExp(currentWord);
    }
    // If the search is going left then use `getWordLeft()` on position to start
    // at the beginning of the word. This ensures that any matches happen
    // outside of the currently selected word.
    const searchStartCursorPosition =
      direction === SearchDirection.Backward
        ? vimState.cursorStopPosition.getWordLeft(true)
        : vimState.cursorStopPosition;

    return createSearchStateAndMoveToMatch({
      needle: currentWord,
      vimState,
      direction,
      isExact,
      searchStartCursorPosition,
    });
  }

  StatusBar.displayError(vimState, VimError.fromCode(ErrorCode.NoStringUnderCursor));
  return vimState;
}

/**
 * Search for the word under the cursor; used by [g]* and [g]# in visual mode when `visualstar` is enabled
 */
async function searchCurrentSelection(vimState: VimState, direction: SearchDirection) {
  const selection = TextEditor.getSelection();
  const end = new Position(selection.end.line, selection.end.character);
  const currentSelection = TextEditor.getText(selection.with(selection.start, end));

  // Go back to Normal mode, otherwise the selection grows to the next match.
  await vimState.setCurrentMode(Mode.Normal);

  // If the search is going left then use `getLeft()` on the selection start.
  // If going right then use `getRight()` on the selection end. This ensures
  // that any matches happen outside of the currently selected word.
  const searchStartCursorPosition =
    direction === SearchDirection.Backward
      ? vimState.lastVisualSelection!.start.getLeft()
      : vimState.lastVisualSelection!.end.getRight();

  return createSearchStateAndMoveToMatch({
    needle: currentSelection,
    vimState,
    direction,
    isExact: false,
    searchStartCursorPosition,
  });
}

/**
 * Used by [g]* and [g]#
 */
async function createSearchStateAndMoveToMatch(args: {
  needle?: string | undefined;
  vimState: VimState;
  direction: SearchDirection;
  isExact: boolean;
  searchStartCursorPosition: Position;
}): Promise<VimState> {
  const { needle, vimState, isExact } = args;

  if (needle === undefined || needle.length === 0) {
    return vimState;
  }

  const searchString = isExact ? `\\b${needle}\\b` : needle;

  // Start a search for the given term.
  globalState.searchState = new SearchState(
    args.direction,
    vimState.cursorStopPosition,
    searchString,
    { isRegex: isExact, ignoreSmartcase: true },
    vimState.currentMode
  );
  Register.putByKey(globalState.searchState.searchString, '/', undefined, true);
  globalState.addSearchStateToHistory(globalState.searchState);

  // Turn one of the highlighting flags back on (turned off with :nohl)
  globalState.hl = true;

  const nextMatch = globalState.searchState.getNextSearchMatchPosition(
    args.searchStartCursorPosition
  );
  if (nextMatch) {
    vimState.cursorStopPosition = nextMatch.pos;

    reportSearch(nextMatch.index, globalState.searchState.getMatchRanges().length, vimState);
  } else {
    StatusBar.displayError(
      vimState,
      VimError.fromCode(
        args.direction === SearchDirection.Forward
          ? ErrorCode.SearchHitBottom
          : ErrorCode.SearchHitTop,
        globalState.searchState.searchString
      )
    );
  }

  return vimState;
}

@RegisterAction
class CommandSearchCurrentWordExactForward extends BaseCommand {
  modes = [Mode.Normal];
  keys = ['*'];
  isMotion = true;
  runsOnceForEachCountPrefix = true;
  isJump = true;

  public async exec(position: Position, vimState: VimState): Promise<VimState> {
    return searchCurrentWord(position, vimState, SearchDirection.Forward, true);
  }
}

@RegisterAction
class CommandSearchCurrentWordForward extends BaseCommand {
  modes = [Mode.Normal, Mode.Visual, Mode.VisualLine];
  keys = ['g', '*'];
  isMotion = true;
  runsOnceForEachCountPrefix = true;
  isJump = true;

  public async exec(position: Position, vimState: VimState): Promise<VimState> {
    return searchCurrentWord(position, vimState, SearchDirection.Forward, false);
  }
}

@RegisterAction
class CommandSearchVisualForward extends BaseCommand {
  modes = [Mode.Visual, Mode.VisualLine];
  keys = ['*'];
  isMotion = true;
  runsOnceForEachCountPrefix = true;
  isJump = true;

  public async exec(position: Position, vimState: VimState): Promise<VimState> {
    if (configuration.visualstar) {
      return searchCurrentSelection(vimState, SearchDirection.Forward);
    } else {
      return searchCurrentWord(position, vimState, SearchDirection.Forward, true);
    }
  }
}

@RegisterAction
class CommandSearchCurrentWordExactBackward extends BaseCommand {
  modes = [Mode.Normal];
  keys = ['#'];
  isMotion = true;
  runsOnceForEachCountPrefix = true;
  isJump = true;

  public async exec(position: Position, vimState: VimState): Promise<VimState> {
    return searchCurrentWord(position, vimState, SearchDirection.Backward, true);
  }
}

@RegisterAction
class CommandSearchCurrentWordBackward extends BaseCommand {
  modes = [Mode.Normal, Mode.Visual, Mode.VisualLine];
  keys = ['g', '#'];
  isMotion = true;
  runsOnceForEachCountPrefix = true;
  isJump = true;

  public async exec(position: Position, vimState: VimState): Promise<VimState> {
    return searchCurrentWord(position, vimState, SearchDirection.Backward, false);
  }
}

@RegisterAction
class CommandSearchVisualBackward extends BaseCommand {
  modes = [Mode.Visual, Mode.VisualLine];
  keys = ['#'];
  isMotion = true;
  runsOnceForEachCountPrefix = true;
  isJump = true;

  public async exec(position: Position, vimState: VimState): Promise<VimState> {
    if (configuration.visualstar) {
      return searchCurrentSelection(vimState, SearchDirection.Backward);
    } else {
      return searchCurrentWord(position, vimState, SearchDirection.Backward, true);
    }
  }
}

@RegisterAction
export class CommandSearchForwards extends BaseCommand {
  modes = [Mode.Normal, Mode.Visual, Mode.VisualLine, Mode.VisualBlock];
  keys = ['/'];
  isMotion = true;
  isJump = true;

  public async exec(position: Position, vimState: VimState): Promise<VimState> {
    globalState.searchState = new SearchState(
      SearchDirection.Forward,
      vimState.cursorStopPosition,
      '',
      { isRegex: true },
      vimState.currentMode
    );
    await vimState.setCurrentMode(Mode.SearchInProgressMode);

    // Reset search history index
    globalState.searchStateIndex = globalState.searchStatePrevious.length;

    return vimState;
  }
}

@RegisterAction
export class CommandSearchBackwards extends BaseCommand {
  modes = [Mode.Normal, Mode.Visual, Mode.VisualLine, Mode.VisualBlock];
  keys = ['?'];
  isMotion = true;
  isJump = true;

  public doesActionApply(vimState: VimState, keysPressed: string[]): boolean {
    // Prevent collision with `g?` (rot13 operator)
    return (
      super.doesActionApply(vimState, keysPressed) && vimState.recordedState.operator === undefined
    );
  }

  public async exec(position: Position, vimState: VimState): Promise<VimState> {
    globalState.searchState = new SearchState(
      SearchDirection.Backward,
      vimState.cursorStopPosition,
      '',
      { isRegex: true },
      vimState.currentMode
    );
    await vimState.setCurrentMode(Mode.SearchInProgressMode);

    // Reset search history index
    globalState.searchStateIndex = globalState.searchStatePrevious.length;

    return vimState;
  }
}

@RegisterAction
export class MarkCommand extends BaseCommand {
  keys = ['m', '<character>'];
  modes = [Mode.Normal];

  public async exec(position: Position, vimState: VimState): Promise<VimState> {
    const markName = this.keysPressed[1];

    vimState.historyTracker.addMark(position, markName);

    return vimState;
  }
}

/**
 * Flags used for executing PutCommand.
 */
export interface IPutCommandOptions {
  /**
   * Determines whether to put the text before or after the cursor position.
   */
  after?: boolean;

  /**
   * Adjust the indent of the put to match the current line's indentation.
   */
  adjustIndent?: boolean;

  /**
   * Forces a linewise register mode put.
   */
  forceLinewise?: boolean;

  /**
   * Forces the cursor to move to the last line of what you pasted.
   */
  forceCursorLastLine?: boolean;
}

@RegisterAction
export class PutCommand extends BaseCommand {
  keys = ['p'];
  modes = [Mode.Normal];
  runsOnceForEachCountPrefix = true;
  canBeRepeatedWithDot = true;

  constructor(multicursorIndex?: number) {
    super();
    this.multicursorIndex = multicursorIndex;
  }

  public static async getText(
    vimState: VimState,
    multicursorIndex: number | undefined = undefined
  ): Promise<string> {
    const register = await Register.get(vimState);

    if (vimState.isMultiCursor) {
      if (multicursorIndex === undefined) {
        throw new Error('No multi-cursor index when calling PutCommand#getText');
      }

      if (typeof register.text === 'object') {
        return register.text[multicursorIndex];
      }
    }

    return register.text as string;
  }

  public async exec(
    position: Position,
    vimState: VimState,
    options: IPutCommandOptions = {}
  ): Promise<VimState> {
    const register = await Register.get(vimState);
    const dest = options.after ? position : position.getRight();
    const registerMode = options.forceLinewise ? RegisterMode.LineWise : register.registerMode;

    if (register.text instanceof RecordedState) {
      /**
       *  Paste content from recordedState. This one is actually complex as
       *  Vim has internal key code for key strokes.For example, Backspace
       *  is stored as `<80>kb`. So if you replay a macro, which is stored
       *  in a register as `a1<80>kb2`, youshall just get `2` inserted as
       *  `a` represents entering Insert Mode, `<80>bk` represents
       *  Backspace. However here, we shall
       *  insert the plain text content of the register, which is `a1<80>kb2`.
       */
      vimState.recordedState.transformations.push({
        type: 'macro',
        register: vimState.recordedState.registerName,
        replay: 'keystrokes',
      });
      return vimState;
    } else if (typeof register.text === 'object' && vimState.currentMode === Mode.VisualBlock) {
      return this.execVisualBlockPaste(register.text, position, vimState, options.after || false);
    }

    let text = await PutCommand.getText(vimState, this.multicursorIndex);

    let textToAdd: string;
    let whereToAddText: Position;

    const noPrevLine = vimState.cursorStartPosition.line === 0;
    const noNextLine = vimState.cursorStopPosition.line === TextEditor.getLineCount() - 1;

    if (registerMode === RegisterMode.CharacterWise) {
      textToAdd = text;
      whereToAddText = dest;
    } else if (vimState.currentMode === Mode.Visual && registerMode === RegisterMode.LineWise) {
      // in the specific case of linewise register data during visual mode,
      // we need extra newline feeds
      textToAdd = '\n' + text + '\n';
      whereToAddText = dest;
    } else if (vimState.currentMode === Mode.VisualLine && registerMode === RegisterMode.LineWise) {
      // in the specific case of linewise register data during visual mode,
      // we need extra newline feeds
      const left = !noPrevLine && noNextLine ? '\n' : '';
      const right = noNextLine ? '' : '\n';
      textToAdd = left + text + right;
      whereToAddText = dest;
    } else {
      if (options.adjustIndent) {
        // Adjust indent to current line
        let indentationWidth = TextEditor.getIndentationLevel(TextEditor.getLineAt(position).text);
        let firstLineIdentationWidth = TextEditor.getIndentationLevel(text.split('\n')[0]);

        text = text
          .split('\n')
          .map((line) => {
            let currentIdentationWidth = TextEditor.getIndentationLevel(line);
            let newIndentationWidth =
              currentIdentationWidth - firstLineIdentationWidth + indentationWidth;

            return TextEditor.setIndentationLevel(line, newIndentationWidth);
          })
          .join('\n');
      }

      if (registerMode === RegisterMode.LineWise) {
        // P insert before current line
        if (options.after) {
          textToAdd = text + '\n';
          whereToAddText = dest.getLineBegin();
        } else {
          textToAdd = '\n' + text;
          whereToAddText = dest.getLineEnd();
        }
      } else {
        textToAdd = text;
        whereToAddText = options.after ? position : position.getRight();
      }
    }

    // After using "p" or "P" in Visual mode the text that was put will be
    // selected (from Vim's ":help gv").
    if (isVisualMode(vimState.currentMode)) {
      let textToEnd = textToAdd;
      if (vimState.currentMode === Mode.VisualLine && textToAdd[textToAdd.length - 1] === '\n') {
        // don't go next line
        textToEnd = textToAdd.substring(0, textToAdd.length - 1);
      }
      vimState.lastVisualSelection = {
        mode: vimState.currentMode,
        start: whereToAddText,
        end: whereToAddText.advancePositionByText(textToEnd),
      };
    }

    // More vim weirdness: If the thing you're pasting has a newline, the cursor
    // stays in the same place. Otherwise, it moves to the end of what you pasted.

    const numNewlines = text.split('\n').length - 1;
    const currentLineLength = TextEditor.getLineAt(position).text.length;

    let diff = new PositionDiff();
    if (vimState.currentMode === Mode.VisualLine) {
      const lines = text.split('\n');
      const whitespaceOnFirstLine = /^\s*/.exec(lines[0])?.[0].length ?? 0;
      let lineDiff = lines.length - 1;
      if (register.registerMode === RegisterMode.LineWise && !noNextLine) {
        lineDiff++;
      }
      diff = {
        type: PositionDiffType.ExactCharacter,
        line: -lineDiff,
        character: whitespaceOnFirstLine,
      };
    } else if (registerMode === RegisterMode.LineWise && options.forceCursorLastLine) {
      // Move to cursor to last line, first non-whitespace character of what you pasted
      let lastLine = text.split('\n')[numNewlines];
      const check = lastLine.match(/^\s*/);
      let numWhitespace = 0;

      if (check) {
        numWhitespace = check[0].length;
      }
      let lineDiff;

      if (options.after) {
        lineDiff = -numNewlines;
      } else {
        lineDiff = currentLineLength > 0 ? numNewlines + 1 : 0;
      }

      diff = new PositionDiff({
        line: lineDiff,
        character: numWhitespace,
        type: PositionDiffType.ExactCharacter,
      });
    } else if (registerMode === RegisterMode.LineWise) {
      const check = text.match(/^\s*/);
      let numWhitespace = 0;

      if (check) {
        numWhitespace = check[0].length;
      }

      if (options.after) {
        diff = new PositionDiff({
          line: -numNewlines - 1,
          character: numWhitespace,
          type: PositionDiffType.ExactCharacter,
        });
      } else {
        diff = new PositionDiff({
          line: currentLineLength > 0 ? 1 : -numNewlines,
          character: numWhitespace,
          type: PositionDiffType.ExactCharacter,
        });
      }
    } else {
      if (!text.includes('\n')) {
        if (!position.isLineEnd()) {
          let characterOffset: number;
          if (registerMode === RegisterMode.BlockWise) {
            characterOffset = options.after ? -text.length : 1;
          } else {
            characterOffset = options.after ? -1 : textToAdd.length;
          }
          diff = new PositionDiff({
            character: characterOffset,
          });
        }
      } else {
        if (position.isLineEnd()) {
          diff = new PositionDiff({
            line: -numNewlines,
            character: position.character,
            type: PositionDiffType.ExactCharacter,
          });
        } else {
          if (options.after) {
            diff = new PositionDiff({
              line: -numNewlines,
              character: position.character,
              type: PositionDiffType.ExactCharacter,
            });
          } else {
            diff = new PositionDiff({
              character: 1,
            });
          }
        }
      }
    }

    vimState.recordedState.transformations.push({
      type: 'insertText',
      text: textToAdd,
      position: whereToAddText,
      diff: diff,
    });
    let numNewlinesAfterPut = textToAdd.split('\n').length;
    if (registerMode === RegisterMode.LineWise) {
      numNewlinesAfterPut--;
    }
    reportLinesChanged(numNewlinesAfterPut, vimState);

    vimState.currentRegisterMode = registerMode;
    return vimState;
  }

  private async execVisualBlockPaste(
    block: string[],
    position: Position,
    vimState: VimState,
    after: boolean
  ): Promise<VimState> {
    if (after) {
      position = position.getRight();
    }

    // Add empty lines at the end of the document, if necessary.
    let linesToAdd = Math.max(0, block.length - (TextEditor.getLineCount() - position.line) + 1);

    if (linesToAdd > 0) {
      await TextEditor.insertAt(
        Array(linesToAdd).join('\n'),
        new Position(
          TextEditor.getLineCount() - 1,
          TextEditor.getLineLength(TextEditor.getLineCount() - 1)
        )
      );
    }

    // paste the entire block.
    for (let lineIndex = position.line; lineIndex < position.line + block.length; lineIndex++) {
      const line = block[lineIndex - position.line];
      const insertPos = new Position(
        lineIndex,
        Math.min(position.character, TextEditor.getLineLength(lineIndex))
      );

      await TextEditor.insertAt(line, insertPos);
    }

    vimState.currentRegisterMode = RegisterMode.AscertainFromCurrentMode;
    return vimState;
  }

  public async execCount(position: Position, vimState: VimState): Promise<VimState> {
    const result = await super.execCount(position, vimState);

    if (
      vimState.effectiveRegisterMode === RegisterMode.LineWise &&
      vimState.recordedState.count > 0
    ) {
      const numNewlines =
        (await PutCommand.getText(vimState, this.multicursorIndex)).split('\n').length *
        vimState.recordedState.count;

      result.recordedState.transformations.push({
        type: 'moveCursor',
        diff: new PositionDiff({ line: -numNewlines + 1 }),
        cursorIndex: this.multicursorIndex,
      });

      reportLinesChanged(numNewlines, vimState);
    }

    return result;
  }
}

@RegisterAction
export class GPutCommand extends BaseCommand {
  keys = ['g', 'p'];
  modes = [Mode.Normal, Mode.Visual, Mode.VisualLine];
  runsOnceForEachCountPrefix = true;
  canBeRepeatedWithDot = true;

  public async exec(position: Position, vimState: VimState): Promise<VimState> {
    return new PutCommand().exec(position, vimState);
  }

  public async execCount(position: Position, vimState: VimState): Promise<VimState> {
    const register = await Register.get(vimState);
    let addedLinesCount: number;

    if (register.text instanceof RecordedState) {
      vimState.recordedState.transformations.push({
        type: 'macro',
        register: vimState.recordedState.registerName,
        replay: 'keystrokes',
      });

      return vimState;
    }
    if (typeof register.text === 'object') {
      // visual block mode
      addedLinesCount = register.text.length * vimState.recordedState.count;
    } else {
      addedLinesCount = register.text.split('\n').length;
    }

    const result = await super.execCount(position, vimState);

    if (vimState.effectiveRegisterMode === RegisterMode.LineWise) {
      result.recordedState.transformations.push({
        type: 'moveCursor',
        diff: PositionDiff.newBOLDiff(addedLinesCount),
        cursorIndex: this.multicursorIndex,
      });
    }

    return result;
  }
}

@RegisterAction
export class PutWithIndentCommand extends BaseCommand {
  keys = [']', 'p'];
  modes = [Mode.Normal, Mode.Visual, Mode.VisualLine];
  runsOnceForEachCountPrefix = true;
  canBeRepeatedWithDot = true;

  public async exec(position: Position, vimState: VimState): Promise<VimState> {
    return new PutCommand().exec(position, vimState, { adjustIndent: true });
  }

  public async execCount(position: Position, vimState: VimState): Promise<VimState> {
    return super.execCount(position, vimState);
  }
}

@RegisterAction
export class PutCommandVisual extends BaseCommand {
  keys = [['p'], ['P']];
  modes = [Mode.Visual, Mode.VisualLine];
  runsOnceForEachCountPrefix = true;

  public async exec(
    position: Position,
    vimState: VimState,
    after: boolean = false
  ): Promise<VimState> {
    let [start, end] = sorted(vimState.cursorStartPosition, vimState.cursorStopPosition);
    if (vimState.currentMode === Mode.VisualLine) {
      [start, end] = [start.getLineBegin(), end.getLineEnd()];
    }
    const isLineWise = vimState.currentMode === Mode.VisualLine;

    // If the to-be-inserted text is linewise, we have separate logic:
    // first delete the selection, then insert
    let oldMode = vimState.currentMode;
    let register = await Register.get(vimState);
    if (register.registerMode === RegisterMode.LineWise) {
      const replaceRegisterName = vimState.recordedState.registerName;
      const replaceRegister = await Register.getByKey(replaceRegisterName);
      vimState.recordedState.registerName = configuration.useSystemClipboard ? '*' : '"';
      let deleteResult = await new operator.DeleteOperator(this.multicursorIndex).run(
        vimState,
        start,
        end,
        true
      );
      const deletedRegisterName = vimState.recordedState.registerName;
      const deletedRegister = await Register.getByKey(deletedRegisterName);
      if (replaceRegisterName === deletedRegisterName) {
        Register.putByKey(replaceRegister.text, replaceRegisterName, replaceRegister.registerMode);
      }
      // To ensure that the put command knows this is
      // a linewise register insertion in visual mode of
      // characterwise, linewise
      let resultMode = deleteResult.currentMode;
      await deleteResult.setCurrentMode(oldMode);
      vimState.recordedState.registerName = replaceRegisterName;
      deleteResult = await new PutCommand().exec(start, deleteResult, { after: true });
      await deleteResult.setCurrentMode(resultMode);
      if (replaceRegisterName === deletedRegisterName) {
        Register.putByKey(deletedRegister.text, deletedRegisterName, deletedRegister.registerMode);
      }
      return deleteResult;
    }

    // The reason we need to handle Delete and Yank separately is because of
    // linewise mode. If we're in visualLine mode, then we want to copy
    // linewise but not necessarily delete linewise.
    let putResult = await new PutCommand(this.multicursorIndex).exec(start, vimState, {
      after: true,
    });
    putResult.currentRegisterMode = isLineWise ? RegisterMode.LineWise : RegisterMode.CharacterWise;
    putResult.recordedState.registerName = configuration.useSystemClipboard ? '*' : '"';
    putResult = await new operator.YankOperator(this.multicursorIndex).run(putResult, start, end);
    putResult.currentRegisterMode = RegisterMode.CharacterWise;
    putResult = await new operator.DeleteOperator(this.multicursorIndex).run(
      putResult,
      start,
      end.getLeftIfEOL(),
      false
    );
    putResult.currentRegisterMode = RegisterMode.AscertainFromCurrentMode;
    return putResult;
  }

  // TODO - execWithCount
}

@RegisterAction
export class PutBeforeCommand extends BaseCommand {
  public keys = ['P'];
  public modes = [Mode.Normal];
  canBeRepeatedWithDot = true;
  runsOnceForEachCountPrefix = true;

  public async exec(position: Position, vimState: VimState): Promise<VimState> {
    const command = new PutCommand();
    command.multicursorIndex = this.multicursorIndex;

    return command.exec(position, vimState, { after: true });
  }
}

@RegisterAction
export class GPutBeforeCommand extends BaseCommand {
  keys = ['g', 'P'];
  modes = [Mode.Normal];

  public async exec(position: Position, vimState: VimState): Promise<VimState> {
    const result = await new PutCommand().exec(position, vimState, { after: true });
    const register = await Register.get(vimState);
    let addedLinesCount: number;

    if (register.text instanceof RecordedState) {
      vimState.recordedState.transformations.push({
        type: 'macro',
        register: vimState.recordedState.registerName,
        replay: 'keystrokes',
      });

      return vimState;
    } else if (typeof register.text === 'object') {
      // visual block mode
      addedLinesCount = register.text.length * vimState.recordedState.count;
    } else {
      addedLinesCount = register.text.split('\n').length;
    }

    if (vimState.effectiveRegisterMode === RegisterMode.LineWise) {
      result.recordedState.transformations.push({
        type: 'moveCursor',
        diff: PositionDiff.newBOLDiff(addedLinesCount),
        cursorIndex: this.multicursorIndex,
      });
    }

    return result;
  }
}

@RegisterAction
export class PutBeforeWithIndentCommand extends BaseCommand {
  keys = ['[', 'p'];
  modes = [Mode.Normal];

  public async exec(position: Position, vimState: VimState): Promise<VimState> {
    const result = await new PutCommand().exec(position, vimState, {
      after: true,
      adjustIndent: true,
    });

    if (vimState.effectiveRegisterMode === RegisterMode.LineWise) {
      result.cursorStopPosition = TextEditor.getFirstNonWhitespaceCharOnLine(
        result.cursorStopPosition.getUp().line
      );
    }

    return result;
  }
}

@RegisterAction
class CommandShowCommandLine extends BaseCommand {
  modes = [Mode.Normal, Mode.Visual, Mode.VisualLine, Mode.VisualBlock];
  keys = [':'];
  runsOnceForEveryCursor() {
    return false;
  }

  public async exec(position: Position, vimState: VimState): Promise<VimState> {
    if (vimState.currentMode === Mode.Normal) {
      if (vimState.recordedState.count) {
        vimState.currentCommandlineText = `.,.+${vimState.recordedState.count - 1}`;
      } else {
        vimState.currentCommandlineText = '';
      }
    } else {
      vimState.currentCommandlineText = "'<,'>";
    }

    // Initialize the cursor position
    vimState.statusBarCursorCharacterPos = vimState.currentCommandlineText.length;

    // Store the current mode for use in retaining selection
    commandLine.previousMode = vimState.currentMode;

    // Change to the new mode
    await vimState.setCurrentMode(Mode.CommandlineInProgress);

    // Reset history navigation index
    commandLine.commandLineHistoryIndex = commandLine.historyEntries.length;

    return vimState;
  }
}

@RegisterAction
export class CommandShowCommandHistory extends BaseCommand {
  modes = [Mode.Normal, Mode.Visual, Mode.VisualLine, Mode.VisualBlock];
  keys = ['q', ':'];

  runsOnceForEveryCursor() {
    return false;
  }

  public async exec(position: Position, vimState: VimState): Promise<VimState> {
    vimState.recordedState.transformations.push({
      type: 'showCommandHistory',
    });

    if (vimState.currentMode === Mode.Normal) {
      vimState.currentCommandlineText = '';
    } else {
      vimState.currentCommandlineText = "'<,'>";
    }
    await vimState.setCurrentMode(Mode.Normal);

    return vimState;
  }
}

@RegisterAction
export class CommandShowSearchHistory extends BaseCommand {
  modes = [Mode.Normal, Mode.Visual, Mode.VisualLine, Mode.VisualBlock];
  keys = [
    ['q', '/'],
    ['q', '?'],
  ];

  private direction = SearchDirection.Forward;

  runsOnceForEveryCursor() {
    return false;
  }

  public constructor(direction = SearchDirection.Forward) {
    super();
    this.direction = direction;
  }

  public async exec(position: Position, vimState: VimState): Promise<VimState> {
    if (this.keysPressed.includes('?')) {
      this.direction = SearchDirection.Backward;
    }
    vimState.recordedState.transformations.push({
      type: 'showSearchHistory',
      direction: this.direction,
    });

    await vimState.setCurrentMode(Mode.Normal);

    return vimState;
  }
}

@RegisterAction
class CommandDot extends BaseCommand {
  modes = [Mode.Normal];
  keys = ['.'];

  public async exec(position: Position, vimState: VimState): Promise<VimState> {
    vimState.recordedState.transformations.push({
      type: 'dot',
    });

    return vimState;
  }
}

@RegisterAction
class CommandRepeatSubstitution extends BaseCommand {
  modes = [Mode.Normal];
  keys = ['&'];

  public async exec(position: Position, vimState: VimState): Promise<VimState> {
    // Parsing the command from a string, while not ideal, is currently
    // necessary to make this work with and without neovim integration
    await commandLine.Run('s', vimState);

    return vimState;
  }
}

abstract class CommandFold extends BaseCommand {
  modes = [Mode.Normal, Mode.Visual, Mode.VisualLine];
  commandName: string;

  public doesActionApply(vimState: VimState, keysPressed: string[]): boolean {
    // Don't run if there's an operator because the Sneak plugin uses <operator>z
    return (
      super.doesActionApply(vimState, keysPressed) && vimState.recordedState.operator === undefined
    );
  }

  public async exec(position: Position, vimState: VimState): Promise<VimState> {
    await vscode.commands.executeCommand(this.commandName);
    await vimState.setCurrentMode(Mode.Normal);
    return vimState;
  }
}

@RegisterAction
class CommandToggleFold extends CommandFold {
  keys = ['z', 'a'];
  commandName = 'editor.toggleFold';
  public async exec(position: Position, vimState: VimState): Promise<VimState> {
    await vscode.commands.executeCommand(this.commandName);
    vimState.cursors = getCursorsAfterSync();
    await vimState.setCurrentMode(Mode.Normal);
    return vimState;
  }
}

@RegisterAction
class CommandCloseFold extends CommandFold {
  keys = ['z', 'c'];
  commandName = 'editor.fold';
  runsOnceForEachCountPrefix = true;

  public async exec(position: Position, vimState: VimState): Promise<VimState> {
    let timesToRepeat = vimState.recordedState.count || 1;
    await vscode.commands.executeCommand('editor.fold', { levels: timesToRepeat, direction: 'up' });
    vimState.cursors = getCursorsAfterSync();
    return vimState;
  }
}

@RegisterAction
class CommandCloseAllFolds extends CommandFold {
  keys = ['z', 'M'];
  commandName = 'editor.foldAll';
}

@RegisterAction
class CommandOpenFold extends CommandFold {
  keys = ['z', 'o'];
  commandName = 'editor.unfold';
  runsOnceForEachCountPrefix = true;

  public async exec(position: Position, vimState: VimState): Promise<VimState> {
    let timesToRepeat = vimState.recordedState.count || 1;
    await vscode.commands.executeCommand('editor.unfold', {
      levels: timesToRepeat,
      direction: 'down',
    });

    return vimState;
  }
}

@RegisterAction
class CommandOpenAllFolds extends CommandFold {
  keys = ['z', 'R'];
  commandName = 'editor.unfoldAll';
}

@RegisterAction
class CommandCloseAllFoldsRecursively extends CommandFold {
  modes = [Mode.Normal];
  keys = ['z', 'C'];
  commandName = 'editor.foldRecursively';
}

@RegisterAction
class CommandOpenAllFoldsRecursively extends CommandFold {
  modes = [Mode.Normal];
  keys = ['z', 'O'];
  commandName = 'editor.unfoldRecursively';
}

@RegisterAction
class CommandCenterScroll extends BaseCommand {
  modes = [Mode.Normal, Mode.Visual, Mode.VisualLine, Mode.VisualBlock];
  keys = ['z', 'z'];

  preservesDesiredColumn() {
    return true;
  }

  public doesActionApply(vimState: VimState, keysPressed: string[]): boolean {
    // Don't run if there's an operator because the Sneak plugin uses <operator>z
    return (
      super.doesActionApply(vimState, keysPressed) && vimState.recordedState.operator === undefined
    );
  }

  public async exec(position: Position, vimState: VimState): Promise<VimState> {
    // In these modes you want to center on the cursor position
    vimState.editor.revealRange(
      new vscode.Range(vimState.cursorStopPosition, vimState.cursorStopPosition),
      vscode.TextEditorRevealType.InCenter
    );

    return vimState;
  }
}

@RegisterAction
class CommandCenterScrollFirstChar extends BaseCommand {
  modes = [Mode.Normal, Mode.Visual, Mode.VisualLine, Mode.VisualBlock];
  keys = ['z', '.'];

  public doesActionApply(vimState: VimState, keysPressed: string[]): boolean {
    // Don't run if there's an operator because the Sneak plugin uses <operator>z
    return (
      super.doesActionApply(vimState, keysPressed) && vimState.recordedState.operator === undefined
    );
  }

  public async exec(position: Position, vimState: VimState): Promise<VimState> {
    // In these modes you want to center on the cursor position
    // This particular one moves cursor to first non blank char though
    vimState.editor.revealRange(
      new vscode.Range(vimState.cursorStopPosition, vimState.cursorStopPosition),
      vscode.TextEditorRevealType.InCenter
    );

    // Move cursor to first char of line
    vimState.cursorStopPosition = TextEditor.getFirstNonWhitespaceCharOnLine(
      vimState.cursorStopPosition.line
    );

    return vimState;
  }
}

@RegisterAction
class CommandTopScroll extends BaseCommand {
  modes = [Mode.Normal];
  keys = ['z', 't'];

  preservesDesiredColumn() {
    return true;
  }

  public doesActionApply(vimState: VimState, keysPressed: string[]): boolean {
    // Don't run if there's an operator because the Sneak plugin uses <operator>z
    return (
      super.doesActionApply(vimState, keysPressed) && vimState.recordedState.operator === undefined
    );
  }

  public async exec(position: Position, vimState: VimState): Promise<VimState> {
    vimState.postponedCodeViewChanges.push({
      command: 'revealLine',
      args: {
        lineNumber: position.line,
        at: 'top',
      },
    });
    return vimState;
  }
}

@RegisterAction
class CommandTopScrollFirstChar extends BaseCommand {
  modes = [Mode.Normal, Mode.Visual, Mode.VisualLine, Mode.VisualBlock];
  keys = ['z', '\n'];

  public doesActionApply(vimState: VimState, keysPressed: string[]): boolean {
    // Don't run if there's an operator because the Sneak plugin uses <operator>z
    return (
      super.doesActionApply(vimState, keysPressed) && vimState.recordedState.operator === undefined
    );
  }

  public async exec(position: Position, vimState: VimState): Promise<VimState> {
    // In these modes you want to center on the cursor position
    // This particular one moves cursor to first non blank char though
    vimState.postponedCodeViewChanges.push({
      command: 'revealLine',
      args: {
        lineNumber: position.line,
        at: 'top',
      },
    });

    // Move cursor to first char of line
    vimState.cursorStopPosition = TextEditor.getFirstNonWhitespaceCharOnLine(
      vimState.cursorStopPosition.line
    );

    return vimState;
  }
}

@RegisterAction
class CommandBottomScroll extends BaseCommand {
  modes = [Mode.Normal];
  keys = ['z', 'b'];

  preservesDesiredColumn() {
    return true;
  }

  public doesActionApply(vimState: VimState, keysPressed: string[]): boolean {
    // Don't run if there's an operator because the Sneak plugin uses <operator>z
    return (
      super.doesActionApply(vimState, keysPressed) && vimState.recordedState.operator === undefined
    );
  }

  public async exec(position: Position, vimState: VimState): Promise<VimState> {
    vimState.postponedCodeViewChanges.push({
      command: 'revealLine',
      args: {
        lineNumber: position.line,
        at: 'bottom',
      },
    });
    return vimState;
  }
}

@RegisterAction
class CommandBottomScrollFirstChar extends BaseCommand {
  modes = [Mode.Normal, Mode.Visual, Mode.VisualLine, Mode.VisualBlock];
  keys = ['z', '-'];

  public doesActionApply(vimState: VimState, keysPressed: string[]): boolean {
    // Don't run if there's an operator because the Sneak plugin uses <operator>z
    return (
      super.doesActionApply(vimState, keysPressed) && vimState.recordedState.operator === undefined
    );
  }

  public async exec(position: Position, vimState: VimState): Promise<VimState> {
    // In these modes you want to center on the cursor position
    // This particular one moves cursor to first non blank char though
    vimState.postponedCodeViewChanges.push({
      command: 'revealLine',
      args: {
        lineNumber: position.line,
        at: 'bottom',
      },
    });

    // Move cursor to first char of line
    vimState.cursorStopPosition = TextEditor.getFirstNonWhitespaceCharOnLine(
      vimState.cursorStopPosition.line
    );

    return vimState;
  }
}

@RegisterAction
class CommandGoToOtherEndOfHighlightedText extends BaseCommand {
  modes = [Mode.Visual, Mode.VisualLine, Mode.VisualBlock];
  keys = ['o'];
  isJump = true;

  public async exec(position: Position, vimState: VimState): Promise<VimState> {
    [vimState.cursorStartPosition, vimState.cursorStopPosition] = [
      vimState.cursorStopPosition,
      vimState.cursorStartPosition,
    ];

    return vimState;
  }
}

@RegisterAction
export class CommandUndo extends BaseCommand {
  modes = [Mode.Normal];
  keys = ['u'];
  runsOnceForEveryCursor() {
    return false;
  }
  mustBeFirstKey = true;

  public async exec(position: Position, vimState: VimState): Promise<VimState> {
    const newPositions = await vimState.historyTracker.goBackHistoryStep();

    if (newPositions === undefined) {
      StatusBar.setText(vimState, 'Already at oldest change');
    } else {
      vimState.cursors = newPositions.map((x) => new Range(x, x));
    }

    vimState.alteredHistory = true;

    return vimState;
  }
}

@RegisterAction
class CommandUndoOnLine extends BaseCommand {
  modes = [Mode.Normal];
  keys = ['U'];
  runsOnceForEveryCursor() {
    return false;
  }
  mustBeFirstKey = true;

  public async exec(position: Position, vimState: VimState): Promise<VimState> {
    const newPositions = await vimState.historyTracker.goBackHistoryStepsOnLine();

    if (newPositions !== undefined) {
      vimState.cursors = newPositions.map((x) => new Range(x, x));
    }

    vimState.alteredHistory = true;
    return vimState;
  }
}

@RegisterAction
class CommandRedo extends BaseCommand {
  modes = [Mode.Normal];
  keys = ['<C-r>'];
  runsOnceForEveryCursor() {
    return false;
  }

  public async exec(position: Position, vimState: VimState): Promise<VimState> {
    const newPositions = await vimState.historyTracker.goForwardHistoryStep();

    if (newPositions === undefined) {
      StatusBar.setText(vimState, 'Already at newest change');
    } else {
      vimState.cursors = newPositions.map((x) => new Range(x, x));
    }

    vimState.alteredHistory = true;
    return vimState;
  }
}

@RegisterAction
class CommandDeleteToLineEnd extends BaseCommand {
  modes = [Mode.Normal];
  keys = ['D'];
  canBeRepeatedWithDot = true;
  runsOnceForEveryCursor() {
    return true;
  }

  public async exec(position: Position, vimState: VimState): Promise<VimState> {
    if (position.isLineEnd()) {
      return vimState;
    }

    const linesDown = (vimState.recordedState.count || 1) - 1;
    const start = position;
    const end = position.getDown(linesDown).getLineEnd().getLeftThroughLineBreaks();

    return new operator.DeleteOperator(this.multicursorIndex).run(vimState, start, end);
  }
}

@RegisterAction
export class CommandYankFullLine extends BaseCommand {
  modes = [Mode.Normal];
  keys = ['Y'];

  public async exec(position: Position, vimState: VimState): Promise<VimState> {
    const linesDown = (vimState.recordedState.count || 1) - 1;
    const start = position.getLineBegin();
    const end = position.getDown(linesDown).getLeft();

    vimState.currentRegisterMode = RegisterMode.LineWise;

    return new operator.YankOperator().run(vimState, start, end);
  }
}

@RegisterAction
class CommandChangeToLineEnd extends BaseCommand {
  modes = [Mode.Normal];
  keys = ['C'];
  runsOnceForEachCountPrefix = false;

  public async exec(position: Position, vimState: VimState): Promise<VimState> {
    const count = vimState.recordedState.count || 1;

    return new operator.ChangeOperator().run(
      vimState,
      position,
      position
        .getDown(Math.max(0, count - 1))
        .getLineEnd()
        .getLeft()
    );
  }
}

@RegisterAction
class CommandClearLine extends BaseCommand {
  modes = [Mode.Normal];
  keys = ['S'];
  runsOnceForEachCountPrefix = false;

  public async exec(position: Position, vimState: VimState): Promise<VimState> {
    return new operator.ChangeOperator(this.multicursorIndex).runRepeat(
      vimState,
      position,
      vimState.recordedState.count || 1
    );
  }

  // Don't clash with sneak
  public doesActionApply(vimState: VimState, keysPressed: string[]): boolean {
    return super.doesActionApply(vimState, keysPressed) && !configuration.sneak;
  }

  public couldActionApply(vimState: VimState, keysPressed: string[]): boolean {
    return super.couldActionApply(vimState, keysPressed) && !configuration.sneak;
  }
}

@RegisterAction
class CommandExitVisualMode extends BaseCommand {
  modes = [Mode.Visual];
  keys = ['v'];

  public async exec(position: Position, vimState: VimState): Promise<VimState> {
    await vimState.setCurrentMode(Mode.Normal);

    return vimState;
  }
}

@RegisterAction
export class CommandVisualMode extends BaseCommand {
  modes = [Mode.Normal, Mode.VisualLine, Mode.VisualBlock];
  keys = ['v'];
  isCompleteAction = false;

  public async exec(position: Position, vimState: VimState): Promise<VimState> {
    await vimState.setCurrentMode(Mode.Visual);

    return vimState;
  }
}

@RegisterAction
class CommandReselectVisual extends BaseCommand {
  modes = [Mode.Normal];
  keys = ['g', 'v'];

  public async exec(position: Position, vimState: VimState): Promise<VimState> {
    // Try to restore selection only if valid
    if (vimState.lastVisualSelection !== undefined) {
      if (vimState.lastVisualSelection.end.line <= TextEditor.getLineCount() - 1) {
        await vimState.setCurrentMode(vimState.lastVisualSelection.mode);
        vimState.cursorStartPosition = vimState.lastVisualSelection.start;
        vimState.cursorStopPosition = vimState.lastVisualSelection.end.getLeft();
      }
    }
    return vimState;
  }
}

async function selectLastSearchWord(
  vimState: VimState,
  direction: SearchDirection
): Promise<VimState> {
  const searchState = globalState.searchState;
  if (!searchState || searchState.searchString === '') {
    return vimState;
  }

  const newSearchState = new SearchState(
    direction,
    vimState.cursorStopPosition,
    searchState!.searchString,
    { isRegex: true },
    vimState.currentMode
  );

  let result:
    | {
        start: Position;
        end: Position;
        match: boolean;
        index: number;
      }
    | undefined;

  // At first, try to search for current word, and stop searching if matched.
  // Try to search for the next word if not matched or
  // if the cursor is at the end of a match string in visual-mode.
  result = newSearchState.getSearchMatchRangeOf(vimState.cursorStopPosition);
  if (
    vimState.currentMode === Mode.Visual &&
    vimState.cursorStopPosition.isEqual(result.end.getLeftThroughLineBreaks())
  ) {
    result.match = false;
  }

  if (!result.match) {
    // Try to search for the next word
    result = newSearchState.getNextSearchMatchRange(vimState.cursorStopPosition);
    if (!result?.match) {
      return vimState; // no match...
    }
  }

  vimState.cursorStartPosition =
    vimState.currentMode === Mode.Normal ? result.start : vimState.cursorStopPosition;
  vimState.cursorStopPosition = result.end.getLeftThroughLineBreaks(); // end is exclusive

  // Move the cursor, this is a bit hacky...
  vscode.window.activeTextEditor!.selection = new vscode.Selection(
    vimState.cursorStartPosition,
    vimState.cursorStopPosition
  );

  reportSearch(result.index, searchState.getMatchRanges().length, vimState);

  await vimState.setCurrentMode(Mode.Visual);

  return vimState;
}

@RegisterAction
class CommandSelectNextLastSearchWord extends BaseCommand {
  modes = [Mode.Normal, Mode.Visual, Mode.VisualBlock];
  keys = ['g', 'n'];

  public async exec(position: Position, vimState: VimState): Promise<VimState> {
    return selectLastSearchWord(vimState, SearchDirection.Forward);
  }
}

@RegisterAction
class CommandSelectPreviousLastSearchWord extends BaseCommand {
  modes = [Mode.Normal, Mode.Visual, Mode.VisualBlock];
  keys = ['g', 'N'];

  public async exec(position: Position, vimState: VimState): Promise<VimState> {
    return selectLastSearchWord(vimState, SearchDirection.Backward);
  }
}

@RegisterAction
class CommandVisualBlockMode extends BaseCommand {
  modes = [Mode.Normal, Mode.Visual, Mode.VisualLine];
  keys = [['<C-v>'], ['<C-q>']];

  public async exec(position: Position, vimState: VimState): Promise<VimState> {
    await vimState.setCurrentMode(Mode.VisualBlock);

    return vimState;
  }
}

@RegisterAction
class CommandExitVisualBlockMode extends BaseCommand {
  modes = [Mode.VisualBlock];
  keys = [['<C-v>'], ['<C-q>']];

  public async exec(position: Position, vimState: VimState): Promise<VimState> {
    await vimState.setCurrentMode(Mode.Normal);

    return vimState;
  }
}

@RegisterAction
class CommandVisualLineMode extends BaseCommand {
  modes = [Mode.Normal, Mode.Visual, Mode.VisualBlock];
  keys = ['V'];

  public async exec(position: Position, vimState: VimState): Promise<VimState> {
    await vimState.setCurrentMode(Mode.VisualLine);

    if (vimState.recordedState.count > 1) {
      vimState.cursorStopPosition = vimState.cursorStopPosition.getDown(
        vimState.recordedState.count - 1
      );
    }

    return vimState;
  }
}

@RegisterAction
class CommandExitVisualLineMode extends BaseCommand {
  modes = [Mode.VisualLine];
  keys = ['V'];

  public async exec(position: Position, vimState: VimState): Promise<VimState> {
    await vimState.setCurrentMode(Mode.Normal);

    return vimState;
  }
}

@RegisterAction
class CommandOpenFile extends BaseCommand {
  modes = [Mode.Normal, Mode.Visual];
  keys = ['g', 'f'];
  isJump = true;

  public async exec(position: Position, vimState: VimState): Promise<VimState> {
    let fullFilePath: string;
    if (vimState.currentMode === Mode.Visual) {
      fullFilePath = TextEditor.getText(TextEditor.getSelection());
    } else {
      const range = new vscode.Range(position.getFilePathLeft(true), position.getFilePathRight());

      fullFilePath = TextEditor.getText(range).trim();
    }

    const fileInfo = fullFilePath.match(/(.*?(?=:[0-9]+)|.*):?([0-9]*)$/);
    if (fileInfo) {
      const filePath = fileInfo[1];
      const lineNumber = parseInt(fileInfo[2], 10);
      const fileCommand = new FileCommand({
        name: filePath,
        lineNumber: lineNumber,
        createFileIfNotExists: false,
      });
      fileCommand.execute();
    }

    return vimState;
  }
}

@RegisterAction
class CommandGoToDefinition extends BaseCommand {
  modes = [Mode.Normal];
  keys = [['g', 'd'], ['<C-]>']];
  isJump = true;

  public async exec(position: Position, vimState: VimState): Promise<VimState> {
    await vscode.commands.executeCommand('editor.action.goToDeclaration');

    if (vimState.editor === vscode.window.activeTextEditor) {
      // We didn't switch to a different editor
      vimState.cursorStopPosition = Position.FromVSCodePosition(vimState.editor.selection.start);
    }

    return vimState;
  }
}

@RegisterAction
class CommandGoBackInChangelist extends BaseCommand {
  modes = [Mode.Normal];
  keys = ['g', ';'];
  isJump = true;

  public async exec(position: Position, vimState: VimState): Promise<VimState> {
    const originalIndex = vimState.historyTracker.changelistIndex;
    const prevPos = vimState.historyTracker.getChangePositionAtIndex(originalIndex - 1);
    const currPos = vimState.historyTracker.getChangePositionAtIndex(originalIndex);

    if (prevPos !== undefined) {
      vimState.cursorStopPosition = prevPos[0];
      vimState.historyTracker.changelistIndex = originalIndex - 1;
    } else if (currPos !== undefined) {
      vimState.cursorStopPosition = currPos[0];
    }

    return vimState;
  }
}

@RegisterAction
class CommandGoForwardInChangelist extends BaseCommand {
  modes = [Mode.Normal];
  keys = ['g', ','];
  isJump = true;

  public async exec(position: Position, vimState: VimState): Promise<VimState> {
    const originalIndex = vimState.historyTracker.changelistIndex;
    const nextPos = vimState.historyTracker.getChangePositionAtIndex(originalIndex + 1);
    const currPos = vimState.historyTracker.getChangePositionAtIndex(originalIndex);

    if (nextPos !== undefined) {
      vimState.cursorStopPosition = nextPos[0];
      vimState.historyTracker.changelistIndex = originalIndex + 1;
    } else if (currPos !== undefined) {
      vimState.cursorStopPosition = currPos[0];
    }

    return vimState;
  }
}

@RegisterAction
class CommandGoStartPrevOperatedText extends BaseCommand {
  modes = [Mode.Normal, Mode.Visual, Mode.VisualLine, Mode.VisualBlock];
  keys = [
    ['`', '['],
    ["'", '['],
  ];
  isJump = true;

  public async exec(position: Position, vimState: VimState): Promise<VimState> {
    const lastPos = vimState.historyTracker.getLastChangeStartPosition();
    if (lastPos !== undefined) {
      vimState.cursorStopPosition = lastPos;
    }

    return vimState;
  }
}

@RegisterAction
class CommandGoEndPrevOperatedText extends BaseCommand {
  modes = [Mode.Normal, Mode.Visual, Mode.VisualLine, Mode.VisualBlock];
  keys = [
    ['`', ']'],
    ["'", ']'],
  ];
  isJump = true;

  public async exec(position: Position, vimState: VimState): Promise<VimState> {
    const lastPos = vimState.historyTracker.getLastChangeEndPosition();
    if (lastPos !== undefined) {
      vimState.cursorStopPosition = lastPos;
    }

    return vimState;
  }
}

@RegisterAction
class CommandGoLastChange extends BaseCommand {
  modes = [Mode.Normal];
  keys = [
    ['`', '.'],
    ["'", '.'],
  ];
  isJump = true;

  public async exec(position: Position, vimState: VimState): Promise<VimState> {
    const lastPos = vimState.historyTracker.getLastHistoryStartPosition();

    if (lastPos !== undefined) {
      vimState.cursorStopPosition = lastPos[0];
    }

    return vimState;
  }
}

@RegisterAction
class CommandInsertAtLastChange extends BaseCommand {
  modes = [Mode.Normal];
  keys = ['g', 'i'];

  public async exec(position: Position, vimState: VimState): Promise<VimState> {
    const lastPos = vimState.historyTracker.getLastChangeEndPosition();

    if (lastPos !== undefined) {
      vimState.cursorStopPosition = lastPos;
      await vimState.setCurrentMode(Mode.Insert);
    }

    return vimState;
  }
}

@RegisterAction
export class CommandInsertAtFirstCharacter extends BaseCommand {
  modes = [Mode.Normal];
  keys = ['I'];

  public async exec(position: Position, vimState: VimState): Promise<VimState> {
    await vimState.setCurrentMode(Mode.Insert);
    vimState.cursorStopPosition = TextEditor.getFirstNonWhitespaceCharOnLine(position.line);

    return vimState;
  }
}

@RegisterAction
class CommandInsertAtLineBegin extends BaseCommand {
  modes = [Mode.Normal];
  mustBeFirstKey = true;
  keys = ['g', 'I'];

  public async exec(position: Position, vimState: VimState): Promise<VimState> {
    await vimState.setCurrentMode(Mode.Insert);
    vimState.cursorStopPosition = position.getLineBegin();

    return vimState;
  }
}

@RegisterAction
export class CommandInsertAfterCursor extends BaseCommand {
  modes = [Mode.Normal];
  keys = ['a'];

  public async exec(position: Position, vimState: VimState): Promise<VimState> {
    await vimState.setCurrentMode(Mode.Insert);
    vimState.cursorStopPosition = position.getRight();

    return vimState;
  }

  public doesActionApply(vimState: VimState, keysPressed: string[]): boolean {
    // Only allow this command to be prefixed with a count or nothing, no other actions or operators before
    if (!vimState.recordedState.actionsRun.every((action) => action instanceof CommandNumber)) {
      return false;
    }

    return super.couldActionApply(vimState, keysPressed);
  }
}

@RegisterAction
export class CommandInsertAtLineEnd extends BaseCommand {
  modes = [Mode.Normal];
  keys = ['A'];

  public async exec(position: Position, vimState: VimState): Promise<VimState> {
    await vimState.setCurrentMode(Mode.Insert);
    vimState.cursorStopPosition = position.getLineEnd();

    return vimState;
  }
}

@RegisterAction
class CommandInsertNewLineAbove extends BaseCommand {
  modes = [Mode.Normal];
  keys = ['O'];
  runsOnceForEveryCursor() {
    return false;
  }

  public async execCount(position: Position, vimState: VimState): Promise<VimState> {
    await vimState.setCurrentMode(Mode.Insert);
    let count = vimState.recordedState.count || 1;

    for (let i = 0; i < count; i++) {
      await vscode.commands.executeCommand('editor.action.insertLineBefore');
    }

    vimState.cursors = getCursorsAfterSync();
    for (let i = 0; i < count; i++) {
      const newPos = new Position(
        vimState.cursors[0].start.line + i,
        vimState.cursors[0].start.character
      );
      vimState.cursors.push(new Range(newPos, newPos));
    }
    vimState.cursors = vimState.cursors.reverse();
    vimState.isFakeMultiCursor = true;
    vimState.isMultiCursor = true;
    return vimState;
  }
}

@RegisterAction
class CommandInsertNewLineBefore extends BaseCommand {
  modes = [Mode.Normal];
  keys = ['o'];
  runsOnceForEveryCursor() {
    return false;
  }

  public async execCount(position: Position, vimState: VimState): Promise<VimState> {
    await vimState.setCurrentMode(Mode.Insert);
    let count = vimState.recordedState.count || 1;

    for (let i = 0; i < count; i++) {
      await vscode.commands.executeCommand('editor.action.insertLineAfter');
    }
    vimState.cursors = getCursorsAfterSync();
    for (let i = 1; i < count; i++) {
      const newPos = new Position(
        vimState.cursorStartPosition.line - i,
        vimState.cursorStartPosition.character
      );
      vimState.cursors.push(new Range(newPos, newPos));

      // Ahhhhhh. We have to manually set cursor position here as we need text
      // transformations AND to set multiple cursors.
      vimState.recordedState.transformations.push({
        type: 'insertText',
        text: TextEditor.setIndentationLevel('', newPos.character),
        position: newPos,
        cursorIndex: i,
        manuallySetCursorPositions: true,
      });
    }
    vimState.cursors = vimState.cursors.reverse();
    vimState.isFakeMultiCursor = true;
    vimState.isMultiCursor = true;
    return vimState;
  }
}

@RegisterAction
class CommandNavigateBack extends BaseCommand {
  modes = [Mode.Normal];
  keys = [['<C-o>'], ['<C-t>']];

  runsOnceForEveryCursor() {
    return false;
  }

  public async exec(position: Position, vimState: VimState): Promise<VimState> {
    return globalState.jumpTracker.jumpBack(position, vimState);
  }
}

@RegisterAction
class CommandNavigateForward extends BaseCommand {
  modes = [Mode.Normal];
  keys = ['<C-i>'];

  runsOnceForEveryCursor() {
    return false;
  }

  public async exec(position: Position, vimState: VimState): Promise<VimState> {
    return globalState.jumpTracker.jumpForward(position, vimState);
  }
}

@RegisterAction
class CommandNavigateLast extends BaseCommand {
  modes = [Mode.Normal];
  keys = ['`', '`'];
  runsOnceForEveryCursor() {
    return false;
  }
  isJump = true;

  public async exec(position: Position, vimState: VimState): Promise<VimState> {
    return globalState.jumpTracker.jumpBack(position, vimState);
  }
}

@RegisterAction
class CommandNavigateLastBOL extends BaseCommand {
  modes = [Mode.Normal];
  keys = ["'", "'"];
  runsOnceForEveryCursor() {
    return false;
  }
  isJump = true;
  public async exec(position: Position, vimState: VimState): Promise<VimState> {
    const lastJump = globalState.jumpTracker.end;
    if (lastJump == null) {
      // This command goes to the last jump, and there is no previous jump, so there's nothing to do.
      return vimState;
    }
    const jump = new Jump({
      editor: vimState.editor,
      fileName: vimState.editor.document.fileName,
      position: lastJump.position.getLineBegin(),
    });
    globalState.jumpTracker.recordJump(Jump.fromStateNow(vimState), jump);
    vimState.cursorStopPosition = jump.position;
    return vimState;
  }
}

@RegisterAction
class CommandQuit extends BaseCommand {
  modes = [Mode.Normal];
  keys = [
    ['<C-w>', 'q'],
    ['<C-w>', '<C-q>'],
    ['<C-w>', 'c'],
    ['<C-w>', '<C-c>'],
  ];

  public async exec(position: Position, vimState: VimState): Promise<VimState> {
    new QuitCommand({}).execute();

    return vimState;
  }
}

@RegisterAction
class CommandOnly extends BaseCommand {
  modes = [Mode.Normal];
  keys = [
    ['<C-w>', 'o'],
    ['<C-w>', '<C-o>'],
  ];

  public async exec(position: Position, vimState: VimState): Promise<VimState> {
    new OnlyCommand({}).execute();

    return vimState;
  }
}

@RegisterAction
class MoveToRightPane extends BaseCommand {
  modes = [Mode.Normal, Mode.Visual, Mode.VisualLine];
  keys = [['<C-w>', 'l'], ['<C-w>', '<right>'], ['<C-w l>'], ['<C-w>', '<C-l>']];
  isJump = true;

  public async exec(position: Position, vimState: VimState): Promise<VimState> {
    vimState.postponedCodeViewChanges.push({
      command: 'workbench.action.navigateRight',
      args: {},
    });

    return vimState;
  }
}

@RegisterAction
class MoveToLowerPane extends BaseCommand {
  modes = [Mode.Normal, Mode.Visual, Mode.VisualLine];
  keys = [['<C-w>', 'j'], ['<C-w>', '<down>'], ['<C-w j>'], ['<C-w>', '<C-j>']];
  isJump = true;

  public async exec(position: Position, vimState: VimState): Promise<VimState> {
    vimState.postponedCodeViewChanges.push({
      command: 'workbench.action.navigateDown',
      args: {},
    });

    return vimState;
  }
}

@RegisterAction
class MoveToUpperPane extends BaseCommand {
  modes = [Mode.Normal, Mode.Visual, Mode.VisualLine];
  keys = [['<C-w>', 'k'], ['<C-w>', '<up>'], ['<C-w k>'], ['<C-w>', '<C-k>']];
  isJump = true;

  public async exec(position: Position, vimState: VimState): Promise<VimState> {
    vimState.postponedCodeViewChanges.push({
      command: 'workbench.action.navigateUp',
      args: {},
    });

    return vimState;
  }
}

@RegisterAction
class MoveToLeftPane extends BaseCommand {
  modes = [Mode.Normal, Mode.Visual, Mode.VisualLine];
  keys = [['<C-w>', 'h'], ['<C-w>', '<left>'], ['<C-w h>'], ['<C-w>', '<C-h>']];
  isJump = true;

  public async exec(position: Position, vimState: VimState): Promise<VimState> {
    vimState.postponedCodeViewChanges.push({
      command: 'workbench.action.navigateLeft',
      args: {},
    });

    return vimState;
  }
}

@RegisterAction
class CycleThroughPanes extends BaseCommand {
  modes = [Mode.Normal, Mode.Visual, Mode.VisualLine];
  keys = [
    ['<C-w>', '<C-w>'],
    ['<C-w>', 'w'],
  ];
  isJump = true;

  public async exec(position: Position, vimState: VimState): Promise<VimState> {
    vimState.postponedCodeViewChanges.push({
      command: 'workbench.action.navigateEditorGroups',
      args: {},
    });

    return vimState;
  }
}

@RegisterAction
class VerticalSplit extends BaseCommand {
  modes = [Mode.Normal, Mode.Visual, Mode.VisualLine];
  keys = [
    ['<C-w>', 'v'],
    ['<C-w>', '<C-v>'],
  ];

  public async exec(position: Position, vimState: VimState): Promise<VimState> {
    vimState.postponedCodeViewChanges.push({
      command: 'workbench.action.splitEditor',
      args: {},
    });

    return vimState;
  }
}

@RegisterAction
class OrthogonalSplit extends BaseCommand {
  modes = [Mode.Normal, Mode.Visual, Mode.VisualLine];
  keys = [
    ['<C-w>', 's'],
    ['<C-w>', '<C-s>'],
  ];

  public async exec(position: Position, vimState: VimState): Promise<VimState> {
    vimState.postponedCodeViewChanges.push({
      command: 'workbench.action.splitEditorOrthogonal',
      args: {},
    });

    return vimState;
  }
}

@RegisterAction
class EvenPaneWidths extends BaseCommand {
  modes = [Mode.Normal, Mode.Visual, Mode.VisualLine];
  keys = ['<C-w>', '='];

  public async exec(position: Position, vimState: VimState): Promise<VimState> {
    vimState.postponedCodeViewChanges.push({
      command: 'workbench.action.evenEditorWidths',
      args: {},
    });

    return vimState;
  }
}

@RegisterAction
class CommandTabNext extends BaseCommand {
  modes = [Mode.Normal, Mode.Visual, Mode.VisualLine];
  keys = [['g', 't'], ['<C-pagedown>']];
  runsOnceForEachCountPrefix = false;

  public async exec(position: Position, vimState: VimState): Promise<VimState> {
    // gt behaves differently than gT and goes to an absolute index tab
    // (1-based), it does NOT iterate over next tabs
    if (vimState.recordedState.count > 0) {
      new TabCommand({
        tab: Tab.Absolute,
        count: vimState.recordedState.count - 1,
      }).execute();
    } else {
      new TabCommand({
        tab: Tab.Next,
        count: 1,
      }).execute();
    }

    return vimState;
  }
}

@RegisterAction
class CommandTabPrevious extends BaseCommand {
  modes = [Mode.Normal, Mode.Visual, Mode.VisualLine];
  keys = [['g', 'T'], ['<C-pageup>']];
  runsOnceForEachCountPrefix = true;

  public async exec(position: Position, vimState: VimState): Promise<VimState> {
    new TabCommand({
      tab: Tab.Previous,
      count: 1,
    }).execute();

    return vimState;
  }
}

@RegisterAction
export class ActionDeleteChar extends BaseCommand {
  modes = [Mode.Normal];
  keys = ['x'];
  canBeRepeatedWithDot = true;

  public async exec(position: Position, vimState: VimState): Promise<VimState> {
    // If line is empty, do nothing
    if (TextEditor.getLineAt(position).text.length < 1) {
      return vimState;
    }

    let timesToRepeat = vimState.recordedState.count || 1;

    const state = await new operator.DeleteOperator(this.multicursorIndex).run(
      vimState,
      position,
      position.getRight(timesToRepeat - 1).getLeftIfEOL()
    );

    await state.setCurrentMode(Mode.Normal);

    return state;
  }
}

@RegisterAction
export class ActionDeleteCharWithDeleteKey extends BaseCommand {
  modes = [Mode.Normal];
  keys = ['<Del>'];
  runsOnceForEachCountPrefix = true;
  canBeRepeatedWithDot = true;

  public async execCount(position: Position, vimState: VimState): Promise<VimState> {
    // If <del> has a count in front of it, then <del> deletes a character
    // off the count. Therefore, 100<del>x, would apply 'x' 10 times.
    // http://vimdoc.sourceforge.net/htmldoc/change.html#<Del>
    if (vimState.recordedState.count !== 0) {
      vimState.recordedState.count = Math.floor(vimState.recordedState.count / 10);

      // Change actionsRunPressedKeys so that showCmd updates correctly
      vimState.recordedState.actionsRunPressedKeys =
        vimState.recordedState.count > 0 ? vimState.recordedState.count.toString().split('') : [];
      this.isCompleteAction = false;
      return vimState;
    }
    return new ActionDeleteChar().execCount(position, vimState);
  }
}

@RegisterAction
export class ActionDeleteLastChar extends BaseCommand {
  modes = [Mode.Normal];
  keys = ['X'];
  canBeRepeatedWithDot = true;

  public async exec(position: Position, vimState: VimState): Promise<VimState> {
    if (position.character === 0) {
      return vimState;
    }

    let timesToRepeat = vimState.recordedState.count || 1;

    const state = await new operator.DeleteOperator(this.multicursorIndex).run(
      vimState,
      position.getLeft(timesToRepeat),
      position.getLeft()
    );

    return state;
  }
}

@RegisterAction
class ActionJoin extends BaseCommand {
  modes = [Mode.Normal];
  keys = ['J'];
  canBeRepeatedWithDot = true;
  runsOnceForEachCountPrefix = false;

  private firstNonWhitespaceIndex(str: string): number {
    for (let i = 0, len = str.length; i < len; i++) {
      let chCode = str.charCodeAt(i);
      if (chCode !== 32 /** space */ && chCode !== 9 /** tab */) {
        return i;
      }
    }
    return -1;
  }

  public async execJoinLines(
    startPosition: Position,
    position: Position,
    vimState: VimState,
    count: number
  ): Promise<VimState> {
    count = count - 1 || 1;

    let startLineNumber: number,
      startColumn: number,
      endLineNumber: number,
      endColumn: number,
      columnDeltaOffset: number = 0;

    if (startPosition.isEqual(position) || startPosition.line === position.line) {
      if (position.line + 1 < TextEditor.getLineCount()) {
        startLineNumber = position.line;
        startColumn = 0;
        endLineNumber = position.getDown(count).line;
        endColumn = TextEditor.getLineLength(endLineNumber);
      } else {
        startLineNumber = position.line;
        startColumn = 0;
        endLineNumber = position.line;
        endColumn = TextEditor.getLineLength(endLineNumber);
      }
    } else {
      startLineNumber = startPosition.line;
      startColumn = 0;
      endLineNumber = position.line;
      endColumn = TextEditor.getLineLength(endLineNumber);
    }

    let trimmedLinesContent = TextEditor.getLineAt(startPosition).text;

    for (let i = startLineNumber + 1; i <= endLineNumber; i++) {
      const lineText = TextEditor.getLine(i).text;

      let firstNonWhitespaceIdx = this.firstNonWhitespaceIndex(lineText);

      if (firstNonWhitespaceIdx >= 0) {
        let insertSpace = true;

        if (
          trimmedLinesContent === '' ||
          trimmedLinesContent.charAt(trimmedLinesContent.length - 1) === ' ' ||
          trimmedLinesContent.charAt(trimmedLinesContent.length - 1) === '\t'
        ) {
          insertSpace = false;
        }

        let lineTextWithoutIndent = lineText.substr(firstNonWhitespaceIdx);

        if (lineTextWithoutIndent.charAt(0) === ')') {
          insertSpace = false;
        }

        trimmedLinesContent += (insertSpace ? ' ' : '') + lineTextWithoutIndent;

        if (insertSpace) {
          columnDeltaOffset = lineTextWithoutIndent.length + 1;
        } else {
          columnDeltaOffset = lineTextWithoutIndent.length;
        }
      } else if (
        trimmedLinesContent === '' ||
        trimmedLinesContent.charAt(trimmedLinesContent.length - 1) === ' ' ||
        trimmedLinesContent.charAt(trimmedLinesContent.length - 1) === '\t'
      ) {
        columnDeltaOffset += 0;
      } else {
        trimmedLinesContent += ' ';
        columnDeltaOffset += 1;
      }
    }

    let deleteStartPosition = new Position(startLineNumber, startColumn);
    let deleteEndPosition = new Position(endLineNumber, endColumn);

    if (!deleteStartPosition.isEqual(deleteEndPosition)) {
      if (startPosition.isEqual(position)) {
        vimState.recordedState.transformations.push({
          type: 'replaceText',
          text: trimmedLinesContent,
          start: deleteStartPosition,
          end: deleteEndPosition,
          diff: new PositionDiff({
            character: trimmedLinesContent.length - columnDeltaOffset - position.character,
          }),
        });
      } else {
        vimState.recordedState.transformations.push({
          type: 'replaceText',
          text: trimmedLinesContent,
          start: deleteStartPosition,
          end: deleteEndPosition,
          manuallySetCursorPositions: true,
        });

        vimState.cursorStartPosition = vimState.cursorStopPosition = new Position(
          startPosition.line,
          trimmedLinesContent.length - columnDeltaOffset
        );
        await vimState.setCurrentMode(Mode.Normal);
      }
    }

    return vimState;
  }

  public async execCount(position: Position, vimState: VimState): Promise<VimState> {
    const cursorsToIterateOver = vimState.cursors
      .map((x) => new Range(x.start, x.stop))
      .sort((a, b) =>
        a.start.line > b.start.line ||
        (a.start.line === b.start.line && a.start.character > b.start.character)
          ? 1
          : -1
      );

    let resultingCursors: Range[] = [];
    for (const [idx, { start, stop }] of cursorsToIterateOver.entries()) {
      this.multicursorIndex = idx;

      vimState.cursorStopPosition = stop;
      vimState.cursorStartPosition = start;

      vimState = await this.execJoinLines(start, stop, vimState, vimState.recordedState.count || 1);

      resultingCursors.push(new Range(vimState.cursorStartPosition, vimState.cursorStopPosition));

      for (const transformation of vimState.recordedState.transformations) {
        if (isTextTransformation(transformation) && transformation.cursorIndex === undefined) {
          transformation.cursorIndex = this.multicursorIndex;
        }
      }
    }

    vimState.cursors = resultingCursors;

    return vimState;
  }
}

@RegisterAction
class ActionJoinVisualMode extends BaseCommand {
  modes = [Mode.Visual, Mode.VisualLine];
  keys = ['J'];

  public async exec(position: Position, vimState: VimState): Promise<VimState> {
    const [start, end] = sorted(
      Position.FromVSCodePosition(vimState.editor.selection.start),
      Position.FromVSCodePosition(vimState.editor.selection.end)
    );

    /**
     * For joining lines, Visual Line behaves the same as Visual so we align the register mode here.
     */
    vimState.currentRegisterMode = RegisterMode.CharacterWise;
    vimState = await new ActionJoin().execJoinLines(start, end, vimState, 1);

    return vimState;
  }
}

@RegisterAction
class ActionJoinVisualBlockMode extends BaseCommand {
  modes = [Mode.VisualBlock];
  keys = ['J'];

  public async exec(position: Position, vimState: VimState): Promise<VimState> {
    const [start, end] = sorted(vimState.cursorStartPosition, vimState.cursorStopPosition);

    vimState.currentRegisterMode = RegisterMode.CharacterWise;
    return new ActionJoin().execJoinLines(start, end, vimState, 1);
  }
}

@RegisterAction
class ActionJoinNoWhitespace extends BaseCommand {
  modes = [Mode.Normal];
  keys = ['g', 'J'];
  canBeRepeatedWithDot = true;
  runsOnceForEachCountPrefix = true;

  // gJ is essentially J without the edge cases. ;-)

  public async exec(position: Position, vimState: VimState): Promise<VimState> {
    if (position.line === TextEditor.getLineCount() - 1) {
      return vimState; // TODO: bell
    }

    let lineOne = TextEditor.getLineAt(position).text;
    let lineTwo = TextEditor.getLineAt(position.getNextLineBegin()).text;

    lineTwo = lineTwo.substring(
      TextEditor.getFirstNonWhitespaceCharOnLine(position.getDown().line).character
    );

    let resultLine = lineOne + lineTwo;

    let newState = await new operator.DeleteOperator(this.multicursorIndex).run(
      vimState,
      position.getLineBegin(),
      lineTwo.length > 0
        ? position.getNextLineBegin().getLineEnd().getLeft()
        : position.getLineEnd()
    );

    vimState.recordedState.transformations.push({
      type: 'insertText',
      text: resultLine,
      position: position,
      diff: new PositionDiff({ character: -lineTwo.length }),
    });

    newState.cursorStopPosition = new Position(position.line, lineOne.length);

    return newState;
  }
}

@RegisterAction
class ActionJoinNoWhitespaceVisualMode extends BaseCommand {
  modes = [Mode.Visual];
  keys = ['g', 'J'];

  public async exec(position: Position, vimState: VimState): Promise<VimState> {
    let actionJoin = new ActionJoinNoWhitespace();
    let start = Position.FromVSCodePosition(vimState.editor.selection.start);
    let end = Position.FromVSCodePosition(vimState.editor.selection.end);

    if (start.line === end.line) {
      return vimState;
    }

    if (start.isAfter(end)) {
      [start, end] = [end, start];
    }

    for (let i = start.line; i < end.line; i++) {
      vimState = await actionJoin.exec(start, vimState);
    }

    return vimState;
  }
}

@RegisterAction
class ActionReplaceCharacter extends BaseCommand {
  modes = [Mode.Normal];
  keys = ['r', '<character>'];
  canBeRepeatedWithDot = true;
  runsOnceForEachCountPrefix = false;

  public async exec(position: Position, vimState: VimState): Promise<VimState> {
    let timesToRepeat = vimState.recordedState.count || 1;
    const toReplace = this.keysPressed[1];

    /**
     * <character> includes <BS>, <SHIFT+BS> and <TAB> but not any control keys,
     * so we ignore the former two keys and have a special handle for <tab>.
     */

    if (['<BS>', '<SHIFT+BS>'].includes(toReplace.toUpperCase())) {
      return vimState;
    }

    if (position.character + timesToRepeat > position.getLineEnd().character) {
      return vimState;
    }

    let endPos = new Position(position.line, position.character + timesToRepeat);

    // Return if tried to repeat longer than linelength
    if (endPos.character > TextEditor.getLineAt(endPos).text.length) {
      return vimState;
    }

    // If last char (not EOL char), add 1 so that replace selection is complete
    if (endPos.character > TextEditor.getLineAt(endPos).text.length) {
      endPos = new Position(endPos.line, endPos.character + 1);
    }

    if (toReplace === '<tab>') {
      vimState.recordedState.transformations.push({
        type: 'deleteRange',
        range: new Range(position, endPos),
      });
      vimState.recordedState.transformations.push({
        type: 'tab',
        cursorIndex: this.multicursorIndex,
        diff: new PositionDiff({ character: -1 }),
      });
    } else if (toReplace === '\n') {
      // A newline replacement always inserts exactly one newline (regardless
      // of count prefix) and puts the cursor on the next line.
      // We use `insertTextVSCode` so we get the right indentation
      vimState.recordedState.transformations.push({
        type: 'deleteRange',
        range: new Range(position, endPos),
      });
      vimState.recordedState.transformations.push({
        type: 'insertTextVSCode',
        text: '\n',
      });
    } else {
      vimState.recordedState.transformations.push({
        type: 'replaceText',
        text: toReplace.repeat(timesToRepeat),
        start: position,
        end: endPos,
        diff: new PositionDiff({ character: timesToRepeat - 1 }),
      });
    }
    return vimState;
  }

  public async execCount(position: Position, vimState: VimState): Promise<VimState> {
    return super.execCount(position, vimState);
  }
}

@RegisterAction
class ActionReplaceCharacterVisual extends BaseCommand {
  modes = [Mode.Visual, Mode.VisualLine];
  keys = ['r', '<character>'];
  runsOnceForEveryCursor() {
    return false;
  }
  canBeRepeatedWithDot = true;

  public async exec(position: Position, vimState: VimState): Promise<VimState> {
    let toInsert = this.keysPressed[1];

    if (toInsert === '<tab>') {
      toInsert = TextEditor.getTabCharacter(vimState.editor);
    }

    let visualSelectionOffset = 1;

    // If selection is reversed, reorganize it so that the text replace logic always works
    let [start, end] = sorted(vimState.cursorStartPosition, vimState.cursorStopPosition);
    if (vimState.currentMode === Mode.VisualLine) {
      [start, end] = [start.getLineBegin(), end.getLineEnd()];
    }

    // Limit to not replace EOL
    const textLength = TextEditor.getLineAt(end).text.length;
    if (textLength <= 0) {
      visualSelectionOffset = 0;
    }
    end = new Position(end.line, Math.min(end.character, textLength > 0 ? textLength - 1 : 0));

    // Iterate over every line in the current selection
    for (let lineNum = start.line; lineNum <= end.line; lineNum++) {
      // Get line of text
      const lineText = TextEditor.getLine(lineNum).text;

      if (start.line === end.line) {
        // This is a visual section all on one line, only replace the part within the selection
        vimState.recordedState.transformations.push({
          type: 'replaceText',
          text: Array(end.character - start.character + 2).join(toInsert),
          start: start,
          end: new Position(end.line, end.character + 1),
          manuallySetCursorPositions: true,
        });
      } else if (lineNum === start.line) {
        // This is the first line of the selection so only replace after the cursor
        vimState.recordedState.transformations.push({
          type: 'replaceText',
          text: Array(lineText.length - start.character + 1).join(toInsert),
          start: start,
          end: new Position(start.line, lineText.length),
          manuallySetCursorPositions: true,
        });
      } else if (lineNum === end.line) {
        // This is the last line of the selection so only replace before the cursor
        vimState.recordedState.transformations.push({
          type: 'replaceText',
          text: Array(end.character + 1 + visualSelectionOffset).join(toInsert),
          start: new Position(end.line, 0),
          end: new Position(end.line, end.character + visualSelectionOffset),
          manuallySetCursorPositions: true,
        });
      } else {
        // Replace the entire line length since it is in the middle of the selection
        vimState.recordedState.transformations.push({
          type: 'replaceText',
          text: Array(lineText.length + 1).join(toInsert),
          start: new Position(lineNum, 0),
          end: new Position(lineNum, lineText.length),
          manuallySetCursorPositions: true,
        });
      }
    }

    vimState.cursorStopPosition = start;
    vimState.cursorStartPosition = start;
    await vimState.setCurrentMode(Mode.Normal);
    return vimState;
  }
}

@RegisterAction
class ActionReplaceCharacterVisualBlock extends BaseCommand {
  modes = [Mode.VisualBlock];
  keys = ['r', '<character>'];
  runsOnceForEveryCursor() {
    return false;
  }
  canBeRepeatedWithDot = true;

  public async exec(position: Position, vimState: VimState): Promise<VimState> {
    let toInsert = this.keysPressed[1];

    if (toInsert === '<tab>') {
      toInsert = TextEditor.getTabCharacter(vimState.editor);
    }

    for (const { start, end } of TextEditor.iterateLinesInBlock(vimState)) {
      if (end.isBeforeOrEqual(start)) {
        continue;
      }

      vimState.recordedState.transformations.push({
        type: 'replaceText',
        text: Array(end.character - start.character + 1).join(toInsert),
        start: start,
        end: end,
        manuallySetCursorPositions: true,
      });
    }

    const topLeft = visualBlockGetTopLeftPosition(
      vimState.cursorStopPosition,
      vimState.cursorStartPosition
    );
    vimState.cursors = [new Range(topLeft, topLeft)];
    await vimState.setCurrentMode(Mode.Normal);

    return vimState;
  }
}

@RegisterAction
class ActionDeleteVisualBlock extends BaseCommand {
  modes = [Mode.VisualBlock];
  keys = [['d'], ['x'], ['X']];
  canBeRepeatedWithDot = true;
  runsOnceForEveryCursor() {
    return false;
  }

  public async exec(position: Position, vimState: VimState): Promise<VimState> {
    const lines: string[] = [];

    for (const { line, start, end } of TextEditor.iterateLinesInBlock(vimState)) {
      lines.push(line);
      vimState.recordedState.transformations.push({
        type: 'deleteRange',
        range: new Range(start, end),
        manuallySetCursorPositions: true,
      });
    }

    const text = lines.length === 1 ? lines[0] : lines.join('\n');
    vimState.currentRegisterMode = RegisterMode.BlockWise;
    Register.put(text, vimState, this.multicursorIndex);

    const topLeft = visualBlockGetTopLeftPosition(
      vimState.cursorStopPosition,
      vimState.cursorStartPosition
    );

    vimState.cursors = [new Range(topLeft, topLeft)];
    await vimState.setCurrentMode(Mode.Normal);

    return vimState;
  }
}

@RegisterAction
class ActionShiftDVisualBlock extends BaseCommand {
  modes = [Mode.VisualBlock];
  keys = ['D'];
  canBeRepeatedWithDot = true;
  runsOnceForEveryCursor() {
    return false;
  }

  public async exec(position: Position, vimState: VimState): Promise<VimState> {
    for (const { start } of TextEditor.iterateLinesInBlock(vimState)) {
      vimState.recordedState.transformations.push({
        type: 'deleteRange',
        range: new Range(start, start.getLineEnd()),
        manuallySetCursorPositions: true,
      });
    }

    const topLeft = visualBlockGetTopLeftPosition(
      vimState.cursorStopPosition,
      vimState.cursorStartPosition
    );

    vimState.cursors = [new Range(topLeft, topLeft)];
    await vimState.setCurrentMode(Mode.Normal);

    return vimState;
  }
}

@RegisterAction
class ActionGoToInsertVisualBlockMode extends BaseCommand {
  modes = [Mode.VisualBlock];
  keys = ['I'];
  runsOnceForEveryCursor() {
    return false;
  }

  public async exec(position: Position, vimState: VimState): Promise<VimState> {
    await vimState.setCurrentMode(Mode.Insert);
    vimState.isMultiCursor = true;
    vimState.isFakeMultiCursor = true;

    for (const { line, start } of TextEditor.iterateLinesInBlock(vimState)) {
      if (line === '' && start.character !== 0) {
        continue;
      }
      vimState.cursors.push(new Range(start, start));
    }
    vimState.cursors = vimState.cursors.slice(1);
    return vimState;
  }
}

@RegisterAction
class ActionChangeInVisualBlockMode extends BaseCommand {
  modes = [Mode.VisualBlock];
  keys = [['c'], ['s']];
  runsOnceForEveryCursor() {
    return false;
  }

  public async exec(position: Position, vimState: VimState): Promise<VimState> {
    for (const { start, end } of TextEditor.iterateLinesInBlock(vimState)) {
      vimState.recordedState.transformations.push({
        type: 'deleteRange',
        range: new Range(start, end),
        manuallySetCursorPositions: true,
      });
    }

    await vimState.setCurrentMode(Mode.Insert);
    vimState.isMultiCursor = true;
    vimState.isFakeMultiCursor = true;

    for (const { start } of TextEditor.iterateLinesInBlock(vimState)) {
      vimState.cursors.push(new Range(start, start));
    }
    vimState.cursors = vimState.cursors.slice(1);

    return vimState;
  }
}

@RegisterAction
class ActionChangeToEOLInVisualBlockMode extends BaseCommand {
  modes = [Mode.VisualBlock];
  keys = ['C'];
  runsOnceForEveryCursor() {
    return false;
  }

  public async exec(position: Position, vimState: VimState): Promise<VimState> {
    for (const { start } of TextEditor.iterateLinesInBlock(vimState)) {
      vimState.recordedState.transformations.push({
        type: 'deleteRange',
        range: new Range(start, start.getLineEnd()),
        collapseRange: true,
      });
    }

    await vimState.setCurrentMode(Mode.Insert);
    vimState.isMultiCursor = true;
    vimState.isFakeMultiCursor = true;

    for (const { end } of TextEditor.iterateLinesInBlock(vimState)) {
      vimState.cursors.push(new Range(end, end));
    }
    vimState.cursors = vimState.cursors.slice(1);

    return vimState;
  }
}

abstract class ActionGoToInsertVisualLineModeCommand extends BaseCommand {
  runsOnceForEveryCursor() {
    return false;
  }

  abstract getCursorRangeForLine(
    line: vscode.TextLine,
    selectionStart: vscode.Position,
    selectionEnd: vscode.Position
  ): Range;

  public async exec(position: Position, vimState: VimState): Promise<VimState> {
    await vimState.setCurrentMode(Mode.Insert);
    vimState.isMultiCursor = true;
    vimState.isFakeMultiCursor = true;

    vimState.cursors = [];

    for (const selection of vimState.editor.selections) {
      let { start, end } = selection;

      for (let i = start.line; i <= end.line; i++) {
        const line = TextEditor.getLine(i);

        if (!line.isEmptyOrWhitespace) {
          vimState.cursors.push(this.getCursorRangeForLine(line, start, end));
        }
      }
    }

    return vimState;
  }
}

@RegisterAction
export class ActionGoToInsertVisualLineMode extends ActionGoToInsertVisualLineModeCommand {
  modes = [Mode.VisualLine];
  keys = ['I'];

  getCursorRangeForLine(line: vscode.TextLine): Range {
    const startCharacterPosition = new Position(
      line.lineNumber,
      line.firstNonWhitespaceCharacterIndex
    );
    return new Range(startCharacterPosition, startCharacterPosition);
  }
}

@RegisterAction
export class ActionGoToInsertVisualLineModeAppend extends ActionGoToInsertVisualLineModeCommand {
  modes = [Mode.VisualLine];
  keys = ['A'];

  getCursorRangeForLine(line: vscode.TextLine): Range {
    const endCharacterPosition = new Position(line.lineNumber, line.range.end.character);
    return new Range(endCharacterPosition, endCharacterPosition);
  }
}

@RegisterAction
export class ActionGoToInsertVisualMode extends ActionGoToInsertVisualLineModeCommand {
  modes = [Mode.Visual];
  keys = ['I'];

  getCursorRangeForLine(
    line: vscode.TextLine,
    selectionStart: vscode.Position,
    selectionEnd: vscode.Position
  ): Range {
    const startCharacterPosition =
      line.lineNumber === selectionStart.line
        ? Position.FromVSCodePosition(selectionStart)
        : new Position(line.lineNumber, line.firstNonWhitespaceCharacterIndex);
    return new Range(startCharacterPosition, startCharacterPosition);
  }
}

@RegisterAction
export class ActionGoToInsertVisualModeAppend extends ActionGoToInsertVisualLineModeCommand {
  modes = [Mode.Visual];
  keys = ['A'];

  getCursorRangeForLine(
    line: vscode.TextLine,
    selectionStart: vscode.Position,
    selectionEnd: vscode.Position
  ): Range {
    const endCharacterPosition =
      line.lineNumber === selectionEnd.line
        ? Position.FromVSCodePosition(selectionEnd)
        : new Position(line.lineNumber, line.range.end.character);
    return new Range(endCharacterPosition, endCharacterPosition);
  }
}

@RegisterAction
class ActionGoToInsertVisualBlockModeAppend extends BaseCommand {
  modes = [Mode.VisualBlock];
  keys = ['A'];
  runsOnceForEveryCursor() {
    return false;
  }

  public async exec(position: Position, vimState: VimState): Promise<VimState> {
    const newCursors: Range[] = [];
    for (const cursor of vimState.cursors) {
      const [start, end] = sorted(cursor.start, cursor.stop);
      for (let lineNum = start.line; lineNum <= end.line; lineNum++) {
        const line = TextEditor.getLine(lineNum);
        const insertionColumn =
          vimState.desiredColumn === Number.POSITIVE_INFINITY
            ? line.text.length
            : Math.max(cursor.start.character, cursor.stop.character) + 1;
        if (line.text.length < insertionColumn) {
          await TextEditor.insertAt(' '.repeat(insertionColumn - line.text.length), line.range.end);
        }
        const newCursor = new Position(lineNum, insertionColumn);
        newCursors.push(new Range(newCursor, newCursor));
      }
    }

    vimState.cursors = newCursors;
    await vimState.setCurrentMode(Mode.Insert);
    vimState.isMultiCursor = true;
    vimState.isFakeMultiCursor = true;

    return vimState;
  }
}

@RegisterAction
class ActionDeleteLineVisualMode extends BaseCommand {
  modes = [Mode.Visual, Mode.VisualLine];
  keys = ['X'];

  public async exec(position: Position, vimState: VimState): Promise<VimState> {
    if (vimState.currentMode === Mode.Visual) {
      return new operator.DeleteOperator(this.multicursorIndex).run(
        vimState,
        vimState.cursorStartPosition.getLineBegin(),
        vimState.cursorStopPosition.getLineEnd()
      );
    } else {
      return new operator.DeleteOperator(this.multicursorIndex).run(
        vimState,
        position.getLineBegin(),
        position.getLineEnd()
      );
    }
  }
}

@RegisterAction
class ActionChangeLineVisualModeS extends BaseCommand {
  modes = [Mode.Visual, Mode.VisualLine];
  keys = ['S'];

  public doesActionApply(vimState: VimState, keysPressed: string[]): boolean {
    return !configuration.surround && super.doesActionApply(vimState, keysPressed);
  }

  public async exec(position: Position, vimState: VimState): Promise<VimState> {
    return new ActionChangeLineVisualMode().exec(position, vimState);
  }
}

@RegisterAction
class ActionChangeLineVisualMode extends BaseCommand {
  modes = [Mode.Visual, Mode.VisualLine];
  keys = [['C'], ['R']];

  public async exec(position: Position, vimState: VimState): Promise<VimState> {
    const [start, end] = sorted(vimState.cursorStartPosition, vimState.cursorStopPosition);
    await new operator.ChangeOperator(this.multicursorIndex).run(
      vimState,
      start.getLineBegin(),
      end.getLineEndIncludingEOL()
    );
    return vimState;
  }
}

@RegisterAction
class ActionChangeLineVisualBlockMode extends BaseCommand {
  modes = [Mode.VisualBlock];
  keys = [['R'], ['S']];

  public async exec(position: Position, vimState: VimState): Promise<VimState> {
    return new ActionChangeLineVisualMode().exec(position, vimState);
  }
}

@RegisterAction
class ActionChangeChar extends BaseCommand {
  modes = [Mode.Normal];
  keys = ['s'];
  runsOnceForEachCountPrefix = true;

  public async exec(position: Position, vimState: VimState): Promise<VimState> {
    const state = await new operator.ChangeOperator().run(vimState, position, position);

    await state.setCurrentMode(Mode.Insert);

    return state;
  }

  // Don't clash with surround or sneak modes!
  public doesActionApply(vimState: VimState, keysPressed: string[]): boolean {
    return (
      super.doesActionApply(vimState, keysPressed) &&
      !configuration.sneak &&
      !vimState.recordedState.operator
    );
  }

  public couldActionApply(vimState: VimState, keysPressed: string[]): boolean {
    return (
      super.couldActionApply(vimState, keysPressed) &&
      !configuration.sneak &&
      !vimState.recordedState.operator
    );
  }
}

@RegisterAction
class ToggleCaseAndMoveForward extends BaseCommand {
  modes = [Mode.Normal];
  keys = ['~'];
  mustBeFirstKey = true;
  canBeRepeatedWithDot = true;
  runsOnceForEachCountPrefix = true;

  public async exec(position: Position, vimState: VimState): Promise<VimState> {
    await new operator.ToggleCaseOperator().run(
      vimState,
      vimState.cursorStopPosition,
      vimState.cursorStopPosition
    );

    vimState.cursorStopPosition = vimState.cursorStopPosition.getRight();
    return vimState;
  }
}

abstract class IncrementDecrementNumberAction extends BaseCommand {
  modes = [Mode.Normal];
  canBeRepeatedWithDot = true;
  offset: number;

  public async exec(position: Position, vimState: VimState): Promise<VimState> {
    const text = TextEditor.getLineAt(position).text;

    // Make sure position within the text is possible and return if not
    if (text.length <= position.character) {
      return vimState;
    }

    // Start looking to the right for the next word to increment, unless we're
    // already on a word to increment, in which case start at the beginning of
    // that word.
    const whereToStart = text[position.character].match(/\s/)
      ? position
      : position.getWordLeft(true);

    for (let { start, end, word } of TextEditor.iterateWords(whereToStart)) {
      // '-' doesn't count as a word, but is important to include in parsing
      // the number, as long as it is not just part of the word (-foo2 for example)
      if (text[start.character - 1] === '-' && /\d/.test(text[start.character])) {
        start = start.getLeft();
        word = text[start.character] + word;
      }
      // Strict number parsing so "1a" doesn't silently get converted to "1"
      do {
        const result = NumericString.parse(word);
        if (result === undefined) {
          break;
        }
        const { num, suffixOffset } = result;

        // Use suffix offset to check if current cursor is in or before detected number.
        if (position.character < start.character + suffixOffset) {
          vimState.cursorStopPosition = await this.replaceNum(
            num,
            this.offset * (vimState.recordedState.count || 1),
            start,
            end
          );
          vimState.cursorStopPosition = vimState.cursorStopPosition.getLeft(num.suffix.length);
          return vimState;
        } else {
          // For situation like this: xyz1999em199[cursor]9m
          word = word.slice(suffixOffset);
          start = new Position(start.line, start.character + suffixOffset);
        }
      } while (true);
    }
    // No usable numbers, return the original position
    return vimState;
  }

  public async replaceNum(
    start: NumericString,
    offset: number,
    startPos: Position,
    endPos: Position
  ): Promise<Position> {
    const oldLength = endPos.character + 1 - startPos.character;
    start.value += offset;
    const newNum = start.toString();

    const range = new vscode.Range(startPos, endPos.getRight());

    if (oldLength === newNum.length) {
      await TextEditor.replace(range, newNum);
    } else {
      // Can't use replace, since new number is a different width than old
      await TextEditor.delete(range);
      await TextEditor.insertAt(newNum, startPos);
      // Adjust end position according to difference in width of number-string
      endPos = new Position(endPos.line, startPos.character + newNum.length - 1);
    }

    return endPos;
  }
}

@RegisterAction
class IncrementNumberAction extends IncrementDecrementNumberAction {
  keys = ['<C-a>'];
  offset = +1;
}

@RegisterAction
class DecrementNumberAction extends IncrementDecrementNumberAction {
  keys = ['<C-x>'];
  offset = -1;
}

@RegisterAction
class CommandUnicodeName extends BaseCommand {
  modes = [Mode.Normal];
  keys = ['g', 'a'];
  runsOnceForEveryCursor() {
    return false;
  }

  public async exec(position: Position, vimState: VimState): Promise<VimState> {
    const char = vimState.editor.document.getText(new vscode.Range(position, position.getRight()));
    const charCode = char.charCodeAt(0);
    // TODO: Handle charCode > 127 by also including <M-x>
    StatusBar.setText(
      vimState,
      `<${char}>  ${charCode},  Hex ${charCode.toString(16)},  Octal ${charCode.toString(8)}`
    );
    return vimState;
  }
}

@RegisterAction
class ActionTriggerHover extends BaseCommand {
  modes = [Mode.Normal];
  keys = ['g', 'h'];
  runsOnceForEveryCursor() {
    return false;
  }

  public async exec(position: Position, vimState: VimState): Promise<VimState> {
    await vscode.commands.executeCommand('editor.action.showHover');

    return vimState;
  }
}

/**
 * Multi-Cursor Command Overrides
 *
 * We currently have to override the VSCode key commands that get us into multi-cursor mode.
 *
 * Normally, we'd just listen for another cursor to be added in order to go into multi-cursor
 * mode rather than rewriting each keybinding one-by-one. We can't currently do that because
 * Visual Block Mode also creates additional cursors, but will get confused if you're in
 * multi-cursor mode.
 */

@RegisterAction
export class ActionOverrideCmdD extends BaseCommand {
  modes = [Mode.Normal, Mode.Visual];
  keys = [['<D-d>'], ['g', 'b']];
  runsOnceForEveryCursor() {
    return false;
  }
  runsOnceForEachCountPrefix = true;

  public async exec(position: Position, vimState: VimState): Promise<VimState> {
    await vscode.commands.executeCommand('editor.action.addSelectionToNextFindMatch');
    vimState.cursors = getCursorsAfterSync();

    // If this is the first cursor, select 1 character less
    // so that only the word is selected, no extra character
    vimState.cursors = vimState.cursors.map((x) => x.withNewStop(x.stop.getLeft()));

    await vimState.setCurrentMode(Mode.Visual);

    return vimState;
  }
}

@RegisterAction
class ActionOverrideCmdDInsert extends BaseCommand {
  modes = [Mode.Insert];
  keys = ['<D-d>'];
  runsOnceForEveryCursor() {
    return false;
  }
  runsOnceForEachCountPrefix = true;

  public async exec(position: Position, vimState: VimState): Promise<VimState> {
    // Since editor.action.addSelectionToNextFindMatch uses the selection to
    // determine where to add a word, we need to do a hack and manually set the
    // selections to the word boundaries before we make the api call.
    vscode.window.activeTextEditor!.selections = vscode.window.activeTextEditor!.selections.map(
      (x, idx) => {
        const curPos = Position.FromVSCodePosition(x.active);
        if (idx === 0) {
          return new vscode.Selection(
            curPos.getWordLeft(false),
            curPos.getLeft().getCurrentWordEnd(true).getRight()
          );
        } else {
          // Since we're adding the selections ourselves, we need to make sure
          // that our selection is actually over what our original word is
          const matchWordPos = Position.FromVSCodePosition(
            vscode.window.activeTextEditor!.selections[0].active
          );
          const matchWordLength =
            matchWordPos.getLeft().getCurrentWordEnd(true).getRight().character -
            matchWordPos.getWordLeft(false).character;
          const wordBegin = curPos.getLeft(matchWordLength);
          return new vscode.Selection(wordBegin, curPos);
        }
      }
    );
    await vscode.commands.executeCommand('editor.action.addSelectionToNextFindMatch');
    vimState.cursors = getCursorsAfterSync();
    return vimState;
  }
}

@RegisterAction
class ActionOverrideCmdAltDown extends BaseCommand {
  modes = [Mode.Normal, Mode.Visual];
  keys = [
    ['<D-alt+down>'], // OSX
    ['<C-alt+down>'], // Windows
  ];
  runsOnceForEveryCursor() {
    return false;
  }
  runsOnceForEachCountPrefix = true;

  public async exec(position: Position, vimState: VimState): Promise<VimState> {
    await vscode.commands.executeCommand('editor.action.insertCursorBelow');
    vimState.cursors = getCursorsAfterSync();

    return vimState;
  }
}

@RegisterAction
class ActionOverrideCmdAltUp extends BaseCommand {
  modes = [Mode.Normal, Mode.Visual];
  keys = [
    ['<D-alt+up>'], // OSX
    ['<C-alt+up>'], // Windows
  ];
  runsOnceForEveryCursor() {
    return false;
  }
  runsOnceForEachCountPrefix = true;

  public async exec(position: Position, vimState: VimState): Promise<VimState> {
    await vscode.commands.executeCommand('editor.action.insertCursorAbove');
    vimState.cursors = getCursorsAfterSync();

    return vimState;
  }
}

@RegisterAction
class ActionShowFileInfo extends BaseCommand {
  modes = [Mode.Normal];
  keys = [['<C-g>']];

  runsOnceForEveryCursor() {
    return false;
  }

  public async exec(position: Position, vimState: VimState): Promise<VimState> {
    reportFileInfo(position, vimState);

    return vimState;
  }
}<|MERGE_RESOLUTION|>--- conflicted
+++ resolved
@@ -34,11 +34,8 @@
 import { reportLinesChanged, reportFileInfo, reportSearch } from '../../util/statusBarTextUtils';
 import { globalState } from '../../state/globalState';
 import { VimError, ErrorCode } from '../../error';
-<<<<<<< HEAD
 import { SpecialKeys } from '../../util/specialKeys';
-=======
 import _ = require('lodash');
->>>>>>> 0abf98a2
 
 export class DocumentContentChangeAction extends BaseAction {
   private contentChanges: vscode.TextDocumentContentChangeEvent[] = [];

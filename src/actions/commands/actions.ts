import * as vscode from 'vscode';

import { RecordedState } from '../../state/recordedState';
import { ReplaceState } from '../../state/replaceState';
import { VimState } from '../../state/vimState';
import { getCursorsAfterSync, clamp } from '../../util/util';
import { Clipboard } from '../../util/clipboard';
import { FileCommand } from './../../cmd_line/commands/file';
import { OnlyCommand } from './../../cmd_line/commands/only';
import { QuitCommand } from './../../cmd_line/commands/quit';
import { Tab, TabCommand } from './../../cmd_line/commands/tab';
import { PositionDiff, earlierOf, laterOf, sorted } from './../../common/motion/position';
import { Range } from './../../common/motion/range';
import { NumericString } from './../../common/number/numericString';
import { configuration } from './../../configuration/configuration';
import {
  Mode,
  visualBlockGetTopLeftPosition,
  isVisualMode,
  visualBlockGetBottomRightPosition,
} from './../../mode/mode';
import { Register, RegisterMode } from './../../register/register';
import { SearchDirection } from './../../state/searchState';
import { EditorScrollByUnit, EditorScrollDirection, TextEditor } from './../../textEditor';
import { isTextTransformation, Transformation } from './../../transformations/transformations';
import { RegisterAction, BaseCommand } from './../base';
import { BaseAction } from './../base';
import { commandLine } from './../../cmd_line/commandLine';
import * as operator from './../operator';
import { Jump } from '../../jumps/jump';
import { StatusBar } from '../../statusBar';
import { reportFileInfo } from '../../util/statusBarTextUtils';
import { globalState } from '../../state/globalState';
import { SpecialKeys } from '../../util/specialKeys';
import { WordType } from '../../textobject/word';
import { Position } from 'vscode';
import { WriteQuitCommand } from '../../cmd_line/commands/writequit';
import { shouldWrapKey } from '../wrapping';
import { ErrorCode, VimError } from '../../error';

export class DocumentContentChangeAction extends BaseAction {
  modes: [];

  private contentChanges: vscode.TextDocumentContentChangeEvent[] = [];

  public addChanges(changes: vscode.TextDocumentContentChangeEvent[]) {
    this.contentChanges = [...this.contentChanges, ...changes];
    this.compressChanges();
  }

  public getTransformation(positionDiff: PositionDiff): Transformation {
    return {
      type: 'contentChange',
      changes: this.contentChanges,
      diff: positionDiff,
    };
  }

  public async exec(position: Position, vimState: VimState): Promise<void> {
    if (this.contentChanges.length === 0) {
      return;
    }

    const firstTextDiff = this.contentChanges[0];
    let originalLeftBoundary =
      firstTextDiff.text === '' && firstTextDiff.rangeLength === 1
        ? firstTextDiff.range.end
        : firstTextDiff.range.start;

    let rightBoundary: Position = position;
    let replaceRange: Range | undefined;
    for (const change of this.contentChanges) {
      if (change.range.start.line < originalLeftBoundary.line) {
        // This change should be ignored
        const linesAffected = change.range.end.line - change.range.start.line + 1;
        const resultLines = change.text.split('\n').length;
        originalLeftBoundary = originalLeftBoundary.with(
          originalLeftBoundary.line + resultLines - linesAffected
        );
        continue;
      }

      // Translates diffPos from a position relative to originalLeftBoundary to one relative to position
      const translate = (diffPos: Position): Position => {
        const lineOffset = diffPos.line - originalLeftBoundary.line;
        const char =
          lineOffset === 0
            ? position.character + diffPos.character - originalLeftBoundary.character
            : diffPos.character;
        // TODO: Should we document.validate() this position?
        return new Position(Math.max(position.line + lineOffset, 0), Math.max(char, 0));
      };

      replaceRange = new Range(translate(change.range.start), translate(change.range.end));

      if (replaceRange.start.isAfter(rightBoundary)) {
        // This change should be ignored as it's out of boundary
        continue;
      }

      // Calculate new right boundary
      const textDiffLines = change.text.split('\n');
      const numLinesAdded = textDiffLines.length - 1;
      const newRightBoundary =
        numLinesAdded === 0
          ? new Position(replaceRange.start.line, replaceRange.start.character + change.text.length)
          : new Position(replaceRange.start.line + numLinesAdded, textDiffLines.pop()!.length);

      rightBoundary = laterOf(rightBoundary, newRightBoundary);

      vimState.editor.selection = new vscode.Selection(replaceRange.start, replaceRange.stop);

      if (replaceRange.start.isEqual(replaceRange.stop)) {
        await TextEditor.insert(vimState.editor, change.text, replaceRange.start);
      } else {
        await TextEditor.replace(vimState.editor, vimState.editor.selection, change.text);
      }
    }

    /**
     * We're making an assumption here that content changes are always in order, and I'm not sure
     * we're guaranteed that, but it seems to work well enough in practice.
     */
    if (replaceRange) {
      const lastChange = this.contentChanges[this.contentChanges.length - 1];

      vimState.cursorStartPosition = vimState.cursorStopPosition = replaceRange.start.advancePositionByText(
        lastChange.text
      );
    }

    await vimState.setCurrentMode(Mode.Insert);
  }

  private compressChanges(): void {
    function merge(
      first: vscode.TextDocumentContentChangeEvent,
      second: vscode.TextDocumentContentChangeEvent
    ): vscode.TextDocumentContentChangeEvent | undefined {
      if (
        first.rangeOffset + first.text.length !== second.rangeOffset ||
        second.rangeLength !== 0
      ) {
        // TODO: We should be able to do better, but I'm not sure if this is actually relevant.
        return undefined;
      }

      return {
        text: first.text + second.text,
        range: first.range,
        rangeOffset: first.rangeOffset,
        rangeLength: first.rangeLength,
      };
    }

    const compressed: vscode.TextDocumentContentChangeEvent[] = [];
    let prev: vscode.TextDocumentContentChangeEvent | undefined;
    for (const change of this.contentChanges) {
      if (prev === undefined) {
        prev = change;
      } else {
        const merged = merge(prev, change);
        if (merged) {
          prev = merged;
        } else {
          compressed.push(prev);
          prev = change;
        }
      }
    }
    if (prev !== undefined) {
      compressed.push(prev);
    }
    this.contentChanges = compressed;
  }
}

@RegisterAction
class DisableExtension extends BaseCommand {
  modes = [
    Mode.Normal,
    Mode.Insert,
    Mode.Visual,
    Mode.VisualBlock,
    Mode.VisualLine,
    Mode.SearchInProgressMode,
    Mode.CommandlineInProgress,
    Mode.Replace,
    Mode.EasyMotionMode,
    Mode.EasyMotionInputMode,
    Mode.SurroundInputMode,
  ];
  keys = [SpecialKeys.ExtensionDisable];

  public async exec(position: Position, vimState: VimState): Promise<void> {
    await vimState.setCurrentMode(Mode.Disabled);
  }
}

@RegisterAction
class EnableExtension extends BaseCommand {
  modes = [Mode.Disabled];
  keys = [SpecialKeys.ExtensionEnable];

  public async exec(position: Position, vimState: VimState): Promise<void> {
    await vimState.setCurrentMode(Mode.Normal);
  }
}

@RegisterAction
export class CommandNumber extends BaseCommand {
  modes = [Mode.Normal, Mode.Visual, Mode.VisualLine, Mode.VisualBlock];
  keys = ['<number>'];
  isCompleteAction = false;
  runsOnceForEveryCursor() {
    return false;
  }

  public async exec(position: Position, vimState: VimState): Promise<void> {
    const num = parseInt(this.keysPressed[0], 10);
    const operatorCount = vimState.recordedState.operatorCount;

    if (operatorCount > 0) {
      const lastAction =
        vimState.recordedState.actionsRun[vimState.recordedState.actionsRun.length - 2];
      if (!(lastAction instanceof CommandNumber)) {
        // We have set an operatorCount !== 0 after an operator, but now we got another count
        // number so we need to multiply them.
        vimState.recordedState.count = operatorCount * num;
      } else {
        // We are now getting another digit which means we need to multiply by 10 and add
        // the new digit multiplied by operatorCount.
        //
        // Example: user presses '2d31w':
        // - After '2' the number 2 is stored in 'count'
        // - After 'd' the count (2) is stored in 'operatorCount'
        // - After '3' the number 3 multiplied by 'operatorCount' (3 x 2 = 6) is stored in 'count'
        // - After '1' the count is multiplied by 10 and added by number 1 multiplied by 'operatorCount'
        //   (6 * 10 + 1 * 2 = 62)
        // The final result will be the deletion of 62 words.
        vimState.recordedState.count = vimState.recordedState.count * 10 + num * operatorCount;
      }
    } else {
      vimState.recordedState.count = vimState.recordedState.count * 10 + num;
    }
  }

  public doesActionApply(vimState: VimState, keysPressed: string[]): boolean {
    const isZero = keysPressed[0] === '0';

    return (
      super.doesActionApply(vimState, keysPressed) &&
      ((isZero && vimState.recordedState.count > 0) || !isZero)
    );
  }

  public couldActionApply(vimState: VimState, keysPressed: string[]): boolean {
    const isZero = keysPressed[0] === '0';

    return (
      super.couldActionApply(vimState, keysPressed) &&
      ((isZero && vimState.recordedState.count > 0) || !isZero)
    );
  }
}

@RegisterAction
export class CommandRegister extends BaseCommand {
  modes = [Mode.Normal, Mode.Visual, Mode.VisualLine, Mode.VisualBlock];
  keys = ['"', '<character>'];
  isCompleteAction = false;

  public async exec(position: Position, vimState: VimState): Promise<void> {
    const register = this.keysPressed[1];
    vimState.recordedState.registerName = register;
  }

  public doesActionApply(vimState: VimState, keysPressed: string[]): boolean {
    const register = keysPressed[1];

    return super.doesActionApply(vimState, keysPressed) && Register.isValidRegister(register);
  }
}

@RegisterAction
class CommandRecordMacro extends BaseCommand {
  modes = [Mode.Normal, Mode.Visual, Mode.VisualLine];
  keys = [
    ['q', '<alpha>'],
    ['q', '<number>'],
    ['q', '"'],
  ];

  public async exec(position: Position, vimState: VimState): Promise<void> {
    const registerKey = this.keysPressed[1];
    const register = registerKey.toLocaleLowerCase();
    vimState.macro = new RecordedState();
    vimState.macro.registerName = register;

    if (!/^[A-Z]+$/.test(registerKey) || !Register.has(register)) {
      // If register name is upper case, it means we are appending commands to existing register instead of overriding.
      // TODO: this seems suspect - why are we not putting `vimState.macro` in the register? Why are we setting `registerName`?
      const newRegister = new RecordedState();
      newRegister.registerName = register;

      vimState.recordedState.registerName = register;
      Register.put(vimState, newRegister);
    }
  }
}

@RegisterAction
export class CommandQuitRecordMacro extends BaseCommand {
  modes = [Mode.Normal, Mode.Visual, Mode.VisualLine];
  keys = ['q'];

  public async exec(position: Position, vimState: VimState): Promise<void> {
    const macro = vimState.macro!;

    const existingMacro = (await Register.get(macro.registerName))?.text;
    if (existingMacro instanceof RecordedState) {
      existingMacro.actionsRun = existingMacro.actionsRun.concat(macro.actionsRun);
    }

    vimState.macro = undefined;
  }

  public doesActionApply(vimState: VimState, keysPressed: string[]): boolean {
    return super.doesActionApply(vimState, keysPressed) && vimState.macro !== undefined;
  }

  public couldActionApply(vimState: VimState, keysPressed: string[]): boolean {
    return super.couldActionApply(vimState, keysPressed) && vimState.macro !== undefined;
  }
}

@RegisterAction
class CommandExecuteMacro extends BaseCommand {
  modes = [Mode.Normal, Mode.Visual, Mode.VisualLine];
  keys = ['@', '<character>'];
  runsOnceForEachCountPrefix = true;
  canBeRepeatedWithDot = true;

  public async exec(position: Position, vimState: VimState): Promise<void> {
    const register = this.keysPressed[1].toLocaleLowerCase();
    if (Register.has(register)) {
      vimState.recordedState.transformer.addTransformation({
        type: 'macro',
        register,
        replay: 'contentChange',
      });
    }
  }

  public doesActionApply(vimState: VimState, keysPressed: string[]): boolean {
    const register = keysPressed[1];

    return (
      super.doesActionApply(vimState, keysPressed) && Register.isValidRegisterForMacro(register)
    );
  }
}

@RegisterAction
class CommandExecuteLastMacro extends BaseCommand {
  modes = [Mode.Normal, Mode.Visual, Mode.VisualLine];
  keys = ['@', '@'];
  runsOnceForEachCountPrefix = true;
  canBeRepeatedWithDot = true;
  isJump = true;

  public async exec(position: Position, vimState: VimState): Promise<void> {
    const { lastInvokedMacro } = vimState;

    if (lastInvokedMacro) {
      vimState.recordedState.transformer.addTransformation({
        type: 'macro',
        register: lastInvokedMacro.registerName,
        replay: 'contentChange',
      });
    }
  }
}

@RegisterAction
class CommandEsc extends BaseCommand {
  modes = [
    Mode.Visual,
    Mode.VisualLine,
    Mode.VisualBlock,
    Mode.Normal,
    Mode.SurroundInputMode,
    Mode.EasyMotionMode,
    Mode.EasyMotionInputMode,
  ];
  keys = [['<Esc>'], ['<C-c>'], ['<C-[>']];

  runsOnceForEveryCursor() {
    return false;
  }

  preservesDesiredColumn() {
    return true;
  }

  public async exec(position: Position, vimState: VimState): Promise<void> {
    if (vimState.currentMode === Mode.Normal) {
      vimState.surround = undefined;

      if (!vimState.isMultiCursor) {
        // If there's nothing to do on the vim side, we might as well call some
        // of vscode's default "close notification" actions. I think we should
        // just add to this list as needed.
        await Promise.allSettled([
          vscode.commands.executeCommand('closeReferenceSearchEditor'),
          vscode.commands.executeCommand('closeMarkersNavigation'),
          vscode.commands.executeCommand('closeDirtyDiff'),
        ]);

        return;
      } else {
        vimState.isMultiCursor = false;
      }
    }

    if (vimState.currentMode === Mode.EasyMotionMode) {
      vimState.easyMotion.clearDecorations(vimState.editor);
    }

    // Abort surround operation
    if (vimState.currentMode === Mode.SurroundInputMode) {
      vimState.surround = undefined;
    }

    await vimState.setCurrentMode(Mode.Normal);

    if (!vimState.isMultiCursor) {
      vimState.cursors = [vimState.cursors[0]];
    }
  }
}

abstract class CommandEditorScroll extends BaseCommand {
  modes = [Mode.Normal, Mode.Visual, Mode.VisualLine, Mode.VisualBlock];
  runsOnceForEachCountPrefix = false;
  keys: string[];
  abstract to: EditorScrollDirection;
  abstract by: EditorScrollByUnit;

  public async exec(position: Position, vimState: VimState): Promise<void> {
    const timesToRepeat = vimState.recordedState.count || 1;
    const visibleRange = vimState.editor.visibleRanges[0];
    const scrolloff = configuration
      .getConfiguration('editor')
      .get<number>('cursorSurroundingLines', 0);

    const linesAboveCursor =
      visibleRange.end.line - vimState.cursorStopPosition.line - timesToRepeat;
    const linesBelowCursor =
      vimState.cursorStopPosition.line - visibleRange.start.line - timesToRepeat;
    if (this.to === 'up' && scrolloff > linesAboveCursor) {
      vimState.cursorStopPosition = vimState.cursorStopPosition
        .getUp(scrolloff - linesAboveCursor)
        .withColumn(vimState.desiredColumn);
    } else if (this.to === 'down' && scrolloff > linesBelowCursor) {
      vimState.cursorStopPosition = vimState.cursorStopPosition
        .getDown(scrolloff - linesBelowCursor)
        .withColumn(vimState.desiredColumn);
    }

    vimState.postponedCodeViewChanges.push({
      command: 'editorScroll',
      args: {
        to: this.to,
        by: this.by,
        value: timesToRepeat,
        revealCursor: true,
        select: isVisualMode(vimState.currentMode),
      },
    });
  }
}

@RegisterAction
class CommandCtrlE extends CommandEditorScroll {
  keys = ['<C-e>'];
  preservesDesiredColumn() {
    return true;
  }
  to: EditorScrollDirection = 'down';
  by: EditorScrollByUnit = 'line';
}

@RegisterAction
class CommandCtrlY extends CommandEditorScroll {
  keys = ['<C-y>'];
  preservesDesiredColumn() {
    return true;
  }
  to: EditorScrollDirection = 'up';
  by: EditorScrollByUnit = 'line';
}

/**
 * Commands like `<C-d>` and `<C-f>` act *sort* of like `<count><C-e>`, but they move
 * your cursor down and put it on the first non-whitespace character of the line.
 */
abstract class CommandScrollAndMoveCursor extends BaseCommand {
  modes = [Mode.Normal, Mode.Visual, Mode.VisualLine, Mode.VisualBlock];
  runsOnceForEachCountPrefix = false;
  abstract to: EditorScrollDirection;

  /**
   * @returns the number of lines this command should move the cursor
   */
  protected abstract getNumLines(vimState: VimState): number;

  public async exec(position: Position, vimState: VimState): Promise<void> {
    const { visibleRanges } = vimState.editor;
    const smoothScrolling = configuration.getConfiguration('editor').smoothScrolling;
    const moveLines = (vimState.actionCount || 1) * this.getNumLines(vimState);

    let scrollLines = moveLines;
    if (this.to === 'down') {
      // This makes <C-d> less wonky when `editor.scrollBeyondLastLine` is enabled
      scrollLines = Math.min(
        moveLines,
        vimState.document.lineCount - 1 - visibleRanges[visibleRanges.length - 1].end.line
      );
    }

    if (scrollLines > 0) {
      const args = {
        to: this.to,
        by: 'line',
        value: scrollLines,
        revealCursor: smoothScrolling,
        select: isVisualMode(vimState.currentMode),
      };
      if (smoothScrolling) {
        await vscode.commands.executeCommand('editorScroll', args);
      } else {
        vimState.postponedCodeViewChanges.push({
          command: 'editorScroll',
          args,
        });
      }
    }

    const newPositionLine = clamp(
      position.line + (this.to === 'down' ? moveLines : -moveLines),
      0,
      vimState.document.lineCount - 1
    );
    vimState.cursorStopPosition = new Position(
      newPositionLine,
      vimState.desiredColumn
    ).obeyStartOfLine(vimState.document);
  }
}

@RegisterAction
class CommandMoveFullPageUp extends CommandScrollAndMoveCursor {
  keys = ['<C-b>'];
  to: EditorScrollDirection = 'up';

  protected getNumLines(vimState: VimState) {
    const visible = vimState.editor.visibleRanges[0];
    return visible.end.line - visible.start.line;
  }
}

@RegisterAction
class CommandMoveFullPageDown extends CommandScrollAndMoveCursor {
  keys = ['<C-f>'];
  to: EditorScrollDirection = 'down';

  protected getNumLines(vimState: VimState) {
    const visible = vimState.editor.visibleRanges[0];
    return visible.end.line - visible.start.line;
  }
}

@RegisterAction
class CommandMoveHalfPageDown extends CommandScrollAndMoveCursor {
  keys = ['<C-d>'];
  to: EditorScrollDirection = 'down';

  protected getNumLines(vimState: VimState) {
    return configuration.getScrollLines(vimState.editor.visibleRanges);
  }
}

@RegisterAction
class CommandMoveHalfPageUp extends CommandScrollAndMoveCursor {
  keys = ['<C-u>'];
  to: EditorScrollDirection = 'up';

  protected getNumLines(vimState: VimState) {
    return configuration.getScrollLines(vimState.editor.visibleRanges);
  }
}

@RegisterAction
export class CommandInsertAtCursor extends BaseCommand {
  modes = [Mode.Normal];
  keys = [['i'], ['<Insert>']];

  public async exec(position: Position, vimState: VimState): Promise<void> {
    await vimState.setCurrentMode(Mode.Insert);
  }

  public doesActionApply(vimState: VimState, keysPressed: string[]): boolean {
    // Only allow this command to be prefixed with a count or nothing, no other
    // actions or operators before
    let previousActionsNumbers = true;
    for (const prevAction of vimState.recordedState.actionsRun) {
      if (!(prevAction instanceof CommandNumber)) {
        previousActionsNumbers = false;
        break;
      }
    }

    if (vimState.recordedState.actionsRun.length === 0 || previousActionsNumbers) {
      return super.couldActionApply(vimState, keysPressed);
    }
    return false;
  }
}

@RegisterAction
export class CommandReplaceAtCursorFromNormalMode extends BaseCommand {
  modes = [Mode.Normal];
  keys = ['R'];

  public async exec(position: Position, vimState: VimState): Promise<void> {
    const timesToRepeat = vimState.recordedState.count || 1;

    await vimState.setCurrentMode(Mode.Replace);
    vimState.replaceState = new ReplaceState(vimState, position, timesToRepeat);
  }
}

/**
 * Our Vim implementation selects up to but not including the final character
 * of a visual selection, instead opting to render a block cursor on the final
 * character. This works for everything except VSCode's native copy command,
 * which loses the final character because it's not selected. We override that
 * copy command here by default to include the final character.
 */
@RegisterAction
class CommandOverrideCopy extends BaseCommand {
  modes = [Mode.Visual, Mode.VisualLine, Mode.VisualBlock, Mode.Insert, Mode.Normal];
  keys = ['<copy>']; // A special key - see ModeHandler

  runsOnceForEveryCursor() {
    return false;
  }

  public async exec(position: Position, vimState: VimState): Promise<void> {
    let text = '';

    if (vimState.currentMode === Mode.Visual) {
      text = vimState.cursors
        .map((range) => {
          const [start, stop] = sorted(range.start, range.stop);
          return vimState.document.getText(new vscode.Range(start, stop.getRight()));
        })
        .join('\n');
    } else if (vimState.currentMode === Mode.VisualLine) {
      text = vimState.cursors
        .map((range) => {
          return vimState.document.getText(
            new vscode.Range(
              earlierOf(range.start.getLineBegin(), range.stop.getLineBegin()),
              laterOf(range.start.getLineEnd(), range.stop.getLineEnd())
            )
          );
        })
        .join('\n');
    } else if (vimState.currentMode === Mode.VisualBlock) {
      for (const { line } of TextEditor.iterateLinesInBlock(vimState)) {
        text += line + '\n';
      }
    } else if (vimState.currentMode === Mode.Insert || vimState.currentMode === Mode.Normal) {
      text = vimState.editor.selections
        .map((selection) => {
          return vimState.document.getText(new vscode.Range(selection.start, selection.end));
        })
        .join('\n');
    }

    await Clipboard.Copy(text);
    // all vim yank operations return to normal mode.
    await vimState.setCurrentMode(Mode.Normal);
  }
}

@RegisterAction
class CommandCmdA extends BaseCommand {
  modes = [Mode.Normal, Mode.Visual, Mode.VisualLine, Mode.VisualBlock];
  keys = ['<D-a>'];

  public async exec(position: Position, vimState: VimState): Promise<void> {
    vimState.cursorStartPosition = new Position(0, vimState.desiredColumn);
    vimState.cursorStopPosition = new Position(
      vimState.document.lineCount - 1,
      vimState.desiredColumn
    );
    await vimState.setCurrentMode(Mode.VisualLine);
  }
}

@RegisterAction
class MarkCommand extends BaseCommand {
  keys = ['m', '<character>'];
  modes = [Mode.Normal];

  public async exec(position: Position, vimState: VimState): Promise<void> {
    const markName = this.keysPressed[1];

    vimState.historyTracker.addMark(position, markName);
  }
}

@RegisterAction
class CommandShowCommandLine extends BaseCommand {
  modes = [Mode.Normal, Mode.Visual, Mode.VisualLine, Mode.VisualBlock];
  keys = [':'];
  runsOnceForEveryCursor() {
    return false;
  }

  public async exec(position: Position, vimState: VimState): Promise<void> {
    if (vimState.currentMode === Mode.Normal) {
      if (vimState.recordedState.count) {
        vimState.currentCommandlineText = `.,.+${vimState.recordedState.count - 1}`;
      } else {
        vimState.currentCommandlineText = '';
      }
    } else {
      vimState.currentCommandlineText = "'<,'>";
    }

    // Initialize the cursor position
    vimState.statusBarCursorCharacterPos = vimState.currentCommandlineText.length;

    // Store the current mode for use in retaining selection
    commandLine.previousMode = vimState.currentMode;

    // Change to the new mode
    await vimState.setCurrentMode(Mode.CommandlineInProgress);

    // Reset history navigation index
    commandLine.commandLineHistoryIndex = commandLine.historyEntries.length;
  }
}

@RegisterAction
export class CommandShowCommandHistory extends BaseCommand {
  modes = [Mode.Normal, Mode.Visual, Mode.VisualLine, Mode.VisualBlock];
  keys = ['q', ':'];

  runsOnceForEveryCursor() {
    return false;
  }

  public async exec(position: Position, vimState: VimState): Promise<void> {
    vimState.recordedState.transformer.addTransformation({
      type: 'showCommandHistory',
    });

    if (vimState.currentMode === Mode.Normal) {
      vimState.currentCommandlineText = '';
    } else {
      vimState.currentCommandlineText = "'<,'>";
    }
    await vimState.setCurrentMode(Mode.Normal);
  }
}

@RegisterAction
export class CommandShowSearchHistory extends BaseCommand {
  modes = [Mode.Normal, Mode.Visual, Mode.VisualLine, Mode.VisualBlock];
  keys = [
    ['q', '/'],
    ['q', '?'],
  ];

  private direction = SearchDirection.Forward;

  runsOnceForEveryCursor() {
    return false;
  }

  public constructor(direction = SearchDirection.Forward) {
    super();
    this.direction = direction;
  }

  public async exec(position: Position, vimState: VimState): Promise<void> {
    if (this.keysPressed.includes('?')) {
      this.direction = SearchDirection.Backward;
    }
    vimState.recordedState.transformer.addTransformation({
      type: 'showSearchHistory',
      direction: this.direction,
    });

    await vimState.setCurrentMode(Mode.Normal);
  }
}

@RegisterAction
class CommandDot extends BaseCommand {
  modes = [Mode.Normal];
  keys = ['.'];

  public async execCount(position: Position, vimState: VimState): Promise<void> {
    const count = vimState.recordedState.count || 1;

    for (let i = 0; i < count; i++) {
      vimState.recordedState.transformer.addTransformation({
        type: 'dot',
      });
    }
  }
}

@RegisterAction
class CommandRepeatSubstitution extends BaseCommand {
  modes = [Mode.Normal];
  keys = ['&'];

  public async exec(position: Position, vimState: VimState): Promise<void> {
    // Parsing the command from a string, while not ideal, is currently
    // necessary to make this work with and without neovim integration
    await commandLine.Run('s', vimState);
  }
}

type FoldDirection = 'up' | 'down' | undefined;
abstract class CommandFold extends BaseCommand {
  modes = [Mode.Normal, Mode.Visual, Mode.VisualLine];
  abstract commandName: string;
  direction: FoldDirection | undefined;

  public doesActionApply(vimState: VimState, keysPressed: string[]): boolean {
    // Don't run if there's an operator because the Sneak plugin uses <operator>z
    return (
      super.doesActionApply(vimState, keysPressed) && vimState.recordedState.operator === undefined
    );
  }

  public async exec(position: Position, vimState: VimState): Promise<void> {
    const timesToRepeat = vimState.recordedState.count || 1;
    const args =
      this.direction !== undefined
        ? { levels: timesToRepeat, direction: this.direction }
        : undefined;
    await vscode.commands.executeCommand(this.commandName, args);
    vimState.cursors = getCursorsAfterSync();
    await vimState.setCurrentMode(Mode.Normal);
  }
}

@RegisterAction
class CommandToggleFold extends CommandFold {
  keys = ['z', 'a'];
  commandName = 'editor.toggleFold';
}

@RegisterAction
class CommandCloseFold extends CommandFold {
  keys = ['z', 'c'];
  commandName = 'editor.fold';
  direction: FoldDirection = 'up';
}

@RegisterAction
class CommandCloseAllFolds extends CommandFold {
  keys = ['z', 'M'];
  commandName = 'editor.foldAll';
}

@RegisterAction
class CommandOpenFold extends CommandFold {
  keys = ['z', 'o'];
  commandName = 'editor.unfold';
  direction: FoldDirection = 'down';
}

@RegisterAction
class CommandOpenAllFolds extends CommandFold {
  keys = ['z', 'R'];
  commandName = 'editor.unfoldAll';
}

@RegisterAction
class CommandCloseAllFoldsRecursively extends CommandFold {
  modes = [Mode.Normal];
  keys = ['z', 'C'];
  commandName = 'editor.foldRecursively';
}

@RegisterAction
class CommandOpenAllFoldsRecursively extends CommandFold {
  modes = [Mode.Normal];
  keys = ['z', 'O'];
  commandName = 'editor.unfoldRecursively';
}

@RegisterAction
class CommandCenterScroll extends BaseCommand {
  modes = [Mode.Normal, Mode.Visual, Mode.VisualLine, Mode.VisualBlock];
  keys = ['z', 'z'];

  preservesDesiredColumn() {
    return true;
  }

  public doesActionApply(vimState: VimState, keysPressed: string[]): boolean {
    // Don't run if there's an operator because the Sneak plugin uses <operator>z
    return (
      super.doesActionApply(vimState, keysPressed) && vimState.recordedState.operator === undefined
    );
  }

  public async exec(position: Position, vimState: VimState): Promise<void> {
    // In these modes you want to center on the cursor position
    vimState.editor.revealRange(
      new vscode.Range(vimState.cursorStopPosition, vimState.cursorStopPosition),
      vscode.TextEditorRevealType.InCenter
    );
  }
}

@RegisterAction
class CommandCenterScrollFirstChar extends BaseCommand {
  modes = [Mode.Normal, Mode.Visual, Mode.VisualLine, Mode.VisualBlock];
  keys = ['z', '.'];

  public doesActionApply(vimState: VimState, keysPressed: string[]): boolean {
    // Don't run if there's an operator because the Sneak plugin uses <operator>z
    return (
      super.doesActionApply(vimState, keysPressed) && vimState.recordedState.operator === undefined
    );
  }

  public async exec(position: Position, vimState: VimState): Promise<void> {
    // In these modes you want to center on the cursor position
    // This particular one moves cursor to first non blank char though
    vimState.editor.revealRange(
      new vscode.Range(vimState.cursorStopPosition, vimState.cursorStopPosition),
      vscode.TextEditorRevealType.InCenter
    );

    // Move cursor to first char of line
    vimState.cursorStopPosition = TextEditor.getFirstNonWhitespaceCharOnLine(
      vimState.document,
      vimState.cursorStopPosition.line
    );
  }
}

@RegisterAction
class CommandTopScroll extends BaseCommand {
  modes = [Mode.Normal];
  keys = ['z', 't'];

  preservesDesiredColumn() {
    return true;
  }

  public doesActionApply(vimState: VimState, keysPressed: string[]): boolean {
    // Don't run if there's an operator because the Sneak plugin uses <operator>z
    return (
      super.doesActionApply(vimState, keysPressed) && vimState.recordedState.operator === undefined
    );
  }

  public async exec(position: Position, vimState: VimState): Promise<void> {
    vimState.postponedCodeViewChanges.push({
      command: 'revealLine',
      args: {
        lineNumber: position.line,
        at: 'top',
      },
    });
  }
}

@RegisterAction
class CommandTopScrollFirstChar extends BaseCommand {
  modes = [Mode.Normal, Mode.Visual, Mode.VisualLine, Mode.VisualBlock];
  keys = ['z', '\n'];

  public doesActionApply(vimState: VimState, keysPressed: string[]): boolean {
    // Don't run if there's an operator because the Sneak plugin uses <operator>z
    return (
      super.doesActionApply(vimState, keysPressed) && vimState.recordedState.operator === undefined
    );
  }

  public async exec(position: Position, vimState: VimState): Promise<void> {
    // In these modes you want to center on the cursor position
    // This particular one moves cursor to first non blank char though
    vimState.postponedCodeViewChanges.push({
      command: 'revealLine',
      args: {
        lineNumber: position.line,
        at: 'top',
      },
    });

    // Move cursor to first char of line
    vimState.cursorStopPosition = TextEditor.getFirstNonWhitespaceCharOnLine(
      vimState.document,
      vimState.cursorStopPosition.line
    );
  }
}

@RegisterAction
class CommandBottomScroll extends BaseCommand {
  modes = [Mode.Normal];
  keys = ['z', 'b'];

  preservesDesiredColumn() {
    return true;
  }

  public doesActionApply(vimState: VimState, keysPressed: string[]): boolean {
    // Don't run if there's an operator because the Sneak plugin uses <operator>z
    return (
      super.doesActionApply(vimState, keysPressed) && vimState.recordedState.operator === undefined
    );
  }

  public async exec(position: Position, vimState: VimState): Promise<void> {
    vimState.postponedCodeViewChanges.push({
      command: 'revealLine',
      args: {
        lineNumber: position.line,
        at: 'bottom',
      },
    });
  }
}

@RegisterAction
class CommandBottomScrollFirstChar extends BaseCommand {
  modes = [Mode.Normal, Mode.Visual, Mode.VisualLine, Mode.VisualBlock];
  keys = ['z', '-'];

  public doesActionApply(vimState: VimState, keysPressed: string[]): boolean {
    // Don't run if there's an operator because the Sneak plugin uses <operator>z
    return (
      super.doesActionApply(vimState, keysPressed) && vimState.recordedState.operator === undefined
    );
  }

  public async exec(position: Position, vimState: VimState): Promise<void> {
    // In these modes you want to center on the cursor position
    // This particular one moves cursor to first non blank char though
    vimState.postponedCodeViewChanges.push({
      command: 'revealLine',
      args: {
        lineNumber: position.line,
        at: 'bottom',
      },
    });

    // Move cursor to first char of line
    vimState.cursorStopPosition = TextEditor.getFirstNonWhitespaceCharOnLine(
      vimState.document,
      vimState.cursorStopPosition.line
    );
  }
}

@RegisterAction
class CommandGoToOtherEndOfHighlightedText extends BaseCommand {
  modes = [Mode.Visual, Mode.VisualLine, Mode.VisualBlock];
  keys = ['o'];
  isJump = true;

  public async exec(position: Position, vimState: VimState): Promise<void> {
    [vimState.cursorStartPosition, vimState.cursorStopPosition] = [
      vimState.cursorStopPosition,
      vimState.cursorStartPosition,
    ];
  }
}

@RegisterAction
class CommandGoToOtherSideOfHighlightedText extends BaseCommand {
  modes = [Mode.Visual, Mode.VisualLine, Mode.VisualBlock];
  keys = ['O'];
  isJump = true;

  public async exec(position: Position, vimState: VimState): Promise<void> {
    if (vimState.currentMode === Mode.VisualBlock) {
      [vimState.cursorStartPosition, vimState.cursorStopPosition] = [
        new vscode.Position(
          vimState.cursorStartPosition.line,
          vimState.cursorStopPosition.character
        ),
        new vscode.Position(
          vimState.cursorStopPosition.line,
          vimState.cursorStartPosition.character
        ),
      ];
    } else {
      return new CommandGoToOtherEndOfHighlightedText().exec(position, vimState);
    }
  }
}

@RegisterAction
export class CommandUndo extends BaseCommand {
  modes = [Mode.Normal];
  keys = ['u'];
  // we support a count to undo by this setting
  runsOnceForEachCountPrefix = true;
  runsOnceForEveryCursor() {
    return false;
  }
  // to prevent undo for accidental key chords like: cu, du...
  mustBeFirstKey = true;

  public async exec(position: Position, vimState: VimState): Promise<void> {
    const newPositions = await vimState.historyTracker.goBackHistoryStep();

    if (newPositions === undefined) {
      StatusBar.setText(vimState, 'Already at oldest change');
    } else {
      vimState.cursors = newPositions.map((x) => new Range(x, x));
    }

    vimState.alteredHistory = true;
  }
}

@RegisterAction
class CommandUndoOnLine extends BaseCommand {
  modes = [Mode.Normal];
  keys = ['U'];
  runsOnceForEveryCursor() {
    return false;
  }
  mustBeFirstKey = true;

  public async exec(position: Position, vimState: VimState): Promise<void> {
    const newPositions = await vimState.historyTracker.goBackHistoryStepsOnLine();

    if (newPositions !== undefined) {
      vimState.cursors = newPositions.map((x) => new Range(x, x));
    }

    vimState.alteredHistory = true;
  }
}

@RegisterAction
class CommandRedo extends BaseCommand {
  modes = [Mode.Normal];
  keys = ['<C-r>'];
  runsOnceForEveryCursor() {
    return false;
  }

  public async exec(position: Position, vimState: VimState): Promise<void> {
    const newPositions = await vimState.historyTracker.goForwardHistoryStep();

    if (newPositions === undefined) {
      StatusBar.setText(vimState, 'Already at newest change');
    } else {
      vimState.cursors = newPositions.map((x) => new Range(x, x));
    }

    vimState.alteredHistory = true;
  }
}

@RegisterAction
class CommandDeleteToLineEnd extends BaseCommand {
  modes = [Mode.Normal];
  keys = ['D'];
  canBeRepeatedWithDot = true;
  runsOnceForEveryCursor() {
    return true;
  }

  public async exec(position: Position, vimState: VimState): Promise<void> {
    if (position.isLineEnd()) {
      return;
    }

    const linesDown = (vimState.recordedState.count || 1) - 1;
    const start = position;
    const end = position.getDown(linesDown).getLineEnd().getLeftThroughLineBreaks();

    await new operator.DeleteOperator(this.multicursorIndex).run(vimState, start, end);
  }
}

@RegisterAction
export class CommandYankFullLine extends BaseCommand {
  modes = [Mode.Normal];
  keys = ['Y'];

  public async exec(position: Position, vimState: VimState): Promise<void> {
    const linesDown = (vimState.recordedState.count || 1) - 1;
    const start = position.getLineBegin();
    const end = position.getDown(linesDown).getLeft();

    vimState.currentRegisterMode = RegisterMode.LineWise;

    await new operator.YankOperator().run(vimState, start, end);
  }
}

@RegisterAction
class CommandChangeToLineEnd extends BaseCommand {
  modes = [Mode.Normal];
  keys = ['C'];
  runsOnceForEachCountPrefix = false;

  public async exec(position: Position, vimState: VimState): Promise<void> {
    const count = vimState.recordedState.count || 1;

    await new operator.ChangeOperator(this.multicursorIndex).run(
      vimState,
      position,
      position
        .getDown(Math.max(0, count - 1))
        .getLineEnd()
        .getLeft()
    );
  }
}

@RegisterAction
class CommandClearLine extends BaseCommand {
  modes = [Mode.Normal];
  keys = ['S'];
  runsOnceForEachCountPrefix = false;

  public async exec(position: Position, vimState: VimState): Promise<void> {
    await new operator.ChangeOperator(this.multicursorIndex).runRepeat(
      vimState,
      position,
      vimState.recordedState.count || 1
    );
  }

  // Don't clash with sneak
  public doesActionApply(vimState: VimState, keysPressed: string[]): boolean {
    return super.doesActionApply(vimState, keysPressed) && !configuration.sneak;
  }

  public couldActionApply(vimState: VimState, keysPressed: string[]): boolean {
    return super.couldActionApply(vimState, keysPressed) && !configuration.sneak;
  }
}

@RegisterAction
class CommandExitVisualMode extends BaseCommand {
  modes = [Mode.Visual];
  keys = ['v'];

  public async exec(position: Position, vimState: VimState): Promise<void> {
    await vimState.setCurrentMode(Mode.Normal);
  }
}

@RegisterAction
class CommandVisualMode extends BaseCommand {
  modes = [Mode.Normal, Mode.VisualLine, Mode.VisualBlock];
  keys = ['v'];
  isCompleteAction = false;

  public async exec(position: Position, vimState: VimState): Promise<void> {
    if (vimState.currentMode === Mode.Normal && vimState.recordedState.count > 1) {
      vimState.cursorStopPosition = position.getRight(vimState.recordedState.count - 1);
    }
    await vimState.setCurrentMode(Mode.Visual);
  }
}

@RegisterAction
class CommandReselectVisual extends BaseCommand {
  modes = [Mode.Normal];
  keys = ['g', 'v'];

  public async exec(position: Position, vimState: VimState): Promise<void> {
    // Try to restore selection only if valid
    if (vimState.lastVisualSelection !== undefined) {
      if (vimState.lastVisualSelection.end.line <= vimState.document.lineCount - 1) {
        await vimState.setCurrentMode(vimState.lastVisualSelection.mode);
        vimState.cursorStartPosition = vimState.lastVisualSelection.start;
        vimState.cursorStopPosition = vimState.lastVisualSelection.end.getLeft();
      }
    }
  }
}

@RegisterAction
class CommandVisualBlockMode extends BaseCommand {
  modes = [Mode.Normal, Mode.Visual, Mode.VisualLine];
  keys = [['<C-v>'], ['<C-q>']];

  public async exec(position: Position, vimState: VimState): Promise<void> {
    if (vimState.currentMode === Mode.Normal && vimState.recordedState.count > 1) {
      vimState.cursorStopPosition = position.getRight(vimState.recordedState.count - 1);
    }
    await vimState.setCurrentMode(Mode.VisualBlock);
  }
}

@RegisterAction
class CommandExitVisualBlockMode extends BaseCommand {
  modes = [Mode.VisualBlock];
  keys = [['<C-v>'], ['<C-q>']];

  public async exec(position: Position, vimState: VimState): Promise<void> {
    await vimState.setCurrentMode(Mode.Normal);
  }
}

@RegisterAction
class CommandVisualLineMode extends BaseCommand {
  modes = [Mode.Normal, Mode.Visual, Mode.VisualBlock];
  keys = ['V'];

  public async exec(position: Position, vimState: VimState): Promise<void> {
    if (vimState.currentMode === Mode.Normal && vimState.recordedState.count > 1) {
      vimState.cursorStopPosition = position.getDown(vimState.recordedState.count - 1);
    }
    await vimState.setCurrentMode(Mode.VisualLine);
  }
}

@RegisterAction
class CommandExitVisualLineMode extends BaseCommand {
  modes = [Mode.VisualLine];
  keys = ['V'];

  public async exec(position: Position, vimState: VimState): Promise<void> {
    await vimState.setCurrentMode(Mode.Normal);
  }
}

@RegisterAction
class CommandOpenFile extends BaseCommand {
  modes = [Mode.Normal, Mode.Visual];
  keys = ['g', 'f'];
  isJump = true;

  public async exec(position: Position, vimState: VimState): Promise<void> {
    let fullFilePath: string;
    if (vimState.currentMode === Mode.Visual) {
      fullFilePath = vimState.document.getText(vimState.editor.selection);
    } else {
      const range = new vscode.Range(
        position.prevWordStart(vimState.document, { wordType: WordType.FileName, inclusive: true }),
        position.nextWordStart(vimState.document, { wordType: WordType.FileName })
      );

      fullFilePath = vimState.document.getText(range).trim();
    }

    const fileInfo = fullFilePath.match(/(.*?(?=:[0-9]+)|.*):?([0-9]*)$/);
    if (fileInfo) {
      const filePath = fileInfo[1];
      const lineNumber = parseInt(fileInfo[2], 10);
      const fileCommand = new FileCommand({
        name: filePath,
        lineNumber,
        createFileIfNotExists: false,
      });
      fileCommand.execute(vimState);
    }
  }
}

@RegisterAction
class CommandGoToDefinition extends BaseCommand {
  modes = [Mode.Normal];
  keys = [['g', 'd'], ['<C-]>']];
  isJump = true;

  public async exec(position: Position, vimState: VimState): Promise<void> {
    await vscode.commands.executeCommand('editor.action.goToDeclaration');

    if (vimState.editor === vscode.window.activeTextEditor) {
      // We didn't switch to a different editor
      vimState.cursorStopPosition = vimState.editor.selection.start;
    }
  }
}

@RegisterAction
class CommandOpenLink extends BaseCommand {
  modes = [Mode.Normal, Mode.Visual, Mode.VisualLine, Mode.VisualBlock];
  keys = ['g', 'x'];

  public async exec(position: Position, vimState: VimState): Promise<void> {
    vscode.commands.executeCommand('editor.action.openLink');
  }
}

@RegisterAction
class CommandGoBackInChangelist extends BaseCommand {
  modes = [Mode.Normal];
  keys = ['g', ';'];
  isJump = true;

  public async exec(position: Position, vimState: VimState): Promise<void> {
    const prevPos = vimState.historyTracker.prevChangeInChangeList();

    if (prevPos instanceof VimError) {
      StatusBar.displayError(vimState, prevPos);
    } else {
      vimState.cursorStopPosition = prevPos;
    }
  }
}

@RegisterAction
class CommandGoForwardInChangelist extends BaseCommand {
  modes = [Mode.Normal];
  keys = ['g', ','];
  isJump = true;

  public async exec(position: Position, vimState: VimState): Promise<void> {
    const nextPos = vimState.historyTracker.nextChangeInChangeList();

    if (nextPos instanceof VimError) {
      StatusBar.displayError(vimState, nextPos);
    } else {
      vimState.cursorStopPosition = nextPos;
    }
  }
}

@RegisterAction
class CommandGoStartPrevOperatedText extends BaseCommand {
  modes = [Mode.Normal, Mode.Visual, Mode.VisualLine, Mode.VisualBlock];
  keys = [
    ['`', '['],
    ["'", '['],
  ];
  isJump = true;

  public async exec(position: Position, vimState: VimState): Promise<void> {
    const lastPos = vimState.historyTracker.getLastChangeStartPosition();
    if (lastPos !== undefined) {
      vimState.cursorStopPosition = lastPos;
    }
  }
}

@RegisterAction
class CommandGoEndPrevOperatedText extends BaseCommand {
  modes = [Mode.Normal, Mode.Visual, Mode.VisualLine, Mode.VisualBlock];
  keys = [
    ['`', ']'],
    ["'", ']'],
  ];
  isJump = true;

  public async exec(position: Position, vimState: VimState): Promise<void> {
    const lastPos = vimState.historyTracker.getLastChangeEndPosition();
    if (lastPos !== undefined) {
      vimState.cursorStopPosition = lastPos;
    }
  }
}

@RegisterAction
class CommandGoLastChange extends BaseCommand {
  modes = [Mode.Normal];
  keys = [
    ['`', '.'],
    ["'", '.'],
  ];
  isJump = true;

  public async exec(position: Position, vimState: VimState): Promise<void> {
    const lastPos = vimState.historyTracker.getLastHistoryStartPosition();

    if (lastPos !== undefined) {
      vimState.cursorStopPosition = lastPos[0];
    }
  }
}

@RegisterAction
export class CommandInsertAtLastChange extends BaseCommand {
  modes = [Mode.Normal];
  keys = ['g', 'i'];

  public async exec(position: Position, vimState: VimState): Promise<void> {
    vimState.cursorStopPosition =
      vimState.historyTracker.getLastChangeEndPosition() ?? new Position(0, 0);

    await vimState.setCurrentMode(Mode.Insert);
  }
}

@RegisterAction
export class CommandInsertAtFirstCharacter extends BaseCommand {
  modes = [Mode.Normal];
  keys = ['I'];

  public async exec(position: Position, vimState: VimState): Promise<void> {
    await vimState.setCurrentMode(Mode.Insert);
    vimState.cursorStopPosition = TextEditor.getFirstNonWhitespaceCharOnLine(
      vimState.document,
      position.line
    );
  }
}

@RegisterAction
export class CommandInsertAtLineBegin extends BaseCommand {
  modes = [Mode.Normal];
  mustBeFirstKey = true;
  keys = ['g', 'I'];

  public async exec(position: Position, vimState: VimState): Promise<void> {
    await vimState.setCurrentMode(Mode.Insert);
    vimState.cursorStopPosition = position.getLineBegin();
  }
}

@RegisterAction
export class CommandInsertAfterCursor extends BaseCommand {
  modes = [Mode.Normal];
  keys = ['a'];

  public async exec(position: Position, vimState: VimState): Promise<void> {
    await vimState.setCurrentMode(Mode.Insert);
    vimState.cursorStopPosition = position.getRight();
  }

  public doesActionApply(vimState: VimState, keysPressed: string[]): boolean {
    // Only allow this command to be prefixed with a count or nothing, no other actions or operators before
    if (!vimState.recordedState.actionsRun.every((action) => action instanceof CommandNumber)) {
      return false;
    }

    return super.couldActionApply(vimState, keysPressed);
  }
}

@RegisterAction
export class CommandInsertAtLineEnd extends BaseCommand {
  modes = [Mode.Normal];
  keys = ['A'];

  public async exec(position: Position, vimState: VimState): Promise<void> {
    await vimState.setCurrentMode(Mode.Insert);
    vimState.cursorStopPosition = position.getLineEnd();
  }
}

@RegisterAction
class CommandInsertNewLineAbove extends BaseCommand {
  modes = [Mode.Normal];
  keys = ['O'];
  runsOnceForEveryCursor() {
    return false;
  }

  public async execCount(position: Position, vimState: VimState): Promise<void> {
    await vimState.setCurrentMode(Mode.Insert);
    const count = vimState.recordedState.count || 1;

    for (let i = 0; i < count; i++) {
      await vscode.commands.executeCommand('editor.action.insertLineBefore');
    }

    vimState.cursors = getCursorsAfterSync();
    for (let i = 0; i < count; i++) {
      const newPos = new Position(
        vimState.cursors[0].start.line + i,
        vimState.cursors[0].start.character
      );
      vimState.cursors.push(new Range(newPos, newPos));
    }
    vimState.cursors = vimState.cursors.reverse();
    vimState.isFakeMultiCursor = true;
    vimState.isMultiCursor = true;
  }
}

@RegisterAction
class CommandInsertNewLineBefore extends BaseCommand {
  modes = [Mode.Normal];
  keys = ['o'];
  runsOnceForEveryCursor() {
    return false;
  }

  public async execCount(position: Position, vimState: VimState): Promise<void> {
    await vimState.setCurrentMode(Mode.Insert);
    const count = vimState.recordedState.count || 1;

    for (let i = 0; i < count; i++) {
      await vscode.commands.executeCommand('editor.action.insertLineAfter');
    }
    vimState.cursors = getCursorsAfterSync();
    for (let i = 1; i < count; i++) {
      const newPos = new Position(
        vimState.cursorStartPosition.line - i,
        vimState.cursorStartPosition.character
      );
      vimState.cursors.push(new Range(newPos, newPos));

      // Ahhhhhh. We have to manually set cursor position here as we need text
      // transformations AND to set multiple cursors.
      vimState.recordedState.transformer.addTransformation({
        type: 'insertText',
        text: TextEditor.setIndentationLevel('', newPos.character),
        position: newPos,
        cursorIndex: i,
        manuallySetCursorPositions: true,
      });
    }
    vimState.cursors = vimState.cursors.reverse();
    vimState.isFakeMultiCursor = true;
    vimState.isMultiCursor = true;
  }
}

@RegisterAction
class CommandNavigateBack extends BaseCommand {
  modes = [Mode.Normal];
  keys = [['<C-o>'], ['<C-t>']];

  runsOnceForEveryCursor() {
    return false;
  }

  public async exec(position: Position, vimState: VimState): Promise<void> {
    await globalState.jumpTracker.jumpBack(position, vimState);
  }
}

@RegisterAction
class CommandNavigateForward extends BaseCommand {
  modes = [Mode.Normal];
  keys = ['<C-i>'];

  runsOnceForEveryCursor() {
    return false;
  }

  public async exec(position: Position, vimState: VimState): Promise<void> {
    await globalState.jumpTracker.jumpForward(position, vimState);
  }
}

@RegisterAction
class CommandNavigateLast extends BaseCommand {
  modes = [Mode.Normal];
  keys = ['`', '`'];
  runsOnceForEveryCursor() {
    return false;
  }
  isJump = true;

  public async exec(position: Position, vimState: VimState): Promise<void> {
    await globalState.jumpTracker.jumpBack(position, vimState);
  }
}

@RegisterAction
class CommandNavigateLastBOL extends BaseCommand {
  modes = [Mode.Normal];
  keys = ["'", "'"];
  runsOnceForEveryCursor() {
    return false;
  }
  isJump = true;
  public async exec(position: Position, vimState: VimState): Promise<void> {
    const lastJump = globalState.jumpTracker.end;
    if (lastJump == null) {
      // This command goes to the last jump, and there is no previous jump, so there's nothing to do.
      return;
    }
    const jump = new Jump({
      document: vimState.document,
      position: lastJump.position.getLineBegin(),
    });
    globalState.jumpTracker.recordJump(Jump.fromStateNow(vimState), jump);
    vimState.cursorStopPosition = jump.position;
  }
}

@RegisterAction
class CommandQuit extends BaseCommand {
  modes = [Mode.Normal];
  keys = [
    ['<C-w>', 'q'],
    ['<C-w>', '<C-q>'],
    ['<C-w>', 'c'],
    ['<C-w>', '<C-c>'],
  ];

  public async exec(position: Position, vimState: VimState): Promise<void> {
    new QuitCommand({}).execute(vimState);
  }
}

@RegisterAction
class CommandOnly extends BaseCommand {
  modes = [Mode.Normal];
  keys = [
    ['<C-w>', 'o'],
    ['<C-w>', '<C-o>'],
  ];

  public async exec(position: Position, vimState: VimState): Promise<void> {
    new OnlyCommand().execute(vimState);
  }
}

@RegisterAction
class MoveToRightPane extends BaseCommand {
  modes = [Mode.Normal, Mode.Visual, Mode.VisualLine];
  keys = [
    ['<C-w>', 'l'],
    ['<C-w>', '<right>'],
    ['<C-w>', '<C-l>'],
  ];
  isJump = true;

  public async exec(position: Position, vimState: VimState): Promise<void> {
    vimState.postponedCodeViewChanges.push({
      command: 'workbench.action.navigateRight',
      args: {},
    });
  }
}

@RegisterAction
class MoveToLowerPane extends BaseCommand {
  modes = [Mode.Normal, Mode.Visual, Mode.VisualLine];
  keys = [
    ['<C-w>', 'j'],
    ['<C-w>', '<down>'],
    ['<C-w>', '<C-j>'],
  ];
  isJump = true;

  public async exec(position: Position, vimState: VimState): Promise<void> {
    vimState.postponedCodeViewChanges.push({
      command: 'workbench.action.navigateDown',
      args: {},
    });
  }
}

@RegisterAction
class MoveToUpperPane extends BaseCommand {
  modes = [Mode.Normal, Mode.Visual, Mode.VisualLine];
  keys = [
    ['<C-w>', 'k'],
    ['<C-w>', '<up>'],
    ['<C-w>', '<C-k>'],
  ];
  isJump = true;

  public async exec(position: Position, vimState: VimState): Promise<void> {
    vimState.postponedCodeViewChanges.push({
      command: 'workbench.action.navigateUp',
      args: {},
    });
  }
}

@RegisterAction
class MoveToLeftPane extends BaseCommand {
  modes = [Mode.Normal, Mode.Visual, Mode.VisualLine];
  keys = [
    ['<C-w>', 'h'],
    ['<C-w>', '<left>'],
    ['<C-w>', '<C-h>'],
  ];
  isJump = true;

  public async exec(position: Position, vimState: VimState): Promise<void> {
    vimState.postponedCodeViewChanges.push({
      command: 'workbench.action.navigateLeft',
      args: {},
    });
  }
}

@RegisterAction
class CycleThroughPanes extends BaseCommand {
  modes = [Mode.Normal, Mode.Visual, Mode.VisualLine];
  keys = [
    ['<C-w>', '<C-w>'],
    ['<C-w>', 'w'],
  ];
  isJump = true;

  public async exec(position: Position, vimState: VimState): Promise<void> {
    vimState.postponedCodeViewChanges.push({
      command: 'workbench.action.navigateEditorGroups',
      args: {},
    });
  }
}

@RegisterAction
class VerticalSplit extends BaseCommand {
  modes = [Mode.Normal, Mode.Visual, Mode.VisualLine];
  keys = [
    ['<C-w>', 'v'],
    ['<C-w>', '<C-v>'],
  ];

  public async exec(position: Position, vimState: VimState): Promise<void> {
    vimState.postponedCodeViewChanges.push({
      command: 'workbench.action.splitEditor',
      args: {},
    });
  }
}

@RegisterAction
class OrthogonalSplit extends BaseCommand {
  modes = [Mode.Normal, Mode.Visual, Mode.VisualLine];
  keys = [
    ['<C-w>', 's'],
    ['<C-w>', '<C-s>'],
  ];

  public async exec(position: Position, vimState: VimState): Promise<void> {
    vimState.postponedCodeViewChanges.push({
      command: 'workbench.action.splitEditorOrthogonal',
      args: {},
    });
  }
}

@RegisterAction
class EvenPaneWidths extends BaseCommand {
  modes = [Mode.Normal, Mode.Visual, Mode.VisualLine];
  keys = ['<C-w>', '='];

  public async exec(position: Position, vimState: VimState): Promise<void> {
    vimState.postponedCodeViewChanges.push({
      command: 'workbench.action.evenEditorWidths',
      args: {},
    });
  }
}

@RegisterAction
class CommandTabNext extends BaseCommand {
  modes = [Mode.Normal, Mode.Visual, Mode.VisualLine];
  keys = [['g', 't'], ['<C-pagedown>']];
  runsOnceForEachCountPrefix = false;

  public async exec(position: Position, vimState: VimState): Promise<void> {
    // gt behaves differently than gT and goes to an absolute index tab
    // (1-based), it does NOT iterate over next tabs
    if (vimState.recordedState.count > 0) {
      new TabCommand({
        tab: Tab.Absolute,
        count: vimState.recordedState.count - 1,
      }).execute(vimState);
    } else {
      new TabCommand({
        tab: Tab.Next,
        count: 1,
      }).execute(vimState);
    }
  }
}

@RegisterAction
class CommandTabPrevious extends BaseCommand {
  modes = [Mode.Normal, Mode.Visual, Mode.VisualLine];
  keys = [['g', 'T'], ['<C-pageup>']];
  runsOnceForEachCountPrefix = true;

  public async exec(position: Position, vimState: VimState): Promise<void> {
    new TabCommand({
      tab: Tab.Previous,
      count: 1,
    }).execute(vimState);
  }
}

@RegisterAction
export class ActionDeleteChar extends BaseCommand {
  modes = [Mode.Normal];
  keys = ['x'];
  canBeRepeatedWithDot = true;

  public async exec(position: Position, vimState: VimState): Promise<void> {
    // If line is empty, do nothing
    if (vimState.document.lineAt(position).text.length === 0) {
      return;
    }

    const timesToRepeat = vimState.recordedState.count || 1;

    await new operator.DeleteOperator(this.multicursorIndex).run(
      vimState,
      position,
      position.getRight(timesToRepeat - 1).getLeftIfEOL()
    );

    await vimState.setCurrentMode(Mode.Normal);
  }
}

@RegisterAction
export class ActionDeleteCharWithDeleteKey extends BaseCommand {
  modes = [Mode.Normal];
  keys = ['<Del>'];
  runsOnceForEachCountPrefix = true;
  canBeRepeatedWithDot = true;

  public async execCount(position: Position, vimState: VimState): Promise<void> {
    // If <del> has a count in front of it, then <del> deletes a character
    // off the count. Therefore, 100<del>x, would apply 'x' 10 times.
    // http://vimdoc.sourceforge.net/htmldoc/change.html#<Del>
    if (vimState.recordedState.count !== 0) {
      vimState.recordedState.count = Math.floor(vimState.recordedState.count / 10);

      // Change actionsRunPressedKeys so that showCmd updates correctly
      vimState.recordedState.actionsRunPressedKeys =
        vimState.recordedState.count > 0 ? vimState.recordedState.count.toString().split('') : [];
      this.isCompleteAction = false;
    } else {
      await new ActionDeleteChar().execCount(position, vimState);
    }
  }
}

@RegisterAction
export class ActionDeleteLastChar extends BaseCommand {
  modes = [Mode.Normal];
  keys = ['X'];
  canBeRepeatedWithDot = true;

  public async exec(position: Position, vimState: VimState): Promise<void> {
    if (position.character === 0) {
      return;
    }

    const timesToRepeat = vimState.recordedState.count || 1;

    await new operator.DeleteOperator(this.multicursorIndex).run(
      vimState,
      position.getLeft(timesToRepeat),
      position.getLeft()
    );
  }
}

@RegisterAction
class ActionJoin extends BaseCommand {
  modes = [Mode.Normal];
  keys = ['J'];
  canBeRepeatedWithDot = true;
  runsOnceForEachCountPrefix = false;

  private firstNonWhitespaceIndex(str: string): number {
    for (let i = 0, len = str.length; i < len; i++) {
      const chCode = str.charCodeAt(i);
      if (chCode !== 32 /** space */ && chCode !== 9 /** tab */) {
        return i;
      }
    }
    return -1;
  }

  public async execJoinLines(
    startPosition: Position,
    position: Position,
    vimState: VimState,
    count: number
  ): Promise<void> {
    count = count - 1 || 1;

<<<<<<< HEAD
    const joinspaces = configuration.joinspaces;

    let startLineNumber: number,
      startColumn: number,
      endLineNumber: number,
      endColumn: number,
      columnDeltaOffset: number = 0;
=======
    let startLineNumber: number;
    let startColumn: number;
    let endLineNumber: number;
    let endColumn: number;
    let columnDeltaOffset: number = 0;
>>>>>>> 1394efea

    if (startPosition.isEqual(position) || startPosition.line === position.line) {
      if (position.line + 1 < vimState.document.lineCount) {
        startLineNumber = position.line;
        startColumn = 0;
        endLineNumber = position.getDown(count).line;
        endColumn = TextEditor.getLineLength(endLineNumber);
      } else {
        startLineNumber = position.line;
        startColumn = 0;
        endLineNumber = position.line;
        endColumn = TextEditor.getLineLength(endLineNumber);
      }
    } else {
      startLineNumber = startPosition.line;
      startColumn = 0;
      endLineNumber = position.line;
      endColumn = TextEditor.getLineLength(endLineNumber);
    }

    let trimmedLinesContent = vimState.document.lineAt(startPosition).text;

    for (let i = startLineNumber + 1; i <= endLineNumber; i++) {
      const lineText = vimState.document.lineAt(i).text;

      const firstNonWhitespaceIdx = this.firstNonWhitespaceIndex(lineText);

      if (firstNonWhitespaceIdx >= 0) {
        // Compute number of spaces to separate the lines
        let insertSpace = ' ';

        if (trimmedLinesContent === '' || trimmedLinesContent.endsWith('\t')) {
          insertSpace = '';
        } else if (
          joinspaces &&
          (trimmedLinesContent.endsWith('.') ||
            trimmedLinesContent.endsWith('!') ||
            trimmedLinesContent.endsWith('?'))
        ) {
          insertSpace = '  ';
        } else if (
          joinspaces &&
          (trimmedLinesContent.endsWith('. ') ||
            trimmedLinesContent.endsWith('! ') ||
            trimmedLinesContent.endsWith('? '))
        ) {
          insertSpace = ' ';
        } else if (trimmedLinesContent.endsWith(' ')) {
          insertSpace = '';
        }

        const lineTextWithoutIndent = lineText.substr(firstNonWhitespaceIdx);

        if (lineTextWithoutIndent.charAt(0) === ')') {
          insertSpace = '';
        }

        trimmedLinesContent += insertSpace + lineTextWithoutIndent;
        columnDeltaOffset = lineTextWithoutIndent.length + insertSpace.length;
      }
    }

    const deleteStartPosition = new Position(startLineNumber, startColumn);
    const deleteEndPosition = new Position(endLineNumber, endColumn);

    if (!deleteStartPosition.isEqual(deleteEndPosition)) {
      if (startPosition.isEqual(position)) {
        vimState.recordedState.transformer.addTransformation({
          type: 'replaceText',
          text: trimmedLinesContent,
          range: new Range(deleteStartPosition, deleteEndPosition),
          diff: PositionDiff.offset({
            character: trimmedLinesContent.length - columnDeltaOffset - position.character,
          }),
        });
      } else {
        vimState.recordedState.transformer.addTransformation({
          type: 'replaceText',
          text: trimmedLinesContent,
          range: new Range(deleteStartPosition, deleteEndPosition),
          manuallySetCursorPositions: true,
        });

        vimState.cursorStartPosition = vimState.cursorStopPosition = new Position(
          startPosition.line,
          trimmedLinesContent.length - columnDeltaOffset
        );
        await vimState.setCurrentMode(Mode.Normal);
      }
    }
  }

  public async execCount(position: Position, vimState: VimState): Promise<void> {
    const cursorsToIterateOver = vimState.cursors
      .map((x) => new Range(x.start, x.stop))
      .sort((a, b) =>
        a.start.line > b.start.line ||
        (a.start.line === b.start.line && a.start.character > b.start.character)
          ? 1
          : -1
      );

    const resultingCursors: Range[] = [];
    for (const [idx, { start, stop }] of cursorsToIterateOver.entries()) {
      this.multicursorIndex = idx;

      vimState.cursorStopPosition = stop;
      vimState.cursorStartPosition = start;

      await this.execJoinLines(start, stop, vimState, vimState.recordedState.count || 1);

      resultingCursors.push(new Range(vimState.cursorStartPosition, vimState.cursorStopPosition));

      for (const transformation of vimState.recordedState.transformer.transformations) {
        if (isTextTransformation(transformation) && transformation.cursorIndex === undefined) {
          transformation.cursorIndex = this.multicursorIndex;
        }
      }
    }

    vimState.cursors = resultingCursors;
  }
}

@RegisterAction
class ActionJoinVisualMode extends BaseCommand {
  modes = [Mode.Visual, Mode.VisualLine];
  keys = ['J'];

  public async exec(position: Position, vimState: VimState): Promise<void> {
    const [start, end] = sorted(vimState.editor.selection.start, vimState.editor.selection.end);

    /**
     * For joining lines, Visual Line behaves the same as Visual so we align the register mode here.
     */
    vimState.currentRegisterMode = RegisterMode.CharacterWise;
    await new ActionJoin().execJoinLines(start, end, vimState, 1);
  }
}

@RegisterAction
class ActionJoinVisualBlockMode extends BaseCommand {
  modes = [Mode.VisualBlock];
  keys = ['J'];

  public async exec(position: Position, vimState: VimState): Promise<void> {
    const [start, end] = sorted(vimState.cursorStartPosition, vimState.cursorStopPosition);

    vimState.currentRegisterMode = RegisterMode.CharacterWise;
    await new ActionJoin().execJoinLines(start, end, vimState, 1);
  }
}

@RegisterAction
class ActionJoinNoWhitespace extends BaseCommand {
  modes = [Mode.Normal];
  keys = ['g', 'J'];
  canBeRepeatedWithDot = true;

  // gJ is essentially J without the edge cases. ;-)

  public async exec(position: Position, vimState: VimState): Promise<void> {
    if (position.line === vimState.document.lineCount - 1) {
      return; // TODO: bell
    }

    const count = vimState.recordedState.count > 2 ? vimState.recordedState.count - 1 : 1;
    await this.execJoin(count, position, vimState);
  }

  public async execJoin(count: number, position: Position, vimState: VimState): Promise<void> {
    const replaceRange = new vscode.Range(
      new Position(position.line, 0),
      new Position(Math.min(position.line + count, vimState.document.lineCount - 1), 0).getLineEnd()
    );

    const joinedText = vimState.document.getText(replaceRange).replace(/\r?\n/g, '');

    // Put the cursor at the start of the last joined line's text
    const newCursorColumn =
      joinedText.length - vimState.document.lineAt(replaceRange.end).text.length;

    vimState.recordedState.transformer.addTransformation({
      type: 'replaceText',
      range: new Range(replaceRange.start, replaceRange.end),
      text: joinedText,
      diff: PositionDiff.exactCharacter({
        character: newCursorColumn,
      }),
    });
  }
}

@RegisterAction
class ActionJoinNoWhitespaceVisualMode extends BaseCommand {
  modes = [Mode.Visual, Mode.VisualLine, Mode.VisualBlock];
  keys = ['g', 'J'];

  public async exec(position: Position, vimState: VimState): Promise<void> {
    const [start, end] = sorted(vimState.cursorStartPosition, vimState.cursorStopPosition);
    const count = start.line === end.line ? 1 : end.line - start.line;
    await new ActionJoinNoWhitespace().execJoin(count, start, vimState);
    await vimState.setCurrentMode(Mode.Normal);
  }
}

@RegisterAction
class ActionReplaceCharacter extends BaseCommand {
  modes = [Mode.Normal];
  keys = ['r', '<character>'];
  canBeRepeatedWithDot = true;
  runsOnceForEachCountPrefix = false;

  public async exec(position: Position, vimState: VimState): Promise<void> {
    const timesToRepeat = vimState.recordedState.count || 1;
    const toReplace = this.keysPressed[1];

    /**
     * <character> includes <BS>, <S-BS> and <TAB> but not any control keys,
     * so we ignore the former two keys and have a special handle for <tab>.
     */

    if (['<BS>', '<S-BS>'].includes(toReplace.toUpperCase())) {
      return;
    }

    if (position.character + timesToRepeat > position.getLineEnd().character) {
      return;
    }

    let endPos = new Position(position.line, position.character + timesToRepeat);

    // Return if tried to repeat longer than linelength
    if (endPos.character > vimState.document.lineAt(endPos).text.length) {
      return;
    }

    // If last char (not EOL char), add 1 so that replace selection is complete
    if (endPos.character > vimState.document.lineAt(endPos).text.length) {
      endPos = new Position(endPos.line, endPos.character + 1);
    }

    if (toReplace === '<tab>') {
      vimState.recordedState.transformer.addTransformation({
        type: 'deleteRange',
        range: new Range(position, endPos),
      });
      vimState.recordedState.transformer.addTransformation({
        type: 'tab',
        cursorIndex: this.multicursorIndex,
        diff: PositionDiff.offset({ character: -1 }),
      });
    } else if (toReplace === '\n') {
      // A newline replacement always inserts exactly one newline (regardless
      // of count prefix) and puts the cursor on the next line.
      // We use `insertTextVSCode` so we get the right indentation
      vimState.recordedState.transformer.addTransformation({
        type: 'deleteRange',
        range: new Range(position, endPos),
      });
      vimState.recordedState.transformer.addTransformation({
        type: 'insertTextVSCode',
        text: '\n',
      });
    } else {
      vimState.recordedState.transformer.addTransformation({
        type: 'replaceText',
        text: toReplace.repeat(timesToRepeat),
        range: new Range(position, endPos),
        diff: PositionDiff.offset({ character: timesToRepeat - 1 }),
      });
    }
  }

  public async execCount(position: Position, vimState: VimState): Promise<void> {
    await super.execCount(position, vimState);
  }
}

@RegisterAction
class ActionReplaceCharacterVisual extends BaseCommand {
  modes = [Mode.Visual, Mode.VisualLine];
  keys = ['r', '<character>'];
  runsOnceForEveryCursor() {
    return false;
  }
  canBeRepeatedWithDot = true;

  public async exec(position: Position, vimState: VimState): Promise<void> {
    let toInsert = this.keysPressed[1];

    if (toInsert === '<tab>') {
      toInsert = TextEditor.getTabCharacter(vimState.editor);
    }

    let visualSelectionOffset = 1;

    // If selection is reversed, reorganize it so that the text replace logic always works
    let [start, end] = sorted(vimState.cursorStartPosition, vimState.cursorStopPosition);
    if (vimState.currentMode === Mode.VisualLine) {
      [start, end] = [start.getLineBegin(), end.getLineEnd()];
    }

    // Limit to not replace EOL
    const textLength = vimState.document.lineAt(end).text.length;
    if (textLength <= 0) {
      visualSelectionOffset = 0;
    }
    end = new Position(end.line, Math.min(end.character, textLength > 0 ? textLength - 1 : 0));

    // Iterate over every line in the current selection
    for (let lineNum = start.line; lineNum <= end.line; lineNum++) {
      // Get line of text
      const lineText = vimState.document.lineAt(lineNum).text;

      if (start.line === end.line) {
        // This is a visual section all on one line, only replace the part within the selection
        vimState.recordedState.transformer.addTransformation({
          type: 'replaceText',
          text: Array(end.character - start.character + 2).join(toInsert),
          range: new Range(start, new Position(end.line, end.character + 1)),
          manuallySetCursorPositions: true,
        });
      } else if (lineNum === start.line) {
        // This is the first line of the selection so only replace after the cursor
        vimState.recordedState.transformer.addTransformation({
          type: 'replaceText',
          text: Array(lineText.length - start.character + 1).join(toInsert),
          range: new Range(start, new Position(start.line, lineText.length)),
          manuallySetCursorPositions: true,
        });
      } else if (lineNum === end.line) {
        // This is the last line of the selection so only replace before the cursor
        vimState.recordedState.transformer.addTransformation({
          type: 'replaceText',
          text: Array(end.character + 1 + visualSelectionOffset).join(toInsert),
          range: new Range(
            new Position(end.line, 0),
            new Position(end.line, end.character + visualSelectionOffset)
          ),
          manuallySetCursorPositions: true,
        });
      } else {
        // Replace the entire line length since it is in the middle of the selection
        vimState.recordedState.transformer.addTransformation({
          type: 'replaceText',
          text: Array(lineText.length + 1).join(toInsert),
          range: new Range(new Position(lineNum, 0), new Position(lineNum, lineText.length)),
          manuallySetCursorPositions: true,
        });
      }
    }

    vimState.cursorStopPosition = start;
    vimState.cursorStartPosition = start;
    await vimState.setCurrentMode(Mode.Normal);
  }
}

@RegisterAction
class ActionReplaceCharacterVisualBlock extends BaseCommand {
  modes = [Mode.VisualBlock];
  keys = ['r', '<character>'];
  runsOnceForEveryCursor() {
    return false;
  }
  canBeRepeatedWithDot = true;

  public async exec(position: Position, vimState: VimState): Promise<void> {
    let toInsert = this.keysPressed[1];

    if (toInsert === '<tab>') {
      toInsert = TextEditor.getTabCharacter(vimState.editor);
    }

    for (const { start, end } of TextEditor.iterateLinesInBlock(vimState)) {
      if (end.isBeforeOrEqual(start)) {
        continue;
      }

      vimState.recordedState.transformer.addTransformation({
        type: 'replaceText',
        text: Array(end.character - start.character + 1).join(toInsert),
        range: new Range(start, end),
        manuallySetCursorPositions: true,
      });
    }

    const topLeft = visualBlockGetTopLeftPosition(
      vimState.cursorStopPosition,
      vimState.cursorStartPosition
    );
    vimState.cursors = [new Range(topLeft, topLeft)];
    await vimState.setCurrentMode(Mode.Normal);
  }
}

@RegisterAction
class ActionDeleteVisualBlock extends BaseCommand {
  modes = [Mode.VisualBlock];
  keys = [['d'], ['x'], ['X']];
  canBeRepeatedWithDot = true;
  runsOnceForEveryCursor() {
    return false;
  }

  public async exec(position: Position, vimState: VimState): Promise<void> {
    const lines: string[] = [];

    for (const { line, start, end } of TextEditor.iterateLinesInBlock(vimState)) {
      lines.push(line);
      vimState.recordedState.transformer.addTransformation({
        type: 'deleteRange',
        range: new Range(start, end),
        manuallySetCursorPositions: true,
      });
    }

    const text = lines.length === 1 ? lines[0] : lines.join('\n');
    vimState.currentRegisterMode = RegisterMode.BlockWise;
    Register.put(vimState, text, this.multicursorIndex, true);

    const topLeft = visualBlockGetTopLeftPosition(
      vimState.cursorStopPosition,
      vimState.cursorStartPosition
    );

    vimState.cursors = [new Range(topLeft, topLeft)];
    await vimState.setCurrentMode(Mode.Normal);
  }
}

@RegisterAction
class ActionShiftDVisualBlock extends BaseCommand {
  modes = [Mode.VisualBlock];
  keys = ['D'];
  canBeRepeatedWithDot = true;
  runsOnceForEveryCursor() {
    return false;
  }

  public async exec(position: Position, vimState: VimState): Promise<void> {
    for (const { start } of TextEditor.iterateLinesInBlock(vimState)) {
      vimState.recordedState.transformer.addTransformation({
        type: 'deleteRange',
        range: new Range(start, start.getLineEnd()),
        manuallySetCursorPositions: true,
      });
    }

    const topLeft = visualBlockGetTopLeftPosition(
      vimState.cursorStopPosition,
      vimState.cursorStartPosition
    );

    vimState.cursors = [new Range(topLeft, topLeft)];
    await vimState.setCurrentMode(Mode.Normal);
  }
}

@RegisterAction
class ActionGoToInsertVisualBlockMode extends BaseCommand {
  modes = [Mode.VisualBlock];
  keys = ['I'];
  runsOnceForEveryCursor() {
    return false;
  }

  public async exec(position: Position, vimState: VimState): Promise<void> {
    await vimState.setCurrentMode(Mode.Insert);
    vimState.isMultiCursor = true;
    vimState.isFakeMultiCursor = true;

    for (const { line, start } of TextEditor.iterateLinesInBlock(vimState)) {
      if (line === '' && start.character !== 0) {
        continue;
      }
      vimState.cursors.push(new Range(start, start));
    }
    vimState.cursors = vimState.cursors.slice(1);
  }
}

@RegisterAction
class ActionChangeInVisualBlockMode extends BaseCommand {
  modes = [Mode.VisualBlock];
  keys = [['c'], ['s']];
  runsOnceForEveryCursor() {
    return false;
  }

  public async exec(position: Position, vimState: VimState): Promise<void> {
    for (const { start, end } of TextEditor.iterateLinesInBlock(vimState)) {
      vimState.recordedState.transformer.addTransformation({
        type: 'deleteRange',
        range: new Range(start, end),
        manuallySetCursorPositions: true,
      });
    }

    await vimState.setCurrentMode(Mode.Insert);
    vimState.isMultiCursor = true;
    vimState.isFakeMultiCursor = true;

    for (const { start } of TextEditor.iterateLinesInBlock(vimState)) {
      vimState.cursors.push(new Range(start, start));
    }
    vimState.cursors = vimState.cursors.slice(1);
  }
}

@RegisterAction
class ActionChangeToEOLInVisualBlockMode extends BaseCommand {
  modes = [Mode.VisualBlock];
  keys = ['C'];
  runsOnceForEveryCursor() {
    return false;
  }

  public async exec(position: Position, vimState: VimState): Promise<void> {
    const cursors: Range[] = [];
    for (const cursor of vimState.cursors) {
      for (const { start, end } of TextEditor.iterateLinesInBlock(vimState, cursor)) {
        vimState.recordedState.transformer.addTransformation({
          type: 'deleteRange',
          range: new Range(start, start.getLineEnd()),
          collapseRange: true,
        });
        cursors.push(new Range(end, end));
      }
    }
    vimState.cursors = cursors;

    await vimState.setCurrentMode(Mode.Insert);
    vimState.isMultiCursor = true;
    vimState.isFakeMultiCursor = true;
  }
}

abstract class ActionGoToInsertVisualLineModeCommand extends BaseCommand {
  runsOnceForEveryCursor() {
    return false;
  }

  abstract getCursorRangeForLine(
    line: vscode.TextLine,
    selectionStart: Position,
    selectionEnd: Position
  ): Range;

  public async exec(position: Position, vimState: VimState): Promise<void> {
    await vimState.setCurrentMode(Mode.Insert);
    vimState.isMultiCursor = true;
    vimState.isFakeMultiCursor = true;

    const resultingCursors: Range[] = [];
    const cursorsOnBlankLines: Range[] = [];
    for (const selection of vimState.editor.selections) {
      const { start, end } = selection;

      for (let i = start.line; i <= end.line; i++) {
        const line = vimState.document.lineAt(i);

        const cursorRange = this.getCursorRangeForLine(line, start, end);
        if (!line.isEmptyOrWhitespace) {
          resultingCursors.push(cursorRange);
        } else {
          cursorsOnBlankLines.push(cursorRange);
        }
      }
    }

    if (resultingCursors.length > 0) {
      vimState.cursors = resultingCursors;
    } else {
      vimState.cursors = cursorsOnBlankLines;
    }
  }
}

@RegisterAction
class ActionGoToInsertVisualLineMode extends ActionGoToInsertVisualLineModeCommand {
  modes = [Mode.VisualLine];
  keys = ['I'];

  getCursorRangeForLine(line: vscode.TextLine): Range {
    const startCharacterPosition = new Position(
      line.lineNumber,
      line.firstNonWhitespaceCharacterIndex
    );
    return new Range(startCharacterPosition, startCharacterPosition);
  }
}

@RegisterAction
class ActionGoToInsertVisualLineModeAppend extends ActionGoToInsertVisualLineModeCommand {
  modes = [Mode.VisualLine];
  keys = ['A'];

  getCursorRangeForLine(line: vscode.TextLine): Range {
    const endCharacterPosition = new Position(line.lineNumber, line.range.end.character);
    return new Range(endCharacterPosition, endCharacterPosition);
  }
}

@RegisterAction
class ActionGoToInsertVisualMode extends ActionGoToInsertVisualLineModeCommand {
  modes = [Mode.Visual];
  keys = ['I'];

  getCursorRangeForLine(
    line: vscode.TextLine,
    selectionStart: Position,
    selectionEnd: Position
  ): Range {
    const startCharacterPosition =
      line.lineNumber === selectionStart.line
        ? selectionStart
        : new Position(line.lineNumber, line.firstNonWhitespaceCharacterIndex);
    return new Range(startCharacterPosition, startCharacterPosition);
  }
}

@RegisterAction
class ActionGoToInsertVisualModeAppend extends ActionGoToInsertVisualLineModeCommand {
  modes = [Mode.Visual];
  keys = ['A'];

  getCursorRangeForLine(
    line: vscode.TextLine,
    selectionStart: Position,
    selectionEnd: Position
  ): Range {
    const endCharacterPosition =
      line.lineNumber === selectionEnd.line
        ? selectionEnd
        : new Position(line.lineNumber, line.range.end.character);
    return new Range(endCharacterPosition, endCharacterPosition);
  }
}

@RegisterAction
class ActionGoToInsertVisualBlockModeAppend extends BaseCommand {
  modes = [Mode.VisualBlock];
  keys = ['A'];
  runsOnceForEveryCursor() {
    return false;
  }

  public async exec(position: Position, vimState: VimState): Promise<void> {
    const newCursors: Range[] = [];
    for (const cursor of vimState.cursors) {
      const [start, end] = sorted(cursor.start, cursor.stop);
      for (let lineNum = start.line; lineNum <= end.line; lineNum++) {
        const line = vimState.document.lineAt(lineNum);
        const insertionColumn =
          vimState.desiredColumn === Number.POSITIVE_INFINITY
            ? line.text.length
            : Math.max(cursor.start.character, cursor.stop.character) + 1;
        if (line.text.length < insertionColumn) {
          await TextEditor.insertAt(
            vimState.editor,
            ' '.repeat(insertionColumn - line.text.length),
            line.range.end
          );
        }
        const newCursor = new Position(lineNum, insertionColumn);
        newCursors.push(new Range(newCursor, newCursor));
      }
    }

    vimState.cursors = newCursors;
    await vimState.setCurrentMode(Mode.Insert);
    vimState.isMultiCursor = true;
    vimState.isFakeMultiCursor = true;
  }
}

@RegisterAction
class ActionDeleteLineVisualMode extends BaseCommand {
  modes = [Mode.Visual, Mode.VisualLine];
  keys = ['X'];

  public async exec(position: Position, vimState: VimState): Promise<void> {
    const [start, end] = sorted(vimState.cursorStartPosition, vimState.cursorStopPosition);
    await new operator.DeleteOperator(this.multicursorIndex).run(
      vimState,
      start.getLineBegin(),
      end.getLineEnd()
    );
  }
}

@RegisterAction
class ActionChangeLineVisualModeS extends BaseCommand {
  modes = [Mode.Visual, Mode.VisualLine];
  keys = ['S'];

  public doesActionApply(vimState: VimState, keysPressed: string[]): boolean {
    return !configuration.surround && super.doesActionApply(vimState, keysPressed);
  }

  public async exec(position: Position, vimState: VimState): Promise<void> {
    return new ActionChangeLineVisualMode().exec(position, vimState);
  }
}

@RegisterAction
class ActionChangeLineVisualMode extends BaseCommand {
  modes = [Mode.Visual, Mode.VisualLine];
  keys = [['C'], ['R']];

  public async exec(position: Position, vimState: VimState): Promise<void> {
    const [start, end] = sorted(vimState.cursorStartPosition, vimState.cursorStopPosition);
    await new operator.ChangeOperator(this.multicursorIndex).run(
      vimState,
      start.getLineBegin(),
      end.getLineEndIncludingEOL()
    );
  }
}

@RegisterAction
class ActionChangeLineVisualBlockMode extends BaseCommand {
  modes = [Mode.VisualBlock];
  keys = [['R'], ['S']];

  public async exec(position: Position, vimState: VimState): Promise<void> {
    return new ActionChangeLineVisualMode().exec(position, vimState);
  }
}

@RegisterAction
class ActionChangeChar extends BaseCommand {
  modes = [Mode.Normal];
  keys = ['s'];

  public async exec(position: Position, vimState: VimState): Promise<void> {
    await new operator.ChangeOperator(this.multicursorIndex).run(
      vimState,
      position,
      position.getRight((vimState.recordedState.count || 1) - 1)
    );
  }

  // Don't clash with surround or sneak modes!
  public doesActionApply(vimState: VimState, keysPressed: string[]): boolean {
    return (
      super.doesActionApply(vimState, keysPressed) &&
      !configuration.sneak &&
      !vimState.recordedState.operator
    );
  }

  public couldActionApply(vimState: VimState, keysPressed: string[]): boolean {
    return (
      super.couldActionApply(vimState, keysPressed) &&
      !configuration.sneak &&
      !vimState.recordedState.operator
    );
  }
}

@RegisterAction
class ToggleCaseAndMoveForward extends BaseCommand {
  modes = [Mode.Normal];
  keys = ['~'];
  mustBeFirstKey = true;
  canBeRepeatedWithDot = true;
  runsOnceForEachCountPrefix = true;

  public async exec(position: Position, vimState: VimState): Promise<void> {
    await new operator.ToggleCaseOperator().run(
      vimState,
      vimState.cursorStopPosition,
      vimState.cursorStopPosition
    );

    vimState.cursorStopPosition = shouldWrapKey(vimState.currentMode, '~')
      ? vimState.cursorStopPosition.getRightThroughLineBreaks()
      : vimState.cursorStopPosition.getRight();
  }
}

abstract class IncrementDecrementNumberAction extends BaseCommand {
  modes = [Mode.Normal, Mode.Visual, Mode.VisualLine, Mode.VisualBlock];
  canBeRepeatedWithDot = true;
  abstract offset: number;
  abstract staircase: boolean;

  public async exec(position: Position, vimState: VimState): Promise<void> {
    const ranges = this.getSearchRanges(vimState);

    let stepNum = 1;

    for (const [idx, range] of ranges.entries()) {
      position = range.start;

      const text = vimState.document.lineAt(position).text;

      // Make sure position within the text is possible and return if not
      if (text.length <= position.character) {
        continue;
      }

      // Start looking to the right for the next word to increment, unless we're
      // already on a word to increment, in which case start at the beginning of
      // that word.
      const whereToStart = text[position.character].match(/\s/)
        ? position
        : position.prevWordStart(vimState.document, { inclusive: true });

      wordLoop: for (let { start, end, word } of TextEditor.iterateWords(
        vimState.document,
        whereToStart
      )) {
        if (start.isAfter(range.stop)) {
          break;
        }

        // '-' doesn't count as a word, but is important to include in parsing
        // the number, as long as it is not just part of the word (-foo2 for example)
        if (text[start.character - 1] === '-' && /\d/.test(text[start.character])) {
          start = start.getLeft();
          word = text[start.character] + word;
        }
        // Strict number parsing so "1a" doesn't silently get converted to "1"
        do {
          const result = NumericString.parse(word);
          if (result === undefined) {
            break;
          }
          const { num, suffixOffset } = result;

          // Use suffix offset to check if current cursor is in or before detected number.
          if (position.character < start.character + suffixOffset) {
            const pos = await this.replaceNum(
              vimState.editor,
              num,
              this.offset * stepNum * (vimState.recordedState.count || 1),
              start,
              end
            );

            if (this.staircase) {
              stepNum++;
            }

            if (vimState.currentMode === Mode.Normal) {
              vimState.cursorStartPosition = vimState.cursorStopPosition = pos.getLeft(
                num.suffix.length
              );
            }
            break wordLoop;
          } else {
            // For situation like this: xyz1999em199[cursor]9m
            word = word.slice(suffixOffset);
            start = new Position(start.line, start.character + suffixOffset);
          }
        } while (true);
      }
    }

    if (isVisualMode(vimState.currentMode)) {
      vimState.cursorStopPosition = ranges[0].start;
    }

    vimState.setCurrentMode(Mode.Normal);
  }

  private async replaceNum(
    editor: vscode.TextEditor,
    start: NumericString,
    offset: number,
    startPos: Position,
    endPos: Position
  ): Promise<Position> {
    const oldLength = endPos.character + 1 - startPos.character;
    start.value += offset;
    const newNum = start.toString();

    const range = new vscode.Range(startPos, endPos.getRight());

    await TextEditor.replace(editor, range, newNum);
    if (oldLength !== newNum.length) {
      // Adjust end position according to difference in width of number-string
      endPos = new Position(endPos.line, startPos.character + newNum.length - 1);
    }

    return endPos;
  }

  /**
   * @returns a list of Ranges in which to search for numbers
   */
  private getSearchRanges(vimState: VimState): Range[] {
    const ranges: Range[] = [];
    const [start, stop] = sorted(vimState.cursorStartPosition, vimState.cursorStopPosition);
    switch (vimState.currentMode) {
      case Mode.Normal: {
        ranges.push(
          new Range(vimState.cursorStopPosition, vimState.cursorStopPosition.getLineEnd())
        );
        break;
      }

      case Mode.Visual: {
        ranges.push(new Range(start, start.getLineEnd()));
        for (let line = start.line + 1; line < stop.line; line++) {
          const lineStart = new Position(line, 0);
          ranges.push(new Range(lineStart, lineStart.getLineEnd()));
        }
        ranges.push(new Range(stop.getLineBegin(), stop));
        break;
      }

      case Mode.VisualLine: {
        for (let line = start.line; line <= stop.line; line++) {
          const lineStart = new Position(line, 0);
          ranges.push(new Range(lineStart, lineStart.getLineEnd()));
        }
        break;
      }

      case Mode.VisualBlock: {
        const topLeft = visualBlockGetTopLeftPosition(start, stop);
        const bottomRight = visualBlockGetBottomRightPosition(start, stop);
        for (let line = topLeft.line; line <= bottomRight.line; line++) {
          ranges.push(
            new Range(
              new Position(line, topLeft.character),
              new Position(line, bottomRight.character)
            )
          );
        }
        break;
      }

      default:
        throw new Error(
          `Unexpected mode ${vimState.currentMode} in IncrementDecrementNumberAction.getPositions()`
        );
    }
    return ranges;
  }
}

@RegisterAction
class IncrementNumberAction extends IncrementDecrementNumberAction {
  keys = ['<C-a>'];
  offset = +1;
  staircase = false;
}

@RegisterAction
class DecrementNumberAction extends IncrementDecrementNumberAction {
  keys = ['<C-x>'];
  offset = -1;
  staircase = false;
}

@RegisterAction
class IncrementNumberStaircaseAction extends IncrementDecrementNumberAction {
  keys = ['g', '<C-a>'];
  offset = +1;
  staircase = true;
}

@RegisterAction
class DecrementNumberStaircaseAction extends IncrementDecrementNumberAction {
  keys = ['g', '<C-x>'];
  offset = -1;
  staircase = true;
}

@RegisterAction
class CommandUnicodeName extends BaseCommand {
  modes = [Mode.Normal];
  keys = ['g', 'a'];
  runsOnceForEveryCursor() {
    return false;
  }

  public async exec(position: Position, vimState: VimState): Promise<void> {
    const char = vimState.document.getText(new vscode.Range(position, position.getRight()));
    const charCode = char.charCodeAt(0);
    // TODO: Handle charCode > 127 by also including <M-x>
    StatusBar.setText(
      vimState,
      `<${char}>  ${charCode},  Hex ${charCode.toString(16)},  Octal ${charCode.toString(8)}`
    );
  }
}

@RegisterAction
class ActionTriggerHover extends BaseCommand {
  modes = [Mode.Normal];
  keys = ['g', 'h'];
  runsOnceForEveryCursor() {
    return false;
  }

  public async exec(position: Position, vimState: VimState): Promise<void> {
    await vscode.commands.executeCommand('editor.action.showHover');
  }
}

/**
 * Multi-Cursor Command Overrides
 *
 * We currently have to override the VSCode key commands that get us into multi-cursor mode.
 *
 * Normally, we'd just listen for another cursor to be added in order to go into multi-cursor
 * mode rather than rewriting each keybinding one-by-one. We can't currently do that because
 * Visual Block Mode also creates additional cursors, but will get confused if you're in
 * multi-cursor mode.
 */

@RegisterAction
export class ActionOverrideCmdD extends BaseCommand {
  modes = [Mode.Normal, Mode.Visual];
  keys = [['<D-d>'], ['g', 'b']];
  runsOnceForEveryCursor() {
    return false;
  }
  runsOnceForEachCountPrefix = true;

  public async exec(position: Position, vimState: VimState): Promise<void> {
    await vscode.commands.executeCommand('editor.action.addSelectionToNextFindMatch');
    vimState.cursors = getCursorsAfterSync();

    // If this is the first cursor, select 1 character less
    // so that only the word is selected, no extra character
    vimState.cursors = vimState.cursors.map((x) => x.withNewStop(x.stop.getLeft()));

    await vimState.setCurrentMode(Mode.Visual);
  }
}

@RegisterAction
class ActionOverrideCmdDInsert extends BaseCommand {
  modes = [Mode.Insert];
  keys = ['<D-d>'];
  runsOnceForEveryCursor() {
    return false;
  }
  runsOnceForEachCountPrefix = true;

  public async exec(position: Position, vimState: VimState): Promise<void> {
    // Since editor.action.addSelectionToNextFindMatch uses the selection to
    // determine where to add a word, we need to do a hack and manually set the
    // selections to the word boundaries before we make the api call.
    vimState.editor.selections = vimState.editor.selections.map((x, idx) => {
      const curPos = x.active;
      if (idx === 0) {
        return new vscode.Selection(
          curPos.prevWordStart(vimState.document),
          curPos.getLeft().nextWordEnd(vimState.document, { inclusive: true }).getRight()
        );
      } else {
        // Since we're adding the selections ourselves, we need to make sure
        // that our selection is actually over what our original word is
        const matchWordPos = vimState.editor.selections[0].active;
        const matchWordLength =
          matchWordPos.getLeft().nextWordEnd(vimState.document, { inclusive: true }).getRight()
            .character - matchWordPos.prevWordStart(vimState.document).character;
        const wordBegin = curPos.getLeft(matchWordLength);
        return new vscode.Selection(wordBegin, curPos);
      }
    });
    await vscode.commands.executeCommand('editor.action.addSelectionToNextFindMatch');
    vimState.cursors = getCursorsAfterSync();
  }
}

@RegisterAction
class ActionOverrideCmdAltDown extends BaseCommand {
  modes = [Mode.Normal, Mode.Visual];
  keys = [
    ['<D-alt+down>'], // OSX
    ['<C-alt+down>'], // Windows
  ];
  runsOnceForEveryCursor() {
    return false;
  }
  runsOnceForEachCountPrefix = true;

  public async exec(position: Position, vimState: VimState): Promise<void> {
    await vscode.commands.executeCommand('editor.action.insertCursorBelow');
    vimState.cursors = getCursorsAfterSync();
  }
}

@RegisterAction
class ActionOverrideCmdAltUp extends BaseCommand {
  modes = [Mode.Normal, Mode.Visual];
  keys = [
    ['<D-alt+up>'], // OSX
    ['<C-alt+up>'], // Windows
  ];
  runsOnceForEveryCursor() {
    return false;
  }
  runsOnceForEachCountPrefix = true;

  public async exec(position: Position, vimState: VimState): Promise<void> {
    await vscode.commands.executeCommand('editor.action.insertCursorAbove');
    vimState.cursors = getCursorsAfterSync();
  }
}

@RegisterAction
class ActionShowFileInfo extends BaseCommand {
  modes = [Mode.Normal];
  keys = ['<C-g>'];

  runsOnceForEveryCursor() {
    return false;
  }

  public async exec(position: Position, vimState: VimState): Promise<void> {
    reportFileInfo(position, vimState);
  }
}

@RegisterAction
class WriteQuit extends BaseCommand {
  modes = [Mode.Normal];
  keys = [['Z', 'Z']];

  runsOnceForEveryCursor() {
    return false;
  }

  public async exec(position: Position, vimState: VimState): Promise<void> {
    await new WriteQuitCommand({}).execute(vimState);
  }
}

@RegisterAction
class Quit extends BaseCommand {
  modes = [Mode.Normal];
  keys = [['Z', 'Q']];

  runsOnceForEveryCursor() {
    return false;
  }

  public async exec(position: Position, vimState: VimState): Promise<void> {
    await new QuitCommand({ bang: true }).execute(vimState);
  }
}

@RegisterAction
class ActionGoToAlternateFile extends BaseCommand {
  modes = [Mode.Normal];
  keys = [['<C-6>'], ['<C-^>']];

  runsOnceForEveryCursor() {
    return false;
  }

  public async exec(position: Position, vimState: VimState): Promise<void> {
    const altFile = await Register.get('#');
    if (altFile === undefined || altFile.text === '') {
      StatusBar.displayError(vimState, VimError.fromCode(ErrorCode.NoAlternateFile));
    } else {
      const files = await vscode.workspace.findFiles(altFile.text as string);
      // TODO: if the path matches a file from multiple workspace roots, we may not choose the right one
      if (files.length > 0) {
        const document = await vscode.workspace.openTextDocument(files[0]);
        await vscode.window.showTextDocument(document);
      }
    }
  }
}<|MERGE_RESOLUTION|>--- conflicted
+++ resolved
@@ -1994,21 +1994,13 @@
   ): Promise<void> {
     count = count - 1 || 1;
 
-<<<<<<< HEAD
     const joinspaces = configuration.joinspaces;
 
-    let startLineNumber: number,
-      startColumn: number,
-      endLineNumber: number,
-      endColumn: number,
-      columnDeltaOffset: number = 0;
-=======
     let startLineNumber: number;
     let startColumn: number;
     let endLineNumber: number;
     let endColumn: number;
     let columnDeltaOffset: number = 0;
->>>>>>> 1394efea
 
     if (startPosition.isEqual(position) || startPosition.line === position.line) {
       if (position.line + 1 < vimState.document.lineCount) {

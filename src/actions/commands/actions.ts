--- conflicted
+++ resolved
@@ -2182,43 +2182,13 @@
   modes = [ModeName.CommandlineInProgress];
   keys = [['<C-v>'], ['<D-v']];
   runsOnceForEveryCursor() {
-<<<<<<< HEAD
-    return this.keysPressed[0] === '\n';
+    return false;
   }
 
   public async exec(position: Position, vimState: VimState): Promise<VimState> {
     const key = this.keysPressed[0];
-    const textFromClipboard = await Clipboard.Paste();
-
-    let modifiedString = vimState.currentCommandlineText.split('');
-    modifiedString.splice(vimState.statusBarCursorCharacterPos, 0, textFromClipboard);
-    vimState.currentCommandlineText = modifiedString.join('');
-
-    vimState.statusBarCursorCharacterPos += textFromClipboard.length;
-
-    commandLine.lastKeyPressed = key;
-    return vimState;
-  }
-}
-
-@RegisterAction
-class CommandCmdVInCommandline extends BaseCommand {
-  modes = [ModeName.CommandlineInProgress];
-  keys = ['<D-v>'];
-  runsOnceForEveryCursor() {
-    return this.keysPressed[0] === '\n';
-=======
-    return false;
->>>>>>> cf076c68
-  }
-
-  public async exec(position: Position, vimState: VimState): Promise<VimState> {
-    const key = this.keysPressed[0];
-<<<<<<< HEAD
-=======
     const pos = vimState.statusBarCursorCharacterPos;
     const cmdText = vimState.currentCommandlineText;
->>>>>>> cf076c68
     const textFromClipboard = await Clipboard.Paste();
 
     vimState.currentCommandlineText = cmdText

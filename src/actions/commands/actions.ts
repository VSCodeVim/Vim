--- conflicted
+++ resolved
@@ -1,9 +1,6 @@
 import * as vscode from 'vscode';
 
-<<<<<<< HEAD
-=======
 import path from 'path';
->>>>>>> 8204b724
 import { doesFileExist } from 'platform/fs';
 import { Position } from 'vscode';
 import { WriteQuitCommand } from '../../cmd_line/commands/writequit';

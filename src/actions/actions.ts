import { VimState, RecordedState } from './../mode/modeHandler';
import { SearchState, SearchDirection } from './../state/searchState';
import { ReplaceState } from './../state/replaceState';
import { VisualBlockMode } from './../mode/modeVisualBlock';
import { ModeName } from './../mode/mode';
import { VisualBlockInsertionType } from './../mode/modeVisualBlock';
import { Range } from './../motion/range';
import { TextEditor, EditorScrollByUnit, EditorScrollDirection, CursorMovePosition, CursorMoveByUnit } from './../textEditor';
import { Register, RegisterMode } from './../register/register';
import { NumericString } from './../number/numericString';
import { Position, PositionDiff } from './../motion/position';
import { PairMatcher } from './../matching/matcher';
import { QuoteMatcher } from './../matching/quoteMatcher';
import { TagMatcher } from './../matching/tagMatcher';
import { Tab, TabCommand } from './../cmd_line/commands/tab';
import { Configuration } from './../configuration/configuration';
import { allowVSCodeToPropagateCursorUpdatesAndReturnThem } from '../util';
import { isTextTransformation } from './../transformations/transformations';
import { EasyMotion } from './../easymotion/easymotion';
import { FileCommand } from './../cmd_line/commands/file';
import * as vscode from 'vscode';
import * as clipboard from 'copy-paste';

const is2DArray = function<T>(x: any): x is T[][] {
  return Array.isArray(x[0]);
};

let compareKeypressSequence = function (one: string[] | string[][], two: string[]): boolean {
  if (is2DArray(one)) {
    for (const sequence of one) {
      if (compareKeypressSequence(sequence, two)) {
        return true;
      }
    }

    return false;
  }

  if (one.length !== two.length) {
    return false;
  }

  const isSingleNumber = (s: string): boolean => {
    return s.length === 1 && "1234567890".indexOf(s) > -1;
  };

  const containsControlKey = (s: string): boolean => {
    return s.toUpperCase() !== "<BS>" &&
           s.toUpperCase() !== "<SHIFT+BS>" &&
           s.toUpperCase() !== "<TAB>" &&
           s.startsWith("<") &&
           s.length > 1;
  };


  for (let i = 0, j = 0; i < one.length; i++, j++) {
    const left = one[i], right = two[j];

    if (left  === "<any>") { continue; }
    if (right === "<any>") { continue; }

    if (left  === "<number>" && isSingleNumber(right)) { continue; }
    if (right === "<number>" && isSingleNumber(left) ) { continue; }

    if (left  === "<character>" && !containsControlKey(right)) { continue; }
    if (right === "<character>" && !containsControlKey(left)) { continue; }

    if (left  === "<leader>" && right === Configuration.leader) { continue; }
    if (right === "<leader>" && left === Configuration.leader) { continue; }

    if (left  === Configuration.leader) { return false; }
    if (right === Configuration.leader) { return false; }

    if (left !== right) { return false; }
  }

  return true;
};

/**
 * The result of a (more sophisticated) Movement.
 */
export interface IMovement {
  start        : Position;
  stop         : Position;

  /**
   * Whether this motion succeeded. Some commands, like fx when 'x' can't be found,
   * will not move the cursor. Furthermore, dfx won't delete *anything*, even though
   * deleting to the current character would generally delete 1 character.
   */
  failed?      : boolean;

  diff?        : PositionDiff;

  // It /so/ annoys me that I have to put this here.
  registerMode?: RegisterMode;
}

export function isIMovement(o: IMovement | Position): o is IMovement {
    return (o as IMovement).start !== undefined &&
           (o as IMovement).stop  !== undefined;
}

export class BaseAction {
  /**
   * Can this action be paired with an operator (is it like w in dw)? All
   * BaseMovements can be, and some more sophisticated commands also can be.
   */
  public isMotion = false;

  public canBeRepeatedWithDot = false;

  /**
   * Modes that this action can be run in.
   */
  public modes: ModeName[];

  /**
   * The sequence of keys you use to trigger the action, or a list of such sequences.
   */
  public keys: string[] | string[][];

  public mustBeFirstKey = false;

  /**
   * The keys pressed at the time that this action was triggered.
   */
  public keysPressed: string[] = [];

  /**
   * Is this action valid in the current Vim state?
   */
  public doesActionApply(vimState: VimState, keysPressed: string[]): boolean {
    if (this.modes.indexOf(vimState.currentMode) === -1) { return false; }
    if (!compareKeypressSequence(this.keys, keysPressed)) { return false; }
    if (vimState.recordedState.actionsRun.length > 0 &&
        this.mustBeFirstKey) { return false; }
    if (this instanceof BaseOperator && vimState.recordedState.operator) { return false; }

    return true;
  }

  /**
   * Could the user be in the process of doing this action.
   */
  public couldActionApply(vimState: VimState, keysPressed: string[]): boolean {
    if (this.modes.indexOf(vimState.currentMode) === -1) { return false; }
    if (!compareKeypressSequence(this.keys.slice(0, keysPressed.length), keysPressed)) { return false; }
    if (vimState.recordedState.actionsRun.length > 0 &&
        this.mustBeFirstKey) { return false; }
    if (this instanceof BaseOperator && vimState.recordedState.operator) { return false; }

    return true;
  }

  public toString(): string {
    return this.keys.join("");
  }
}

export class DocumentContentChangeAction extends BaseAction {
  contentChanges: vscode.TextDocumentContentChangeEvent[] = [];

  public async exec(position: Position, vimState: VimState): Promise<VimState> {
    if (this.contentChanges.length === 0) {
      return vimState;
    }

    let originalLeftBoundary: vscode.Position;

    if (this.contentChanges[0].text === "" && this.contentChanges[0].rangeLength === 1) {
      originalLeftBoundary = this.contentChanges[0].range.end;
    } else {
      originalLeftBoundary = this.contentChanges[0].range.start;
    }

    let rightBoundary: vscode.Position = position;

    for (let i = 0; i < this.contentChanges.length; i++) {
      let contentChange = this.contentChanges[i];
      let newStart: vscode.Position;
      let newEnd: vscode.Position;

      if (contentChange.range.start.line < originalLeftBoundary.line) {
        // This change should be ignored
        let linesEffected = contentChange.range.end.line - contentChange.range.start.line + 1;
        let resultLines = contentChange.text.split("\n").length;
        originalLeftBoundary = originalLeftBoundary.with(originalLeftBoundary.line + resultLines - linesEffected);
        continue;
      }

      if (contentChange.range.start.line === originalLeftBoundary.line) {
        newStart = position.with(position.line, position.character + contentChange.range.start.character - originalLeftBoundary.character);

        if (contentChange.range.end.line === originalLeftBoundary.line) {
          newEnd = position.with(position.line, position.character + contentChange.range.end.character - originalLeftBoundary.character);
        } else {
          newEnd = position.with(position.line + contentChange.range.end.line - originalLeftBoundary.line,
           contentChange.range.end.character);
        }
      } else {
        newStart = position.with(position.line + contentChange.range.start.line - originalLeftBoundary.line,
          contentChange.range.start.character);
        newEnd = position.with(position.line + contentChange.range.end.line - originalLeftBoundary.line,
          contentChange.range.end.character);
      }

      if (newStart.isAfter(rightBoundary)) {
        // This change should be ignored as it's out of boundary
        continue;
      }

      // Calculate new right boundary
      let newLineCount = contentChange.text.split('\n').length;
      let newRightBoundary: vscode.Position;

      if (newLineCount === 1) {
        newRightBoundary = newStart.with(newStart.line, newStart.character + contentChange.text.length);
      } else {
        newRightBoundary = new vscode.Position(newStart.line + newLineCount - 1, contentChange.text.split('\n').pop().length);
      }

      if (newRightBoundary.isAfter(rightBoundary)) {
        rightBoundary = newRightBoundary;
      }

      vscode.window.activeTextEditor.selection = new vscode.Selection(newStart, newEnd);

      if (newStart.isEqual(newEnd)) {
        await TextEditor.insert(contentChange.text, Position.FromVSCodePosition(newStart));
      } else {
        await TextEditor.replace(vscode.window.activeTextEditor.selection, contentChange.text);
      }
    }

    vimState.cursorStartPosition = Position.FromVSCodePosition(vscode.window.activeTextEditor.selection.start);
    vimState.cursorPosition = Position.FromVSCodePosition(vscode.window.activeTextEditor.selection.active);
    vimState.currentMode = ModeName.Insert;
    return vimState;
  }
}
/**
 * A movement is something like 'h', 'k', 'w', 'b', 'gg', etc.
 */
export abstract class BaseMovement extends BaseAction {
  modes = [
    ModeName.Normal,
    ModeName.Visual,
    ModeName.VisualLine,
    ModeName.VisualBlock,
  ];

  isMotion = true;

  canBePrefixedWithCount = false;

  /**
   * Whether we should change lastRepeatableMovement in VimState.
   */
  public canBeRepeatedWithSemicolon(vimState: VimState, result: Position | IMovement) {
    return false;
  }

  /**
   * Whether we should change desiredColumn in VimState.
   */
  public doesntChangeDesiredColumn = false;

  /**
   * This is for commands like $ which force the desired column to be at
   * the end of even the longest line.
   */
  public setsDesiredColumnToEOL = false;

  /**
   * Run the movement a single time.
   *
   * Generally returns a new Position. If necessary, it can return an IMovement instead.
   */
  public async execAction(position: Position, vimState: VimState): Promise<Position | IMovement> {
    throw new Error("Not implemented!");
   }

  /**
   * Run the movement in an operator context a single time.
   *
   * Some movements operate over different ranges when used for operators.
   */
  public async execActionForOperator(position: Position,  vimState: VimState): Promise<Position | IMovement> {
    return await this.execAction(position, vimState);
  }

  /**
   * Run a movement count times.
   *
   * count: the number prefix the user entered, or 0 if they didn't enter one.
   */
  public async execActionWithCount(position: Position, vimState: VimState, count: number): Promise<Position | IMovement> {
      let recordedState = vimState.recordedState;
      let result: Position | IMovement = new Position(0, 0);  // bogus init to satisfy typechecker

      if (count < 1) {
          count = 1;
      } else if (count > 99999) {
          count = 99999;
      }

      for (let i = 0; i < count; i++) {
          const firstIteration = (i === 0);
          const lastIteration = (i === count - 1);
          const temporaryResult = (recordedState.operator && lastIteration) ?
              await this.execActionForOperator(position, vimState) :
              await this.execAction           (position, vimState);

          if (temporaryResult instanceof Position) {
            result = temporaryResult;
            position = temporaryResult;
          } else if (isIMovement(temporaryResult)) {
            if (result instanceof Position) {
              result = {
                start  : new Position(0, 0),
                stop   : new Position(0, 0),
                failed : false
              };
            }

            result.failed = result.failed || temporaryResult.failed;

            if (firstIteration) {
              (result as IMovement).start = temporaryResult.start;
            }

            if (lastIteration) {
              (result as IMovement).stop = temporaryResult.stop;
            } else {
              position = temporaryResult.stop.getRightThroughLineBreaks();
            }
          }
      }

      return result;
  }
}

/**
 * A command is something like <Esc>, :, v, i, etc.
 */
export abstract class BaseCommand extends BaseAction {
  /**
   * If isCompleteAction is true, then triggering this command is a complete action -
   * that means that we'll go and try to run it.
   */
  isCompleteAction = true;

  multicursorIndex: number | undefined = undefined;

  /**
   * In multi-cursor mode, do we run this command for every cursor, or just once?
   */
  public runsOnceForEveryCursor(): boolean {
    return true;
  }

  /**
   * If true, exec() will get called N times where N is the count.
   *
   * If false, exec() will only be called once, and you are expected to
   * handle count prefixes (e.g. the 3 in 3w) yourself.
   */
  runsOnceForEachCountPrefix = false;

  canBeRepeatedWithDot = false;

  /**
   * Run the command a single time.
   */
  public async exec(position: Position, vimState: VimState): Promise<VimState> {
    throw new Error("Not implemented!");
  }

  /**
   * Run the command the number of times VimState wants us to.
   */
  public async execCount(position: Position, vimState: VimState): Promise<VimState> {
    if (!this.runsOnceForEveryCursor()) {
      let timesToRepeat = this.runsOnceForEachCountPrefix ? vimState.recordedState.count || 1 : 1;

      for (let i = 0; i < timesToRepeat; i++) {
        vimState = await this.exec(position, vimState);
      }

      for (const transformation of vimState.recordedState.transformations) {
        if (isTextTransformation(transformation) && transformation.cursorIndex === undefined) {
          transformation.cursorIndex = 0;
        }
      }

      return vimState;
    }

    let timesToRepeat  = this.runsOnceForEachCountPrefix ? vimState.recordedState.count || 1 : 1;
    let resultingCursors: Range[] = [];
    let i              = 0;

    const cursorsToIterateOver = vimState.allCursors
      .map(x => new Range(x.start, x.stop))
      .sort((a, b) => a.start.line > b.start.line || (a.start.line === b.start.line && a.start.character > b.start.character) ? 1 : -1);

    for (const { start, stop } of cursorsToIterateOver) {
      this.multicursorIndex = i++;

      vimState.cursorPosition      = stop;
      vimState.cursorStartPosition = start;

      for (let j = 0; j < timesToRepeat; j++) {
        vimState = await this.exec(stop, vimState);
      }

      resultingCursors.push(new Range(
        vimState.cursorStartPosition,
        vimState.cursorPosition,
      ));

      for (const transformation of vimState.recordedState.transformations) {
        if (isTextTransformation(transformation) && transformation.cursorIndex === undefined) {
          transformation.cursorIndex = this.multicursorIndex;
        }
      }
    }

    vimState.allCursors = resultingCursors;

    return vimState;
  }
}

export class BaseOperator extends BaseAction {
    canBeRepeatedWithDot = true;

    /**
     * If this is being run in multi cursor mode, the index of the cursor
     * this operator is being applied to.
     */
    multicursorIndex: number | undefined = undefined;

    /**
     * Run this operator on a range, returning the new location of the cursor.
     */
    run(vimState: VimState, start: Position, stop: Position): Promise<VimState> {
      throw new Error("You need to override this!");
    }
}

export enum KeypressState {
  WaitingOnKeys,
  NoPossibleMatch
}

export class Actions {

  /**
   * Every Vim action will be added here with the @RegisterAction decorator.
   */
  public static allActions: { type: typeof BaseAction, action: BaseAction }[] = [];

  /**
   * Gets the action that should be triggered given a key
   * sequence.
   *
   * If there is a definitive action that matched, returns that action.
   *
   * If an action could potentially match if more keys were to be pressed, returns true. (e.g.
   * you pressed "g" and are about to press "g" action to make the full action "gg".)
   *
   * If no action could ever match, returns false.
   */
  public static getRelevantAction(keysPressed: string[], vimState: VimState): BaseAction | KeypressState {
    let couldPotentiallyHaveMatch = false;

    for (const thing of Actions.allActions) {
      const { type, action } = thing!;

      if (action.doesActionApply(vimState, keysPressed)) {
        const result = new type();

        result.keysPressed = vimState.recordedState.actionKeys.slice(0);

        return result;
      }

      if (action.couldActionApply(vimState, keysPressed)) {
        couldPotentiallyHaveMatch = true;
      }
    }

    return couldPotentiallyHaveMatch ? KeypressState.WaitingOnKeys : KeypressState.NoPossibleMatch;
  }
}

export function RegisterAction(action: typeof BaseAction): void {
  Actions.allActions.push({ type: action, action: new action() });
}





// begin actions










@RegisterAction
export class CommandInsertInInsertMode extends BaseCommand {
  modes = [ModeName.Insert];
  keys = ["<character>"];

  public async exec(position: Position, vimState: VimState): Promise<VimState> {
    const char = this.keysPressed[this.keysPressed.length - 1];
    const line = TextEditor.getLineAt(position).text;

    if (char === "<BS>") {
      const selection = TextEditor.getSelection();

      // Check if a selection is active
      if (!selection.isEmpty) {
        vimState.recordedState.transformations.push({
          type: "deleteRange",
          range: new Range(selection.start as Position, selection.end as Position),
        });
      } else {
<<<<<<< HEAD
        // Check for matching character that was auto inserted ("" or [] and delete the closing char if the opening char is deleted)
        const text = TextEditor.getLineAt(position).text;
        const charToMatch = text[position.character - 1];
        const toFind = PairMatcher.pairings[charToMatch];

        if (toFind !== undefined) {
          if (text[position.character] === toFind.match) {
            vimState.recordedState.transformations.push({
              type: "deleteRange",
              range: new Range(position, new Position(position.line, position.character + 1)),
            });
          }
        }

        vimState.recordedState.transformations.push({
          type: "deleteText",
          position: position,
        });
=======
        if (line.length > 0 && line.match(/^\s+$/) && Configuration.expandtab) {
          // If the line is empty except whitespace, backspace should return to
          // the next lowest level of indentation.

          const tabSize = vscode.window.activeTextEditor.options.tabSize as number;
          const desiredLineLength = Math.floor((line.length - 1) / tabSize) * tabSize;

          vimState.recordedState.transformations.push({
            type: "deleteRange",
            range: new Range(new Position(position.line, desiredLineLength), position)
          });
        } else {
          vimState.recordedState.transformations.push({
            type: "deleteText",
            position: position,
          });
        }
>>>>>>> b080d98b
      }

      vimState.cursorPosition      = vimState.cursorPosition.getLeft();
      vimState.cursorStartPosition = vimState.cursorStartPosition.getLeft();
    } else {
      if (vimState.isMultiCursor) {
        vimState.recordedState.transformations.push({
          type     : "insertText",
          text     : char,
          position : vimState.cursorPosition,
        });
      } else {
        vimState.recordedState.transformations.push({
          type : "insertTextVSCode",
          text : char,
        });
      }
    }

    return vimState;
  }

  public toString(): string {
    return this.keysPressed[this.keysPressed.length - 1];
  }
}

@RegisterAction
class CommandNumber extends BaseCommand {
  modes = [ModeName.Normal, ModeName.Visual, ModeName.VisualLine];
  keys = ["<number>"];
  isCompleteAction = false;
  runsOnceForEveryCursor() { return false; }

  public async exec(position: Position, vimState: VimState): Promise<VimState> {
    const number = parseInt(this.keysPressed[0], 10);

    vimState.recordedState.count = vimState.recordedState.count * 10 + number;

    return vimState;
  }

  public doesActionApply(vimState: VimState, keysPressed: string[]): boolean {
    const isZero = keysPressed[0] === "0";

    return super.doesActionApply(vimState, keysPressed) &&
      ((isZero && vimState.recordedState.count > 0) || !isZero);
  }

  public couldActionApply(vimState: VimState, keysPressed: string[]): boolean {
    const isZero = keysPressed[0] === "0";

    return super.couldActionApply(vimState, keysPressed) &&
      ((isZero && vimState.recordedState.count > 0) || !isZero);
  }
}

@RegisterAction
export class CommandRegister extends BaseCommand {
  modes = [ModeName.Normal, ModeName.Visual, ModeName.VisualLine];
  keys = ["\"", "<character>"];
  isCompleteAction = false;

  public async exec(position: Position, vimState: VimState): Promise<VimState> {
    const register = this.keysPressed[1];
    vimState.recordedState.registerName = register;
    return vimState;
  }

  public doesActionApply(vimState: VimState, keysPressed: string[]): boolean {
    const register = keysPressed[1];

    return super.doesActionApply(vimState, keysPressed) && Register.isValidRegister(register);
  }

  public couldActionApply(vimState: VimState, keysPressed: string[]): boolean {
    const register = keysPressed[1];

    return super.couldActionApply(vimState, keysPressed) && Register.isValidRegister(register);
  }
}

@RegisterAction
class CommandInsertRegisterContent extends BaseCommand {
  modes = [ModeName.Insert];
  keys = ["<C-r>", "<character>"];
  isCompleteAction = false;

  public async exec(position: Position, vimState: VimState): Promise<VimState> {
    vimState.recordedState.registerName = this.keysPressed[1];
    const register = await Register.get(vimState);
    let text: string;

    if (register.text instanceof Array) {
       text = (register.text as string []).join("\n");
    } else if (register.text instanceof RecordedState) {
      vimState.recordedState.transformations.push({
        type: "macro",
        register: vimState.recordedState.registerName,
        replay: "keystrokes"
      });

      return vimState;
    } else {
       text = register.text;
    }

    if (register.registerMode === RegisterMode.LineWise) {
      text += "\n";
    }

    await TextEditor.insertAt(text, position);
    vimState.currentMode = ModeName.Insert;
    vimState.cursorStartPosition = Position.FromVSCodePosition(vscode.window.activeTextEditor.selection.start);
    vimState.cursorPosition = Position.FromVSCodePosition(vscode.window.activeTextEditor.selection.start);

    return vimState;
  }

  public doesActionApply(vimState: VimState, keysPressed: string[]): boolean {
    const register = keysPressed[1];

    return super.doesActionApply(vimState, keysPressed) && Register.isValidRegister(register);
  }

  public couldActionApply(vimState: VimState, keysPressed: string[]): boolean {
    const register = keysPressed[1];

    return super.couldActionApply(vimState, keysPressed) && Register.isValidRegister(register);
  }

}

@RegisterAction
export class CommandOneNormalCommandInInsertMode extends BaseCommand {
  modes = [ModeName.Insert];
  keys = ["<C-o>"];

  public async exec(position: Position, vimState: VimState): Promise<VimState> {
    vimState.returnToInsertAfterCommand = true;
    return await new CommandEscInsertMode().exec(position, vimState);
  }
}

@RegisterAction
class CommandInsertRegisterContentInSearchMode extends BaseCommand {
  modes = [ModeName.SearchInProgressMode];
  keys = ["<C-r>", "<character>"];
  isCompleteAction = false;

  public async exec(position: Position, vimState: VimState): Promise<VimState> {
    vimState.recordedState.registerName = this.keysPressed[1];
    const register = await Register.get(vimState);
    let text: string;

    if (register.text instanceof Array) {
       text = (register.text as string []).join("\n");
    } else if (register.text instanceof RecordedState) {
      let keyStrokes: string[] = [];

      for (let action of register.text.actionsRun) {
         keyStrokes = keyStrokes.concat(action.keysPressed);
      }

      text = keyStrokes.join("\n");
    } else {
       text = register.text;
    }

    if (register.registerMode === RegisterMode.LineWise) {
      text += "\n";
    }

    const searchState = vimState.searchState!;
    searchState.searchString += text;
    return vimState;
  }
}

@RegisterAction
class CommandRecordMacro extends BaseCommand {
  modes = [ModeName.Normal, ModeName.Visual, ModeName.VisualLine];
  keys = ["q", "<character>"];

  public async exec(position: Position, vimState: VimState): Promise<VimState> {
    const register = this.keysPressed[1];
    vimState.recordedMacro = new RecordedState();
    vimState.recordedMacro.registerName = register.toLocaleLowerCase();

    if (!/^[A-Z]+$/.test(register) || !Register.has(register)) {
      // If register name is upper case, it means we are appending commands to existing register instead of overriding.
      let newRegister = new RecordedState();
      newRegister.registerName = register;
      Register.putByKey(newRegister, register);
    }

    vimState.isRecordingMacro = true;
    return vimState;
  }

  public doesActionApply(vimState: VimState, keysPressed: string[]): boolean {
    const register = this.keysPressed[1];

    return super.doesActionApply(vimState, keysPressed) && Register.isValidRegisterForMacro(register);
  }

  public couldActionApply(vimState: VimState, keysPressed: string[]): boolean {
    const register = this.keysPressed[1];

    return super.couldActionApply(vimState, keysPressed) && Register.isValidRegisterForMacro(register);
  }
}

@RegisterAction
export class CommandQuitRecordMacro extends BaseCommand {
  modes = [ModeName.Normal, ModeName.Visual, ModeName.VisualLine];
  keys = ["q"];

  public async exec(position: Position, vimState: VimState): Promise<VimState> {
    let existingMacro = (await Register.getByKey(vimState.recordedMacro.registerName)).text as RecordedState;
    existingMacro.actionsRun = existingMacro.actionsRun.concat(vimState.recordedMacro.actionsRun);
    vimState.isRecordingMacro = false;
    return vimState;
  }

  public doesActionApply(vimState: VimState, keysPressed: string[]): boolean {
    return super.doesActionApply(vimState, keysPressed) && vimState.isRecordingMacro;
  }

  public couldActionApply(vimState: VimState, keysPressed: string[]): boolean {
    return super.couldActionApply(vimState, keysPressed) && vimState.isRecordingMacro;
  }
}

@RegisterAction
class CommandExecuteMacro extends BaseCommand {
  modes = [ModeName.Normal, ModeName.Visual, ModeName.VisualLine];
  keys = ["@", "<character>"];
  runsOnceForEachCountPrefix = true;

  public async exec(position: Position, vimState: VimState): Promise<VimState> {
    const register = this.keysPressed[1];
    vimState.recordedState.transformations.push({
      type: "macro",
      register: register,
      replay: "contentChange"
    });

    return vimState;
  }

  public doesActionApply(vimState: VimState, keysPressed: string[]): boolean {
    const register = keysPressed[1];

    return super.doesActionApply(vimState, keysPressed) && Register.isValidRegisterForMacro(register);
  }

  public couldActionApply(vimState: VimState, keysPressed: string[]): boolean {
    const register = keysPressed[1];

    return super.couldActionApply(vimState, keysPressed) && Register.isValidRegisterForMacro(register);
  }
}

@RegisterAction
class CommandExecuteLastMacro extends BaseCommand {
  modes = [ModeName.Normal, ModeName.Visual, ModeName.VisualLine];
  keys = ["@", "@"];
  runsOnceForEachCountPrefix = true;

  public async exec(position: Position, vimState: VimState): Promise<VimState> {
    let lastInvokedMacro = vimState.historyTracker.lastInvokedMacro;

    if (lastInvokedMacro) {
      vimState.recordedState.transformations.push({
        type: "macro",
        register: lastInvokedMacro.registerName,
        replay: "contentChange"
      });
    }

    return vimState;
  }
}

@RegisterAction
class CommandEsc extends BaseCommand {
  modes = [
    ModeName.Visual,
    ModeName.VisualLine,
    ModeName.VisualBlockInsertMode,
    ModeName.VisualBlock,
    ModeName.Normal,
    ModeName.SearchInProgressMode,
    ModeName.EasyMotionMode
  ];
  keys = [
    ["<Esc>"],
    ["<C-c>"],
    ["<C-[>"],
  ];

  runsOnceForEveryCursor() { return false; }

  public async exec(position: Position, vimState: VimState): Promise<VimState> {
    if (vimState.currentMode === ModeName.Normal && !vimState.isMultiCursor) {
      return vimState;
    }

    if (vimState.currentMode !== ModeName.Visual &&
        vimState.currentMode !== ModeName.VisualLine &&
        vimState.currentMode !== ModeName.EasyMotionMode) {

      // Normally, you don't have to iterate over all cursors,
      // as that is handled for you by the state machine. ESC is
      // a special case since runsOnceForEveryCursor is false.

      for (let i = 0; i < vimState.allCursors.length; i++) {
        vimState.allCursors[i] = vimState.allCursors[i].withNewStop(
          vimState.allCursors[i].stop.getLeft()
        );
      }
    }

    if (vimState.currentMode === ModeName.SearchInProgressMode) {
      if (vimState.searchState) {
        vimState.cursorPosition = vimState.searchState.searchCursorStartPosition;
      }
    }

    if (vimState.currentMode === ModeName.Normal && vimState.isMultiCursor) {
      vimState.isMultiCursor = false;
    }

    if (vimState.currentMode === ModeName.EasyMotionMode) {
      // Escape or other termination keys were pressed, exit mode
      vimState.easyMotion.clearDecorations();
      vimState.currentMode = ModeName.Normal;
    }

    vimState.currentMode = ModeName.Normal;

    if (!vimState.isMultiCursor) {
      vimState.allCursors = [ vimState.allCursors[0] ];
    }

    return vimState;
  }
}

@RegisterAction
class CommandEscInsertMode extends BaseCommand {
  modes = [
    ModeName.Insert
  ];
  keys = [
    ["<Esc>"],
    ["<C-c>"],
    ["<C-[>"],
  ];

  public async exec(position: Position, vimState: VimState): Promise<VimState> {
    vimState.cursorPosition = position.getLeft();

    // only remove leading spaces inserted by vscode.
    // vscode only inserts them when user enter a new line,
    // ie, o/O in Normal mode or \n in Insert mode.
    const lastActionBeforeEsc = vimState.currentFullAction[vimState.currentFullAction.length - 2];
    if (['o', 'O', '\n'].indexOf(lastActionBeforeEsc) > -1 &&
        vscode.window.activeTextEditor.document.languageId !== 'plaintext' &&
        /^\s+$/.test(TextEditor.getLineAt(position).text)) {
      vimState.recordedState.transformations.push({
        type: "deleteRange",
        range: new Range(position.getLineBegin(), position.getLineEnd())
      });
      vimState.cursorPosition = position.getLineBegin();
    }

    vimState.currentMode = ModeName.Normal;

    if (vimState.historyTracker.currentContentChanges.length > 0) {
      vimState.historyTracker.lastContentChanges = vimState.historyTracker.currentContentChanges;
      vimState.historyTracker.currentContentChanges = [];
    }

    return vimState;
  }
}

@RegisterAction
class CommandEscReplaceMode extends BaseCommand {
  modes = [ModeName.Replace];
  keys = [
    ["<Esc>"],
    ["<C-c>"],
  ];

  public async exec(position: Position, vimState: VimState): Promise<VimState> {
    const timesToRepeat = vimState.replaceState!.timesToRepeat;
    let textToAdd = "";

    for (let i = 1; i < timesToRepeat; i++) {
      textToAdd += vimState.replaceState!.newChars.join("");
    }

    vimState.recordedState.transformations.push({
      type    : "insertText",
      text    : textToAdd,
      position: position,
      diff    : new PositionDiff(0, -1),
    });

    vimState.currentMode = ModeName.Normal;

    return vimState;
  }
}

@RegisterAction
class CommandCtrlOpenBracket extends CommandEsc {
  modes = [
    ModeName.Insert,
    ModeName.Visual,
    ModeName.VisualLine,
    ModeName.VisualBlockInsertMode,
    ModeName.VisualBlock,
    ModeName.Replace
  ];
  keys = [["<C-[>"]];
}

@RegisterAction
class CommandCtrlW extends BaseCommand {
  modes = [ModeName.Insert];
  keys = ["<C-w>"];

  public async exec(position: Position, vimState: VimState): Promise<VimState> {
    const wordBegin = position.getWordLeft();
    await TextEditor.delete(new vscode.Range(wordBegin, position));

    vimState.cursorPosition = wordBegin;

    return vimState;
  }
}

abstract class CommandEditorScroll extends BaseCommand {
  modes = [ModeName.Normal];
  runsOnceForEachCountPrefix = false;
  keys: string[];
  to: EditorScrollDirection;
  by: EditorScrollByUnit;

  public async exec(position: Position, vimState: VimState): Promise<VimState> {
    let timesToRepeat = vimState.recordedState.count || 1;

    vimState.postponedCodeViewChanges.push({
      command: "editorScroll",
      args: {
        to: this.to,
        by: this.by,
        value: timesToRepeat,
        revealCursor: true
      }
    });

    return vimState;
  }
}

@RegisterAction
export class CommandInsertPreviousText extends BaseCommand {
  modes = [ModeName.Insert];
  keys = ["<C-a>"];

  public async exec(position: Position, vimState: VimState): Promise<VimState> {
    let actions = ((await Register.getByKey('.')).text as RecordedState).actionsRun.slice(0);
    // let actions = Register.lastContentChange.actionsRun.slice(0);
    // The first action is entering Insert Mode, which is not necessary in this case
    actions.shift();
    // The last action is leaving Insert Mode, which is not necessary in this case
    // actions.pop();

    if (actions.length > 0 && actions[0] instanceof ArrowsInInsertMode) {
      // Note, arrow keys are the only Insert action command that can't be repeated here as far as @rebornix knows.
      actions.shift();
    }

    for (let action of actions) {
      if (action instanceof BaseCommand) {
        vimState = await action.execCount(vimState.cursorPosition, vimState);
      }

      if (action instanceof DocumentContentChangeAction) {
        vimState = await action.exec(vimState.cursorPosition, vimState);
      }
    }

    vimState.cursorPosition = Position.FromVSCodePosition(vscode.window.activeTextEditor.selection.end);
    vimState.cursorStartPosition = Position.FromVSCodePosition(vscode.window.activeTextEditor.selection.start);
    vimState.currentMode = ModeName.Insert;
    return vimState;
  }
}

@RegisterAction
class CommandInsertPreviousTextAndQuit extends BaseCommand {
  modes = [ModeName.Insert];
  keys = ["<C-shift+2>"]; // <C-@>

  public async exec(position: Position, vimState: VimState): Promise<VimState> {
    vimState = await new CommandInsertPreviousText().exec(position, vimState);
    vimState.currentMode = ModeName.Normal;
    return vimState;
  }
}

@RegisterAction
class CommandInsertBelowChar extends BaseCommand {
  modes = [ModeName.Insert];
  keys = ["<C-e>"];

  public async exec(position: Position, vimState: VimState): Promise<VimState> {
    if (TextEditor.isLastLine(position)) {
      return vimState;
    }

    const charBelowCursorPosition = position.getDownByCount(1);

    if (charBelowCursorPosition.isLineEnd()) {
      return vimState;
    }

    const char = TextEditor.getText(new vscode.Range(charBelowCursorPosition, charBelowCursorPosition.getRight()));
    await TextEditor.insert(char, position);

    vimState.cursorStartPosition = Position.FromVSCodePosition(vscode.window.activeTextEditor.selection.start);
    vimState.cursorPosition = Position.FromVSCodePosition(vscode.window.activeTextEditor.selection.start);

    return vimState;
  }
}

@RegisterAction
class CommandInsertIndentInCurrentLine extends BaseCommand {
  modes = [ModeName.Insert];
  keys = ["<C-t>"];

  public async exec(position: Position, vimState: VimState): Promise<VimState> {
    const originalText = TextEditor.getLineAt(position).text;
    const indentationWidth = TextEditor.getIndentationLevel(originalText);
    const tabSize = Configuration.tabstop;
    const newIndentationWidth = (indentationWidth / tabSize + 1) * tabSize;
    await TextEditor.replace(new vscode.Range(position.getLineBegin(), position.getLineEnd()),
      TextEditor.setIndentationLevel(originalText, newIndentationWidth));

    const cursorPosition = Position.FromVSCodePosition(position.with(position.line,
      position.character + (newIndentationWidth - indentationWidth) / tabSize));
    vimState.cursorPosition = cursorPosition;
    vimState.cursorStartPosition = cursorPosition;
    vimState.currentMode = ModeName.Insert;
    return vimState;
  }
}

@RegisterAction
class CommandDeleteIndentInCurrentLine extends BaseCommand {
  modes = [ModeName.Insert];
  keys = ["<C-d>"];

  public async exec(position: Position, vimState: VimState): Promise<VimState> {
    const originalText = TextEditor.getLineAt(position).text;
    const indentationWidth = TextEditor.getIndentationLevel(originalText);

    if (indentationWidth === 0) {
      return vimState;
    }

    const tabSize = Configuration.tabstop;
    const newIndentationWidth = (indentationWidth / tabSize - 1) * tabSize;
    await TextEditor.replace(new vscode.Range(position.getLineBegin(), position.getLineEnd()),
      TextEditor.setIndentationLevel(originalText, newIndentationWidth < 0 ? 0 : newIndentationWidth));

    const cursorPosition = Position.FromVSCodePosition(position.with(position.line,
      position.character + (newIndentationWidth - indentationWidth) / tabSize ));
    vimState.cursorPosition = cursorPosition;
    vimState.cursorStartPosition = cursorPosition;
    vimState.currentMode = ModeName.Insert;
    return vimState;
  }
}

@RegisterAction
class CommandCtrlE extends CommandEditorScroll {
  keys = ["<C-e>"];
  to: EditorScrollDirection = "down";
  by: EditorScrollByUnit = "line";
}

@RegisterAction
class CommandCtrlY extends CommandEditorScroll {
  keys = ["<C-y>"];
  to: EditorScrollDirection = "up";
  by: EditorScrollByUnit = "line";
}

@RegisterAction
class CommandMoveFullPageUp extends CommandEditorScroll {
  modes = [ModeName.Normal, ModeName.Visual, ModeName.VisualLine, ModeName.VisualBlock];
  keys = ["<C-b>"];
  to: EditorScrollDirection = "up";
  by: EditorScrollByUnit = "page";
}

@RegisterAction
class CommandMoveFullPageDown extends CommandEditorScroll {
  modes = [ModeName.Normal, ModeName.Visual, ModeName.VisualLine, ModeName.VisualBlock];
  keys = ["<C-f>"];
  to: EditorScrollDirection = "down";
  by: EditorScrollByUnit = "page";
}

@RegisterAction
class CommandMoveHalfPageDown extends CommandEditorScroll {
  modes = [ModeName.Normal, ModeName.Visual, ModeName.VisualLine, ModeName.VisualBlock];
  keys = ["<C-d>"];
  to: EditorScrollDirection = "down";
  by: EditorScrollByUnit = "halfPage";
}

@RegisterAction
class CommandMoveHalfPageUp extends CommandEditorScroll {
  modes = [ModeName.Normal, ModeName.Visual, ModeName.VisualLine, ModeName.VisualBlock];
  keys = ["<C-u>"];
  to: EditorScrollDirection = "up";
  by: EditorScrollByUnit = "halfPage";
}

@RegisterAction
class CommandInsertAboveChar extends BaseCommand {
  modes = [ModeName.Insert];
  keys = ["<C-y>"];

  public async exec(position: Position, vimState: VimState): Promise<VimState> {
    if (TextEditor.isFirstLine(position)) {
      return vimState;
    }

    const charAboveCursorPosition = position.getUpByCount(1);

    if (charAboveCursorPosition.isLineEnd()) {
      return vimState;
    }

    const char = TextEditor.getText(new vscode.Range(charAboveCursorPosition, charAboveCursorPosition.getRight()));
    await TextEditor.insert(char, position);

    vimState.cursorStartPosition = Position.FromVSCodePosition(vscode.window.activeTextEditor.selection.start);
    vimState.cursorPosition = Position.FromVSCodePosition(vscode.window.activeTextEditor.selection.start);

    return vimState;
  }
}

@RegisterAction
class CommandInsertAtCursor extends BaseCommand {
  modes = [ModeName.Normal];
  keys = ["i"];
  mustBeFirstKey = true;

  public async exec(position: Position, vimState: VimState): Promise<VimState> {
    vimState.currentMode = ModeName.Insert;
    return vimState;
  }
}

@RegisterAction
class CommandReplaceAtCursor extends BaseCommand {
  modes = [ModeName.Normal];
  keys = ["R"];
  runsOnceForEachCountPrefix = false;

  public async exec(position: Position, vimState: VimState): Promise<VimState> {
    let timesToRepeat = vimState.recordedState.count || 1;

    vimState.currentMode = ModeName.Replace;
    vimState.replaceState = new ReplaceState(position, timesToRepeat);

    return vimState;
  }
}

@RegisterAction
class CommandReplaceInReplaceMode extends BaseCommand {
  modes = [ModeName.Replace];
  keys = ["<character>"];
  canBeRepeatedWithDot = true;

  public async exec(position: Position, vimState: VimState): Promise<VimState> {
    const char = this.keysPressed[0];
    const replaceState = vimState.replaceState!;

    if (char === "<BS>") {
      if (position.isBeforeOrEqual(replaceState.replaceCursorStartPosition)) {
        // If you backspace before the beginning of where you started to replace,
        // just move the cursor back.

        vimState.cursorPosition = position.getLeft();
        vimState.cursorStartPosition = position.getLeft();
      } else if (position.line > replaceState.replaceCursorStartPosition.line ||
        position.character > replaceState.originalChars.length) {

        vimState.recordedState.transformations.push({
          type: "deleteText",
          position: position,
        });
      } else {
        vimState.recordedState.transformations.push({
          type: "replaceText",
          text: replaceState.originalChars[position.character - 1],
          start: position.getLeft(),
          end: position,
          diff: new PositionDiff(0, -1),
        });
      }

      replaceState.newChars.pop();
    } else {
      if (!position.isLineEnd() && char !== "\n") {
        vimState.recordedState.transformations.push({
          type: "replaceText",
          text: char,
          start: position,
          end: position.getRight(),
          diff: new PositionDiff(0, 1),
        });
      } else {
        vimState.recordedState.transformations.push({
          type: "insertText",
          text: char,
          position: position,
        });
      }

      replaceState.newChars.push(char);
    }

    vimState.currentMode = ModeName.Replace;
    return vimState;
  }
}

@RegisterAction
class ArrowsInReplaceMode extends BaseMovement {
  modes = [ModeName.Replace];
  keys = [
    ["<up>"],
    ["<down>"],
    ["<left>"],
    ["<right>"],
  ];

  public async execAction(position: Position, vimState: VimState): Promise<Position> {
    let newPosition: Position = position;

    switch (this.keysPressed[0]) {
      case "<up>":
        newPosition = await new MoveUpArrow().execAction(position, vimState);
        break;
      case "<down>":
        newPosition = await new MoveDownArrow().execAction(position, vimState);
        break;
      case "<left>":
        newPosition = await new MoveLeftArrow().execAction(position, vimState);
        break;
      case "<right>":
        newPosition = await new MoveRightArrow().execAction(position, vimState);
        break;
      default:
        break;
    }
    vimState.replaceState = new ReplaceState(newPosition);
    return newPosition;
  }
}

@RegisterAction
class UpArrowInReplaceMode extends ArrowsInReplaceMode {
  keys = [["<up>"]];
}

@RegisterAction
class DownArrowInReplaceMode extends ArrowsInReplaceMode {
  keys = [["<down>"]];
}

@RegisterAction
class LeftArrowInReplaceMode extends ArrowsInReplaceMode {
  keys = [["<left>"]];
}

@RegisterAction
class RightArrowInReplaceMode extends ArrowsInReplaceMode {
  keys = [["<right>"]];
}

export class ArrowsInInsertMode extends BaseMovement {
  modes = [ModeName.Insert];
  keys: string[];
  canBePrefixedWithCount = true;

  public async execAction(position: Position, vimState: VimState): Promise<Position> {
    // we are in Insert Mode and arrow keys will clear all other actions except the first action, which enters Insert Mode.
    // Please note the arrow key movement can be repeated while using `.` but it can't be repeated when using `<C-A>` in Insert Mode.
    vimState.recordedState.actionsRun = [vimState.recordedState.actionsRun.shift(), vimState.recordedState.actionsRun.pop()];
    let newPosition: Position = position;

    switch (this.keys[0]) {
      case "<up>":
        newPosition = await new MoveUpArrow().execAction(position, vimState);
        break;
      case "<down>":
        newPosition = await new MoveDownArrow().execAction(position, vimState);
        break;
      case "<left>":
        newPosition = await new MoveLeftArrow().execAction(position, vimState);
        break;
      case "<right>":
        newPosition = await new MoveRightArrow().execAction(position, vimState);
        break;
      default:
        break;
    }
    vimState.replaceState = new ReplaceState(newPosition);
    return newPosition;
  }
}

@RegisterAction
class UpArrowInInsertMode extends ArrowsInInsertMode {
  keys = ["<up>"];
}

@RegisterAction
class DownArrowInInsertMode extends ArrowsInInsertMode {
  keys = ["<down>"];
}

@RegisterAction
class LeftArrowInInsertMode extends ArrowsInInsertMode {
  keys = ["<left>"];
}

@RegisterAction
class RightArrowInInsertMode extends ArrowsInInsertMode {
  keys = ["<right>"];
}

@RegisterAction
class CommandInsertInSearchMode extends BaseCommand {
  modes = [ModeName.SearchInProgressMode];
  keys = [["<character>"],
  ["<up>"],
  ["<down>"]];
  runsOnceForEveryCursor() { return this.keysPressed[0] === '\n'; }

  public async exec(position: Position, vimState: VimState): Promise<VimState> {
    const key = this.keysPressed[0];
    const searchState = vimState.searchState!;

    // handle special keys first
    if (key === "<BS>" || key === "<shift+BS>") {
      searchState.searchString = searchState.searchString.slice(0, -1);
    } else if (key === "\n") {
      vimState.currentMode = ModeName.Normal;

      // Repeat the previous search if no new string is entered
      if (searchState.searchString === "") {
        const prevSearchList = vimState.searchStatePrevious!;
        if (prevSearchList.length > 0) {
          searchState.searchString = prevSearchList[prevSearchList.length - 1].searchString;
        }
      }

      // Store this search if different than previous
      if (vimState.searchStatePrevious.length !== 0) {
        if (searchState.searchString !== vimState.searchStatePrevious[vimState.searchStatePrevious.length - 1]!.searchString) {
          vimState.searchStatePrevious.push(searchState);
        }
      } else {
        vimState.searchStatePrevious.push(searchState);
      }

      // Make sure search history does not exceed configuration option
      if (vimState.searchStatePrevious.length > Configuration.history) {
        vimState.searchStatePrevious.splice(0, 1);
      }

      // Update the index to the end of the search history
      vimState.searchStateIndex = vimState.searchStatePrevious.length - 1;

      // Move cursor to next match
      vimState.cursorPosition = searchState.getNextSearchMatchPosition(vimState.cursorPosition).pos;

      return vimState;
    } else if (key === "<up>") {
      const prevSearchList = vimState.searchStatePrevious!;
      if (prevSearchList[vimState.searchStateIndex] !== undefined) {
        searchState.searchString = prevSearchList[vimState.searchStateIndex].searchString;
        vimState.searchStateIndex -= 1;
      }
    } else if (key === "<down>") {
      const prevSearchList = vimState.searchStatePrevious!;
      if (prevSearchList[vimState.searchStateIndex] !== undefined) {
        searchState.searchString = prevSearchList[vimState.searchStateIndex].searchString;
        vimState.searchStateIndex += 1;
      }
    } else {
      searchState.searchString += this.keysPressed[0];
    }

    // Clamp the history index to stay within bounds of search history length
    if (vimState.searchStateIndex > vimState.searchStatePrevious.length - 1) {
      vimState.searchStateIndex = vimState.searchStatePrevious.length - 1;
    }
    if (vimState.searchStateIndex < 0) {
      vimState.searchStateIndex = 0;
    }

    return vimState;
  }
}

@RegisterAction
class CommandEscInSearchMode extends BaseCommand {
  modes = [ModeName.SearchInProgressMode];
  keys = ["<Esc>"];
  runsOnceForEveryCursor() { return this.keysPressed[0] === '\n'; }

  public async exec(position: Position, vimState: VimState): Promise<VimState> {
    vimState.currentMode = ModeName.Normal;
    vimState.searchState = undefined;

    return vimState;
  }
}

@RegisterAction
class CommandCtrlVInSearchMode extends BaseCommand {
  modes = [ModeName.SearchInProgressMode];
  keys = ["<C-v>"];
  runsOnceForEveryCursor() { return this.keysPressed[0] === '\n'; }

  public async exec(position: Position, vimState: VimState): Promise<VimState> {
    const searchState = vimState.searchState!;
    const textFromClipboard = await new Promise<string>((resolve, reject) =>
      clipboard.paste((err, text) => err ? reject(err) : resolve(text))
    );

    searchState.searchString += textFromClipboard;
    return vimState;
  }
}

@RegisterAction
class CommandCmdVInSearchMode extends BaseCommand {
  modes = [ModeName.SearchInProgressMode];
  keys = ["<D-v>"];
  runsOnceForEveryCursor() { return this.keysPressed[0] === '\n'; }

  public async exec(position: Position, vimState: VimState): Promise<VimState> {
    const searchState = vimState.searchState!;
    const textFromClipboard = await new Promise<string>((resolve, reject) =>
      clipboard.paste((err, text) => err ? reject(err) : resolve(text))
    );

    searchState.searchString += textFromClipboard;
    return vimState;
  }
}

@RegisterAction
class CommandNextSearchMatch extends BaseMovement {
  keys = ["n"];

  public async execAction(position: Position, vimState: VimState): Promise<Position> {
    const searchState = vimState.searchState;

    if (!searchState || searchState.searchString === "") {
      return position;
    }

    // Turn one of the highlighting flags back on (turned off with :nohl)
    Configuration.hl = true;

    return searchState.getNextSearchMatchPosition(vimState.cursorPosition).pos;
  }
}

@RegisterAction
class CommandCmdA extends BaseCommand {
  modes = [ModeName.Normal, ModeName.Visual, ModeName.VisualLine, ModeName.VisualBlock];
  keys = ["<D-a>"];

  public async exec(position: Position, vimState: VimState): Promise<VimState> {
    vimState.cursorStartPosition = new Position(0, vimState.desiredColumn);
    vimState.cursorPosition = new Position(TextEditor.getLineCount() - 1, vimState.desiredColumn);
    vimState.currentMode = ModeName.VisualLine;

    return vimState;
  }
}

@RegisterAction
class CommandStar extends BaseCommand {
  modes = [ModeName.Normal, ModeName.Visual, ModeName.VisualLine];
  keys = ["*"];
  isMotion = true;
  runsOnceForEachCountPrefix = true;

  public async exec(position: Position, vimState: VimState): Promise<VimState> {
    const currentWord = TextEditor.getWord(position);
    if (currentWord === undefined) {
      return vimState;
    }

    vimState.searchState = new SearchState(SearchDirection.Forward, vimState.cursorPosition, currentWord);

    do {
      vimState.cursorPosition = vimState.searchState.getNextSearchMatchPosition(vimState.cursorPosition).pos;
    } while (TextEditor.getWord(vimState.cursorPosition) !== currentWord);

    // Turn one of the highlighting flags back on (turned off with :nohl)
    Configuration.hl = true;

    return vimState;
  }
}

@RegisterAction
class CommandHash extends BaseCommand {
  modes = [ModeName.Normal, ModeName.Visual, ModeName.VisualLine];
  keys = ["#"];
  isMotion = true;
  runsOnceForEachCountPrefix = true;

  public async exec(position: Position, vimState: VimState): Promise<VimState> {
    const currentWord = TextEditor.getWord(position);
    if (currentWord === undefined) {
      return vimState;
    }

    vimState.searchState = new SearchState(SearchDirection.Backward, vimState.cursorPosition, currentWord);

    do {
      // use getWordLeft() on position to start at the beginning of the word.
      // this ensures that any matches happen ounside of the word currently selected,
      // which are the desired semantics for this motion.
      vimState.cursorPosition = vimState.searchState.getNextSearchMatchPosition(vimState.cursorPosition.getWordLeft(true)).pos;
    } while (TextEditor.getWord(vimState.cursorPosition) !== currentWord);

    // Turn one of the highlighting flags back on (turned off with :nohl)
    Configuration.hl = true;

    return vimState;
  }
}

@RegisterAction
class CommandPreviousSearchMatch extends BaseMovement {
  keys = ["N"];

  public async execAction(position: Position, vimState: VimState): Promise<Position> {
    const searchState = vimState.searchState;

    if (!searchState || searchState.searchString === "") {
      return position;
    }

    // Turn one of the highlighting flags back on (turned off with :nohl)
    Configuration.hl = true;

    return searchState.getNextSearchMatchPosition(vimState.cursorPosition, -1).pos;
  }
}

@RegisterAction
class CommandCtrlHInInsertMode extends BaseCommand {
  modes = [ModeName.Insert];
  keys = ["<C-h>"];

  public async exec(position: Position, vimState: VimState): Promise<VimState> {
    vimState.recordedState.transformations.push({
      type     : "deleteText",
      position : position,
    });

    return vimState;
  }
}

@RegisterAction
class CommandCtrlUInInsertMode extends BaseCommand {
  modes = [ModeName.Insert];
  keys = ["<C-u>"];

  public async exec(position: Position, vimState: VimState): Promise<VimState> {
    const start = position.getLineBegin();
    const stop = position.getLineEnd();
    await TextEditor.delete(new vscode.Range(start, stop));
    vimState.cursorPosition = start;
    vimState.cursorStartPosition = start;
    return vimState;
  }
}


@RegisterAction
class CommandCtrlN extends BaseCommand {
  modes = [ModeName.Insert];
  keys = ["<C-n>"];

  public async exec(position: Position, vimState: VimState): Promise<VimState> {
    await vscode.commands.executeCommand("selectNextSuggestion");

    return vimState;
  }
}

@RegisterAction
class CommandCtrlP extends BaseCommand {
  modes = [ModeName.Insert];
  keys = ["<C-p>"];

  public async exec(position: Position, vimState: VimState): Promise<VimState> {
    await vscode.commands.executeCommand("selectPrevSuggestion");

    return vimState;
  }
}

@RegisterAction
export class CommandSearchForwards extends BaseCommand {
  modes = [ModeName.Normal];
  keys = ["/"];
  isMotion = true;

  public async exec(position: Position, vimState: VimState): Promise<VimState> {
    vimState.searchState = new SearchState(SearchDirection.Forward, vimState.cursorPosition, "", { isRegex: true });
    vimState.currentMode = ModeName.SearchInProgressMode;

    // Reset search history index
    vimState.searchStateIndex = vimState.searchStatePrevious.length - 1;

    Configuration.hl = true;

    return vimState;
  }
}

@RegisterAction
export class CommandSearchBackwards extends BaseCommand {
  modes = [ModeName.Normal];
  keys = ["?"];
  isMotion = true;

  public async exec(position: Position, vimState: VimState): Promise<VimState> {
    vimState.searchState = new SearchState(SearchDirection.Backward, vimState.cursorPosition, "", { isRegex: true });
    vimState.currentMode = ModeName.SearchInProgressMode;

    // Reset search history index
    vimState.searchStateIndex = vimState.searchStatePrevious.length - 1;

    Configuration.hl = true;

    return vimState;
  }
}

@RegisterAction
export class DeleteOperator extends BaseOperator {
    public keys = ["d"];
    public modes = [ModeName.Normal, ModeName.Visual, ModeName.VisualLine];

    /**
     * Deletes from the position of start to 1 past the position of end.
     */
    public async delete(start: Position, end: Position, currentMode: ModeName,
                        registerMode: RegisterMode, vimState: VimState, yank = true): Promise<Position> {
        if (registerMode === RegisterMode.LineWise) {
          start = start.getLineBegin();
          end   = end.getLineEnd();
        }

        end = new Position(end.line, end.character + 1);

        const isOnLastLine = end.line === TextEditor.getLineCount() - 1;

        // Vim does this weird thing where it allows you to select and delete
        // the newline character, which it places 1 past the last character
        // in the line. Here we interpret a character position 1 past the end
        // as selecting the newline character. Don't allow this in visual block mode
        if (vimState.currentMode !== ModeName.VisualBlock) {
          if (end.character === TextEditor.getLineAt(end).text.length + 1) {
            end = end.getDown(0);
          }
        }

        let text = vscode.window.activeTextEditor.document.getText(new vscode.Range(start, end));

        // If we delete linewise to the final line of the document, we expect the line
        // to be removed. This is actually a special case because the newline
        // character we've selected to delete is the newline on the end of the document,
        // but we actually delete the newline on the second to last line.

        // Just writing about this is making me more confused. -_-

        // rebornix: johnfn's description about this corner case is perfectly correct. The only catch is
        // that we definitely don't want to put the EOL in the register. So here we run the `getText`
        // expression first and then update the start position.

        // Now rebornix is confused as well.
        if (isOnLastLine &&
            start.line !== 0 &&
            registerMode === RegisterMode.LineWise) {
          start = start.getPreviousLineBegin().getLineEnd();
        }

        if (registerMode === RegisterMode.LineWise) {
          // slice final newline in linewise mode - linewise put will add it back.
          text = text.endsWith("\r\n") ? text.slice(0, -2) : (text.endsWith('\n') ? text.slice(0, -1) : text);
        }

        if (yank) {
          Register.put(text, vimState);
        }

        let diff = new PositionDiff(0, 0);
        let resultingPosition: Position;

        if (currentMode === ModeName.Visual) {
          resultingPosition = Position.EarlierOf(start, end);
        }

        if (start.character > TextEditor.getLineAt(start).text.length) {
          resultingPosition = start.getLeft();
          diff = new PositionDiff(0, -1);
        } else {
          resultingPosition = start;
        }

        if (registerMode === RegisterMode.LineWise) {
          resultingPosition = resultingPosition.getLineBegin();
          diff = PositionDiff.NewBOLDiff();
        }

        vimState.recordedState.transformations.push({
          type  : "deleteRange",
          range : new Range(start, end),
          diff  : diff,
        });

        return resultingPosition;
    }

    public async run(vimState: VimState, start: Position, end: Position, yank = true): Promise<VimState> {
        await this.delete(start, end, vimState.currentMode, vimState.effectiveRegisterMode(), vimState, yank);

        vimState.currentMode = ModeName.Normal;

        /*
          vimState.cursorPosition      = result;
          vimState.cursorStartPosition = result;
        */

        return vimState;
    }
}

@RegisterAction
export class DeleteOperatorVisual extends BaseOperator {
    public keys = ["D"];
    public modes = [ModeName.Visual, ModeName.VisualLine];

    public async run(vimState: VimState, start: Position, end: Position): Promise<VimState> {
      return await new DeleteOperator().run(vimState, start, end);
    }
}

@RegisterAction
export class YankOperator extends BaseOperator {
    public keys = ["y"];
    public modes = [ModeName.Normal, ModeName.Visual, ModeName.VisualLine];
    canBeRepeatedWithDot = false;

    public async run(vimState: VimState, start: Position, end: Position): Promise<VimState> {
      const originalMode = vimState.currentMode;

      if (start.compareTo(end) <= 0) {
        end = new Position(end.line, end.character + 1);
      } else {
        const tmp = start;
        start = end;
        end = tmp;

        end = new Position(end.line, end.character + 1);
      }

      if (vimState.currentRegisterMode === RegisterMode.LineWise) {
        start = start.getLineBegin();
        end = end.getLineEnd();
      }

      let text = TextEditor.getText(new vscode.Range(start, end));

      // If we selected the newline character, add it as well.
      if (vimState.currentMode === ModeName.Visual &&
          end.character === TextEditor.getLineAt(end).text.length + 1) {
        text = text + "\n";
      }

      Register.put(text, vimState, this.multicursorIndex);

      vimState.currentMode = ModeName.Normal;
      vimState.cursorStartPosition = start;

      if (originalMode === ModeName.Normal) {
        vimState.allCursors = vimState.cursorPositionJustBeforeAnythingHappened.map(x => new Range(x, x));
      } else {
        vimState.cursorPosition = start;
      }

      return vimState;
    }
}

@RegisterAction
export class ShiftYankOperatorVisual extends BaseOperator {
    public keys = ["Y"];
    public modes = [ModeName.Visual, ModeName.VisualLine, ModeName.VisualBlock];

    public async run(vimState: VimState, start: Position, end: Position): Promise<VimState> {
      vimState.currentRegisterMode = RegisterMode.LineWise;

      return await new YankOperator().run(vimState, start, end);
    }
}

@RegisterAction
export class DeleteOperatorXVisual extends BaseOperator {
    public keys = ["x"];
    public modes = [ModeName.Visual, ModeName.VisualLine];

    public async run(vimState: VimState, start: Position, end: Position): Promise<VimState> {
      return await new DeleteOperator().run(vimState, start, end);
    }
}

@RegisterAction
export class ChangeOperatorSVisual extends BaseOperator {
    public keys = ["s"];
    public modes = [ModeName.Visual, ModeName.VisualLine];

    public async run(vimState: VimState, start: Position, end: Position): Promise<VimState> {
      return await new ChangeOperator().run(vimState, start, end);
    }
}

@RegisterAction
export class FormatOperator extends BaseOperator {
  public keys = ["="];
  public modes = [ModeName.Normal, ModeName.Visual, ModeName.VisualLine, ModeName.VisualBlock];

  public async run(vimState: VimState, start: Position, end: Position): Promise<VimState> {
    vscode.window.activeTextEditor.selection = new vscode.Selection(start, end);
    await vscode.commands.executeCommand("editor.action.formatSelection");
    let line = vimState.cursorStartPosition.line;

    if (vimState.cursorStartPosition.isAfter(vimState.cursorPosition)) {
      line = vimState.cursorPosition.line;
    }

    let newCursorPosition = new Position(line, 0);
    vimState.cursorPosition = newCursorPosition;
    vimState.cursorStartPosition = newCursorPosition;
    vimState.currentMode = ModeName.Normal;
    return vimState;
  }
}

@RegisterAction
export class UpperCaseOperator extends BaseOperator {
    public keys = ["U"];
    public modes = [ModeName.Visual, ModeName.VisualLine];

    public async run(vimState: VimState, start: Position, end: Position): Promise<VimState> {
      const range = new vscode.Range(start, new Position(end.line, end.character + 1));
      let text = vscode.window.activeTextEditor.document.getText(range);

      await TextEditor.replace(range, text.toUpperCase());

      vimState.currentMode = ModeName.Normal;
      vimState.cursorPosition = start;

      return vimState;
    }
}

@RegisterAction
export class UpperCaseWithMotion extends UpperCaseOperator {
  public keys = ["g", "U"];
  public modes = [ModeName.Normal];
}

@RegisterAction
export class LowerCaseOperator extends BaseOperator {
    public keys = ["u"];
    public modes = [ModeName.Visual, ModeName.VisualLine];

    public async run(vimState: VimState, start: Position, end: Position): Promise<VimState> {
      const range = new vscode.Range(start, new Position(end.line, end.character + 1));
      let text = vscode.window.activeTextEditor.document.getText(range);

      await TextEditor.replace(range, text.toLowerCase());

      vimState.currentMode = ModeName.Normal;
      vimState.cursorPosition = start;

      return vimState;
    }
}

@RegisterAction
export class LowerCaseWithMotion extends LowerCaseOperator {
  public keys = ["g", "u"];
  public modes = [ModeName.Normal];
}

@RegisterAction
export class MarkCommand extends BaseCommand {
  keys = ["m", "<character>"];
  modes = [ModeName.Normal];

  public async exec(position: Position, vimState: VimState): Promise<VimState> {
    const markName = this.keysPressed[1];

    vimState.historyTracker.addMark(position, markName);

    return vimState;
  }
}

@RegisterAction
export class MarkMovementBOL extends BaseMovement {
  keys = ["'", "<character>"];

  public async execAction(position: Position, vimState: VimState): Promise<Position> {
    const markName = this.keysPressed[1];
    const mark = vimState.historyTracker.getMark(markName);

    vimState.currentRegisterMode = RegisterMode.LineWise;

    return mark.position.getFirstLineNonBlankChar();
  }
}

@RegisterAction
export class MarkMovement extends BaseMovement {
  keys = ["`", "<character>"];

  public async execAction(position: Position, vimState: VimState): Promise<Position> {
    const markName = this.keysPressed[1];
    const mark = vimState.historyTracker.getMark(markName);

    return mark.position;
  }
}

@RegisterAction
export class ChangeOperator extends BaseOperator {
    public keys = ["c"];
    public modes = [ModeName.Normal, ModeName.Visual, ModeName.VisualLine];

    public async run(vimState: VimState, start: Position, end: Position): Promise<VimState> {
        const isEndOfLine = end.character === end.getLineEnd().character;
        let state = vimState;

        // If we delete to EOL, the block cursor would end on the final character,
        // which means the insert cursor would be one to the left of the end of
        // the line. We do want to run delete if it is a multiline change though ex. c}
        if (Position.getLineLength(TextEditor.getLineAt(start).lineNumber) !== 0 || (end.line !== start.line)) {
          if (isEndOfLine) {
            state = await new DeleteOperator().run(vimState, start, end.getLeftThroughLineBreaks());
          } else {
            state = await new DeleteOperator().run(vimState, start, end);
          }
        }

        state.currentMode = ModeName.Insert;

        if (isEndOfLine) {
          state.cursorPosition = state.cursorPosition.getRight();
        }

        return state;
    }
}

@RegisterAction
export class PutCommand extends BaseCommand {
    keys = ["p"];
    modes = [ModeName.Normal];
    runsOnceForEachCountPrefix = true;
    canBeRepeatedWithDot = true;

    public static async GetText(vimState: VimState, multicursorIndex: number | undefined = undefined): Promise<string> {
      const register = await Register.get(vimState);

      if (vimState.isMultiCursor) {
        if (multicursorIndex === undefined) {
          console.log("ERROR: no multi cursor index when calling PutCommand#getText");

          throw new Error("Bad!");
        }

        if (vimState.isMultiCursor && typeof register.text === "object") {
          return register.text[multicursorIndex];
        }
      }

      return register.text as string;
    }

    public async exec(position: Position, vimState: VimState, after: boolean = false, adjustIndent: boolean = false): Promise<VimState> {
        const register = await Register.get(vimState);
        const dest = after ? position : position.getRight();

        if (register.text instanceof RecordedState) {
          /**
           *  Paste content from recordedState. This one is actually complex as Vim has internal key code for key strokes.
           *  For example, Backspace is stored as `<80>kb`. So if you replay a macro, which is stored in a register as `a1<80>kb2`, you
           *  shall just get `2` inserted as `a` represents entering Insert Mode, `<80>bk` represents Backspace. However here, we shall
           *  insert the plain text content of the register, which is `a1<80>kb2`.
           */
          vimState.recordedState.transformations.push({
            type: "macro",
            register: vimState.recordedState.registerName,
            replay: "keystrokes"
          });
          return vimState;
        } else if (typeof register.text === "object" && vimState.currentMode === ModeName.VisualBlock) {
          return await this.execVisualBlockPaste(register.text, position, vimState, after);
        }

        let text = await PutCommand.GetText(vimState, this.multicursorIndex);

        let textToAdd: string;
        let whereToAddText: Position;
        let diff = new PositionDiff(0, 0);

        if (register.registerMode === RegisterMode.CharacterWise) {
          textToAdd = text;
          whereToAddText = dest;
        } else {
          if (adjustIndent) {
            // Adjust indent to current line
            let indentationWidth = TextEditor.getIndentationLevel(TextEditor.getLineAt(position).text);
            let firstLineIdentationWidth = TextEditor.getIndentationLevel(text.split('\n')[0]);

            text = text.split('\n').map(line => {
              let currentIdentationWidth = TextEditor.getIndentationLevel(line);
              let newIndentationWidth = currentIdentationWidth - firstLineIdentationWidth + indentationWidth;

              return TextEditor.setIndentationLevel(line, newIndentationWidth);
            }).join('\n');
          }

          if (after) {
            // P insert before current line
            textToAdd = text + "\n";
            whereToAddText = dest.getLineBegin();
          } else {
            // p paste after current line
            textToAdd = "\n" + text;
            whereToAddText = dest.getLineEnd();
          }
        }

        // More vim weirdness: If the thing you're pasting has a newline, the cursor
        // stays in the same place. Otherwise, it moves to the end of what you pasted.

        const numNewlines = text.split("\n").length - 1;
        const currentLineLength = TextEditor.getLineAt(position).text.length;

        if (register.registerMode === RegisterMode.LineWise) {
          const numWhitespace = text.match(/^\s*/)[0].length;

          if (after) {
            diff = PositionDiff.NewBOLDiff(-numNewlines - 1, numWhitespace);
          } else {
            diff = PositionDiff.NewBOLDiff(currentLineLength > 0 ? 1 : -numNewlines, numWhitespace);
          }
        } else {
          if (text.indexOf("\n") === -1) {
            if (!position.isLineEnd()) {
              if (after) {
                diff = new PositionDiff(0, -1);
              } else {
                diff = new PositionDiff(0, textToAdd.length);
              }
            }
          } else {
            if (position.isLineEnd()) {
              diff = PositionDiff.NewBOLDiff(-numNewlines, position.character);
            } else {
              if (after) {
                diff = PositionDiff.NewBOLDiff(-numNewlines, position.character);
              } else {
                diff = new PositionDiff(0, 1);
              }
            }
          }
        }

        vimState.recordedState.transformations.push({
          type    : "insertText",
          text    : textToAdd,
          position: whereToAddText,
          diff    : diff,
        });

        vimState.currentRegisterMode = register.registerMode;
        return vimState;
    }

    private async execVisualBlockPaste(block: string[], position: Position, vimState: VimState, after: boolean): Promise<VimState> {
      if (after) {
        position = position.getRight();
      }

      // Add empty lines at the end of the document, if necessary.
      let linesToAdd = Math.max(0, block.length - (TextEditor.getLineCount() - position.line) + 1);

      if (linesToAdd > 0) {
        await TextEditor.insertAt(Array(linesToAdd).join("\n"),
          new Position(
            TextEditor.getLineCount() - 1,
            TextEditor.getLineAt(new Position(TextEditor.getLineCount() - 1, 0)).text.length
          )
        );
      }

      // paste the entire block.
      for (let lineIndex = position.line; lineIndex < position.line + block.length; lineIndex++) {
        const line = block[lineIndex - position.line];
        const insertPos = new Position(
          lineIndex,
          Math.min(position.character, TextEditor.getLineAt(new Position(lineIndex, 0)).text.length)
        );

        await TextEditor.insertAt(line, insertPos);
      }

      vimState.currentRegisterMode = RegisterMode.FigureItOutFromCurrentMode;
      return vimState;
    }

    public async execCount(position: Position, vimState: VimState): Promise<VimState> {
      const result = await super.execCount(position, vimState);

      if (vimState.effectiveRegisterMode() === RegisterMode.LineWise &&
          vimState.recordedState.count > 0) {
        const numNewlines = (await PutCommand.GetText(vimState, this.multicursorIndex)).split("\n").length * vimState.recordedState.count;

        result.recordedState.transformations.push({
          type       : "moveCursor",
          diff       : new PositionDiff(-numNewlines + 1, 0),
          cursorIndex: this.multicursorIndex
        });
      }

      return result;
    }
}

@RegisterAction
export class GPutCommand extends BaseCommand {
  keys = ["g", "p"];
  modes = [ModeName.Normal, ModeName.Visual, ModeName.VisualLine];
  runsOnceForEachCountPrefix = true;
  canBeRepeatedWithDot = true;

  public async exec(position: Position, vimState: VimState): Promise<VimState> {
    const result = await new PutCommand().exec(position, vimState);

    return result;
  }

  public async execCount(position: Position, vimState: VimState): Promise<VimState> {
    const register = await Register.get(vimState);
    let addedLinesCount: number;

    if (register.text instanceof RecordedState) {
      vimState.recordedState.transformations.push({
        type: "macro",
        register: vimState.recordedState.registerName,
        replay: "keystrokes"
      });

      return vimState;
    }
    if (typeof register.text === "object") { // visual block mode
      addedLinesCount = register.text.length * vimState.recordedState.count;
    } else {
      addedLinesCount = register.text.split('\n').length;
    }

    const result = await super.execCount(position, vimState);

    if (vimState.effectiveRegisterMode() === RegisterMode.LineWise) {
      const line = TextEditor.getLineAt(position).text;
      const addAnotherLine = line.length > 0 && addedLinesCount > 1;

      result.recordedState.transformations.push({
        type       : "moveCursor",
        diff       : PositionDiff.NewBOLDiff(1 + (addAnotherLine ? 1 : 0), 0),
        cursorIndex: this.multicursorIndex
      });
    }

    return result;
  }
}

@RegisterAction
export class PutWithIndentCommand extends BaseCommand {
  keys = ["]", "p"];
  modes = [ModeName.Normal, ModeName.Visual, ModeName.VisualLine];
  runsOnceForEachCountPrefix = true;
  canBeRepeatedWithDot = true;

  public async exec(position: Position, vimState: VimState): Promise<VimState> {
    const result = await new PutCommand().exec(position, vimState, false, true);
    return result;
  }

  public async execCount(position: Position, vimState: VimState): Promise<VimState> {
    return await super.execCount(position, vimState);
  }
}

@RegisterAction
export class PutCommandVisual extends BaseCommand {
  keys = [
    ["p"],
    ["P"],
  ];
  modes = [ModeName.Visual, ModeName.VisualLine];
  runsOnceForEachCountPrefix = true;
  canBePrefixedWithDot = true;

  public async exec(position: Position, vimState: VimState, after: boolean = false): Promise<VimState> {
    let start = vimState.cursorStartPosition;
    let end = vimState.cursorPosition;

    if (start.isAfter(end)) {
      [start, end] = [end, start];
    }

    const result = await new DeleteOperator().run(vimState, start, end, false);

    return await new PutCommand().exec(start, result, true);
  }

  // TODO - execWithCount
}

@RegisterAction
class IndentOperator extends BaseOperator {
  modes = [ModeName.Normal];
  keys = [">"];

  public async run(vimState: VimState, start: Position, end: Position): Promise<VimState> {
    vscode.window.activeTextEditor.selection = new vscode.Selection(start.getLineBegin(), end.getLineEnd());

    await vscode.commands.executeCommand("editor.action.indentLines");

    vimState.currentMode    = ModeName.Normal;
    vimState.cursorPosition = start.getFirstLineNonBlankChar();

    return vimState;
  }
}

/**
 * `3>` to indent a line 3 times in visual mode is actually a bit of a special case.
 *
 * > is an operator, and generally speaking, you don't run operators multiple times, you run motions multiple times.
 * e.g. `d3w` runs `w` 3 times, then runs d once.
 *
 * Same with literally every other operator motion combination... until `3>`in visual mode
 * walked into my life.
 */
@RegisterAction
class IndentOperatorInVisualModesIsAWeirdSpecialCase extends BaseOperator {
  modes = [ModeName.Visual, ModeName.VisualLine];
  keys = [">"];

  public async run(vimState: VimState, start: Position, end: Position): Promise<VimState> {
    for (let i = 0; i < (vimState.recordedState.count || 1); i++) {
      await vscode.commands.executeCommand("editor.action.indentLines");
    }

    vimState.currentMode    = ModeName.Normal;
    vimState.cursorPosition = start.getFirstLineNonBlankChar();

    return vimState;
  }
}

@RegisterAction
class OutdentOperator extends BaseOperator {
  modes = [ModeName.Normal, ModeName.Visual, ModeName.VisualLine];
  keys = ["<"];

  public async run(vimState: VimState, start: Position, end: Position): Promise<VimState> {
    vscode.window.activeTextEditor.selection = new vscode.Selection(start, end);

    await vscode.commands.executeCommand("editor.action.outdentLines");
    vimState.currentMode  = ModeName.Normal;
    vimState.cursorPosition = vimState.cursorStartPosition;

    return vimState;
  }
}


@RegisterAction
export class PutBeforeCommand extends BaseCommand {
    public keys = ["P"];
    public modes = [ModeName.Normal];

    public async exec(position: Position, vimState: VimState): Promise<VimState> {
        const command = new PutCommand();
        command.multicursorIndex = this.multicursorIndex;

        const result = await command.exec(position, vimState, true);

        return result;
    }
}

@RegisterAction
export class GPutBeforeCommand extends BaseCommand {
  keys = ["g", "P"];
  modes = [ModeName.Normal];

  public async exec(position: Position, vimState: VimState): Promise<VimState> {
    const result = await new PutCommand().exec(position, vimState, true);
    const register = await Register.get(vimState);
    let addedLinesCount: number;

    if (register.text instanceof RecordedState) {
      vimState.recordedState.transformations.push({
        type: "macro",
        register: vimState.recordedState.registerName,
        replay: "keystrokes"
      });

      return vimState;
    } else if (typeof register.text === "object") { // visual block mode
      addedLinesCount = register.text.length * vimState.recordedState.count;
    } else {
      addedLinesCount = register.text.split('\n').length;
    }

    if (vimState.effectiveRegisterMode() === RegisterMode.LineWise) {
      const line = TextEditor.getLineAt(position).text;
      const addAnotherLine = line.length > 0 && addedLinesCount > 1;

      result.recordedState.transformations.push({
        type       : "moveCursor",
        diff       : PositionDiff.NewBOLDiff(1 + (addAnotherLine ? 1 : 0), 0),
        cursorIndex: this.multicursorIndex
      });
    }

    return result;
  }
}

@RegisterAction
export class PutBeforeWithIndentCommand extends BaseCommand {
    keys = ["[", "p"];
    modes = [ModeName.Normal];

    public async exec(position: Position, vimState: VimState): Promise<VimState> {
      const result = await new PutCommand().exec(position, vimState, true, true);

      if (vimState.effectiveRegisterMode() === RegisterMode.LineWise) {
        result.cursorPosition = result.cursorPosition.getPreviousLineBegin().getFirstLineNonBlankChar();
      }

      return result;
    }
}

@RegisterAction
class CommandShowCommandLine extends BaseCommand {
  modes = [ModeName.Normal, ModeName.Visual, ModeName.VisualLine, ModeName.VisualBlock];
  keys = [":"];
  runsOnceForEveryCursor() { return false; }

  public async exec(position: Position, vimState: VimState): Promise<VimState> {
    vimState.recordedState.transformations.push({
      type: "showCommandLine"
    });

    if (vimState.currentMode === ModeName.Normal) {
      vimState.commandInitialText = "";
    } else {
      vimState.commandInitialText = "'<,'>";
    }

    return vimState;
  }
}

@RegisterAction
class CommandDot extends BaseCommand {
  modes = [ModeName.Normal];
  keys = ["."];

  public async exec(position: Position, vimState: VimState): Promise<VimState> {
    vimState.recordedState.transformations.push({
      type: "dot"
    });

    return vimState;
  }
}

abstract class CommandFold extends BaseCommand {
  modes = [ModeName.Normal, ModeName.Visual, ModeName.VisualLine];
  commandName: string;

  public async exec(position: Position, vimState: VimState): Promise<VimState> {
    await vscode.commands.executeCommand(this.commandName);
    vimState.currentMode = ModeName.Normal;
    return vimState;
  }
}

@RegisterAction
class CommandCloseFold extends CommandFold {
  keys = ["z", "c"];
  commandName = "editor.fold";
  runsOnceForEachCountPrefix = true;

  public async exec(position: Position, vimState: VimState): Promise<VimState> {
    let timesToRepeat = vimState.recordedState.count || 1;
    await vscode.commands.executeCommand("editor.fold", {levels: timesToRepeat, direction: "up"});

    return vimState;
  }
}

@RegisterAction
class CommandCloseAllFolds extends CommandFold {
  keys = ["z", "M"];
  commandName = "editor.foldAll";
}

@RegisterAction
class CommandOpenFold extends CommandFold {
  keys = ["z", "o"];
  commandName = "editor.unfold";
  runsOnceForEachCountPrefix = true;

  public async exec(position: Position, vimState: VimState): Promise<VimState> {
    let timesToRepeat = vimState.recordedState.count || 1;
    await vscode.commands.executeCommand("editor.unfold", {levels: timesToRepeat, direction: "up"});

    return vimState;
  }
}

@RegisterAction
class CommandOpenAllFolds extends CommandFold {
  keys = ["z", "R"];
  commandName = "editor.unfoldAll";
}

@RegisterAction
class CommandCloseAllFoldsRecursively extends CommandFold {
  modes = [ModeName.Normal];
  keys = ["z", "C"];
  commandName = "editor.foldRecursively";
}

@RegisterAction
class CommandOpenAllFoldsRecursively extends CommandFold {
  modes = [ModeName.Normal];
  keys = ["z", "O"];
  commandName = "editor.unFoldRecursively";
}

@RegisterAction
class CommandCenterScroll extends BaseCommand {
  modes = [ModeName.Normal, ModeName.Visual, ModeName.VisualLine, ModeName.VisualBlock];
  keys = ["z", "z"];

  public async exec(position: Position, vimState: VimState): Promise<VimState> {
    // In these modes you want to center on the cursor position
    vscode.window.activeTextEditor.revealRange(
      new vscode.Range(vimState.cursorPosition,
        vimState.cursorPosition),
      vscode.TextEditorRevealType.InCenter);

    return vimState;
  }
}

@RegisterAction
class CommandTopScroll extends BaseCommand {
  modes = [ModeName.Normal];
  keys = ["z", "t"];

  public async exec(position: Position, vimState: VimState): Promise<VimState> {
    vimState.postponedCodeViewChanges.push({
      command: "revealLine",
      args: {
        lineNumber: position.line,
        at: "top"
      }
    });

    return vimState;
  }
}

@RegisterAction
class CommandBottomScroll extends BaseCommand {
  modes = [ModeName.Normal];
  keys = ["z", "b"];

  public async exec(position: Position, vimState: VimState): Promise<VimState> {
    vimState.postponedCodeViewChanges.push({
      command: "revealLine",
      args: {
        lineNumber: position.line,
        at: "bottom"
      }
    });

    return vimState;
  }
}

@RegisterAction
class CommandGoToOtherEndOfHighlightedText extends BaseCommand {
  modes = [ModeName.Visual, ModeName.VisualLine];
  keys = ["o"];

  public async exec(position: Position, vimState: VimState): Promise<VimState> {
    [vimState.cursorStartPosition, vimState.cursorPosition] =
    [vimState.cursorPosition, vimState.cursorStartPosition];

    return vimState;
  }
}

@RegisterAction
class CommandUndo extends BaseCommand {
  modes = [ModeName.Normal];
  keys = ["u"];
  runsOnceForEveryCursor() { return false; }

  public async exec(position: Position, vimState: VimState): Promise<VimState> {
    const newPositions = await vimState.historyTracker.goBackHistoryStep();

    if (newPositions !== undefined) {
      vimState.allCursors = newPositions.map(x => new Range(x, x));
    }

    vimState.alteredHistory = true;
    return vimState;
  }
}

@RegisterAction
class CommandRedo extends BaseCommand {
  modes = [ModeName.Normal];
  keys = ["<C-r>"];
  runsOnceForEveryCursor() { return false; }

  public async exec(position: Position, vimState: VimState): Promise<VimState> {
    const newPositions = await vimState.historyTracker.goForwardHistoryStep();

    if (newPositions !== undefined) {
      vimState.allCursors = newPositions.map(x => new Range(x, x));
    }

    vimState.alteredHistory = true;
    return vimState;
  }
}

@RegisterAction
class CommandDeleteToLineEnd extends BaseCommand {
  modes = [ModeName.Normal];
  keys = ["D"];
  canBeRepeatedWithDot = true;

  public async exec(position: Position, vimState: VimState): Promise<VimState> {
    if (position.isLineEnd()) {
      return vimState;
    }

    return await new DeleteOperator().run(vimState, position, position.getLineEnd().getLeft());
  }
}

@RegisterAction
class CommandYankFullLine extends BaseCommand {
  modes = [ModeName.Normal];
  keys = ["Y"];

  public async exec(position: Position, vimState: VimState): Promise<VimState> {
    const linesDown = (vimState.recordedState.count || 1) - 1;
    const start = position.getLineBegin();
    const end = new Position(position.line + linesDown, 0).getLineEnd().getLeft();

    vimState.currentRegisterMode = RegisterMode.LineWise;

    return await new YankOperator().run(vimState, start, end);
  }
}

@RegisterAction
class CommandChangeToLineEnd extends BaseCommand {
  modes = [ModeName.Normal];
  keys = ["C"];
  runsOnceForEachCountPrefix = false;

  public async exec(position: Position, vimState: VimState): Promise<VimState> {
    let count = vimState.recordedState.count || 1;
    return new ChangeOperator().run(vimState, position, position.getDownByCount(Math.max(0, count - 1)).getLineEnd().getLeft());
  }
}

@RegisterAction
class CommandClearLine extends BaseCommand {
  modes = [ModeName.Normal];
  keys = ["S"];
  runsOnceForEachCountPrefix = false;

  public async exec(position: Position, vimState: VimState): Promise<VimState> {
    let count = vimState.recordedState.count || 1;
    let end = position.getDownByCount(Math.max(0, count - 1)).getLineEnd().getLeft();
    return new ChangeOperator().run(vimState, position.getLineBeginRespectingIndent(), end);
  }
}

@RegisterAction
class CommandExitVisualMode extends BaseCommand {
  modes = [ModeName.Visual, ModeName.VisualLine];
  keys = ["v"];

  public async exec(position: Position, vimState: VimState): Promise<VimState> {
    vimState.currentMode = ModeName.Normal;

    return vimState;
  }
}

@RegisterAction
class CommandVisualMode extends BaseCommand {
  modes = [ModeName.Normal];
  keys = ["v"];

  public async exec(position: Position, vimState: VimState): Promise<VimState> {
    vimState.currentMode = ModeName.Visual;

    return vimState;
  }
}

@RegisterAction
class CommandReselectVisual extends BaseCommand {
  modes = [ModeName.Normal];
  keys = ["g", "v"];

  public async exec(position: Position, vimState: VimState): Promise<VimState> {
    // Try to restore selection only if valid
    if (vimState.lastVisualSelectionEnd !== undefined &&
      vimState.lastVisualSelectionStart !== undefined &&
      vimState.lastVisualMode !== undefined) {

      if (vimState.lastVisualSelectionEnd.line <= (TextEditor.getLineCount() - 1)) {
        vimState.currentMode = vimState.lastVisualMode;
        vimState.cursorStartPosition = vimState.lastVisualSelectionStart;
        vimState.cursorPosition = vimState.lastVisualSelectionEnd;
      }

    }
    return vimState;
  }
}

@RegisterAction
class CommandVisualBlockMode extends BaseCommand {
  modes = [ModeName.Normal, ModeName.Visual, ModeName.VisualBlock];
  keys = ["<C-v>"];

  public async exec(position: Position, vimState: VimState): Promise<VimState> {
    if (vimState.currentMode === ModeName.VisualBlock) {
      vimState.currentMode = ModeName.Normal;
    } else {
      vimState.currentMode = ModeName.VisualBlock;
    }

    return vimState;
  }
}

@RegisterAction
class CommandVisualLineMode extends BaseCommand {
  modes = [ModeName.Normal, ModeName.Visual];
  keys = ["V"];

  public async exec(position: Position, vimState: VimState): Promise<VimState> {
    vimState.currentMode = ModeName.VisualLine;

    return vimState;
  }
}

@RegisterAction
class CommandExitVisualLineMode extends BaseCommand {
  modes = [ModeName.VisualLine];
  keys = ["V"];

  public async exec(position: Position, vimState: VimState): Promise<VimState> {
    vimState.currentMode = ModeName.Normal;

    return vimState;
  }
}

@RegisterAction
class CommandOpenFile extends BaseCommand {
  modes = [ModeName.Normal, ModeName.Visual];
  keys = ["g", "f"];

  public async exec(position: Position, vimState: VimState): Promise<VimState> {

    let filePath: string = "";

    if (vimState.currentMode === ModeName.Visual) {
      const selection = TextEditor.getSelection();
      const end = new Position(selection.end.line, selection.end.character + 1);
      filePath = TextEditor.getText(selection.with(selection.start, end));
    } else {
      const start = position.getFilePathLeft(true);
      const end = position.getFilePathRight();
      const range = new vscode.Range(start, end);

      filePath = TextEditor.getText(range).trim();
    }

    const fileCommand = new FileCommand({name: filePath});
    fileCommand.execute();

    return vimState;
  }
}

@RegisterAction
class CommandGoToDefinition extends BaseCommand {
  modes = [ModeName.Normal];
  keys = ["g", "d"];

  public async exec(position: Position, vimState: VimState): Promise<VimState> {
    const startPosition = Position.FromVSCodePosition(vscode.window.activeTextEditor.selection.start);

    await vscode.commands.executeCommand("editor.action.goToDeclaration");

    // Unfortuantely, the above does not necessarily have to have finished executing
    // (even though we do await!). THe only way to ensure it's done is to poll, which is
    // a major bummer.

    let maxIntervals = 10;

    await new Promise(resolve => {
      let interval = setInterval(() => {
        const positionNow = Position.FromVSCodePosition(vscode.window.activeTextEditor.selection.start);

        if (!startPosition.isEqual(positionNow) || maxIntervals-- < 0) {
          clearInterval(interval);
          resolve();
        }
      }, 50);
    });

    vimState.focusChanged = true;
    vimState.cursorPosition = Position.FromVSCodePosition(vscode.window.activeTextEditor.selection.start);

    return vimState;
  }
}

@RegisterAction
class CommandGoBackInChangelist extends BaseCommand {
  modes = [ModeName.Normal];
  keys = ["g", ";"];

  public async exec(position: Position, vimState: VimState): Promise<VimState> {
    const originalIndex = vimState.historyTracker.changelistIndex;
    const prevPos = vimState.historyTracker.getChangePositionAtindex(originalIndex);

    if (prevPos !== undefined) {
      vimState.cursorPosition = prevPos[0];
      if (vimState.historyTracker.getChangePositionAtindex(originalIndex - 1) !== undefined) {
        vimState.historyTracker.changelistIndex = originalIndex - 1;
      }
    }

    return vimState;
  }
}

@RegisterAction
class CommandGoForwardInChangelist extends BaseCommand {
  modes = [ModeName.Normal];
  keys = ["g", ","];

  public async exec(position: Position, vimState: VimState): Promise<VimState> {
    const originalIndex = vimState.historyTracker.changelistIndex;
    const nextPos = vimState.historyTracker.getChangePositionAtindex(originalIndex);

    if (nextPos !== undefined) {
      vimState.cursorPosition = nextPos[0];
      if (vimState.historyTracker.getChangePositionAtindex(originalIndex + 1) !== undefined) {
        vimState.historyTracker.changelistIndex = originalIndex + 1;
      }
    }

    return vimState;
  }
}

// begin insert commands

@RegisterAction
class CommandInsertAtFirstCharacter extends BaseCommand {
  modes = [ModeName.Normal, ModeName.Visual];
  keys = ["I"];

  public async exec(position: Position, vimState: VimState): Promise<VimState> {
    vimState.currentMode = ModeName.Insert;
    vimState.cursorPosition = position.getFirstLineNonBlankChar();

    return vimState;
  }
}

@RegisterAction
class CommandInsertAtLineBegin extends BaseCommand {
  modes = [ModeName.Normal];
  mustBeFirstKey = true;
  keys = ["g", "I"];

  public async exec(position: Position, vimState: VimState): Promise<VimState> {
    vimState.currentMode = ModeName.Insert;
    vimState.cursorPosition = position.getLineBegin();

    return vimState;
  }
}

@RegisterAction
class CommandInsertAfterCursor extends BaseCommand {
  modes = [ModeName.Normal];
  mustBeFirstKey = true;
  keys = ["a"];

  public async exec(position: Position, vimState: VimState): Promise<VimState> {
    vimState.currentMode = ModeName.Insert;
    vimState.cursorPosition = position.getRight();

    return vimState;
  }
}

@RegisterAction
class CommandInsertAtLineEnd extends BaseCommand {
  modes = [ModeName.Normal, ModeName.Visual];
  keys = ["A"];

  public async exec(position: Position, vimState: VimState): Promise<VimState> {
    vimState.currentMode = ModeName.Insert;
    vimState.cursorPosition = position.getLineEnd();

    return vimState;
  }
}

@RegisterAction
class CommandInsertNewLineAbove extends BaseCommand {
  modes = [ModeName.Normal];
  keys = ["O"];
  runsOnceForEveryCursor() { return false; }

  public async exec(position: Position, vimState: VimState): Promise<VimState> {
    vimState.currentMode = ModeName.Insert;

    vimState.recordedState.transformations.push({
      type: "insertText",
      text: "\n",
      position: new Position(vimState.cursorPosition.line, 0),
      diff: new PositionDiff(-1, 0),
    });

    return vimState;
  }
}

@RegisterAction
class CommandInsertNewLineBefore extends BaseCommand {
  modes = [ModeName.Normal];
  keys = ["o"];
  runsOnceForEveryCursor() { return false; }

  public async exec(position: Position, vimState: VimState): Promise<VimState> {
    vimState.currentMode = ModeName.Insert;
    await vscode.commands.executeCommand('editor.action.insertLineAfter');

    vimState.allCursors = await allowVSCodeToPropagateCursorUpdatesAndReturnThem();

    return vimState;
  }
}

@RegisterAction
class MoveLeft extends BaseMovement {
  keys = ["h"];

  public async execAction(position: Position, vimState: VimState): Promise<Position> {
    return position.getLeft();
  }
}

@RegisterAction
class MoveLeftArrow extends MoveLeft {
  modes = [ModeName.Normal, ModeName.Visual, ModeName.VisualLine, ModeName.VisualBlock];
  keys = ["<left>"];
}

@RegisterAction
class BackSpaceInNormalMode extends BaseMovement {
  modes = [ModeName.Normal];
  keys = ["<BS>"];

  public async execAction(position: Position, vimState: VimState): Promise<Position> {
    return position.getLeftThroughLineBreaks();
  }
}

@RegisterAction
class MoveUp extends BaseMovement {
  keys = ["k"];
  doesntChangeDesiredColumn = true;

  public async execAction(position: Position, vimState: VimState): Promise<Position> {
    return position.getUp(vimState.desiredColumn);
  }

  public async execActionForOperator(position: Position, vimState: VimState): Promise<Position> {
    vimState.currentRegisterMode = RegisterMode.LineWise;
    return position.getUp(position.getLineEnd().character);
  }
}

@RegisterAction
class MoveUpArrow extends MoveUp {
  modes = [ModeName.Normal, ModeName.Visual, ModeName.VisualLine, ModeName.VisualBlock];
  keys = ["<up>"];
}

@RegisterAction
class MoveDown extends BaseMovement {
  keys = ["j"];
  doesntChangeDesiredColumn = true;

  public async execAction(position: Position, vimState: VimState): Promise<Position> {
    return position.getDown(vimState.desiredColumn);
  }

  public async execActionForOperator(position: Position, vimState: VimState): Promise<Position> {
    vimState.currentRegisterMode = RegisterMode.LineWise;
    return position.getDown(position.getLineEnd().character);
  }
}

@RegisterAction
class MoveDownArrow extends MoveDown {
  modes = [ModeName.Normal, ModeName.Visual, ModeName.VisualLine, ModeName.VisualBlock];
  keys = ["<down>"];
}

@RegisterAction
class MoveRight extends BaseMovement {
  keys = ["l"];

  public async execAction(position: Position, vimState: VimState): Promise<Position> {
    return new Position(position.line, position.character + 1);
  }
}

@RegisterAction
class MoveRightArrow extends MoveRight {
  modes = [ModeName.Normal, ModeName.Visual, ModeName.VisualLine, ModeName.VisualBlock];
  keys = ["<right>"];
}

@RegisterAction
class MoveRightWithSpace extends BaseMovement {
  keys = [" "];

  public async execAction(position: Position, vimState: VimState): Promise<Position> {
    return position.getRightThroughLineBreaks();
  }
}

@RegisterAction
class MoveToRightPane extends BaseCommand {
  modes = [ModeName.Normal, ModeName.Visual, ModeName.VisualLine];
  keys = [["<C-w>", "l"],
  ["<C-w>", "<right>"]];

  public async exec(position: Position, vimState: VimState): Promise<VimState> {
    vimState.postponedCodeViewChanges.push({
      command: "workbench.action.focusNextGroup",
      args: {}
    });

    return vimState;
  }
}

@RegisterAction
class MoveToLeftPane  extends BaseCommand {
  modes = [ModeName.Normal, ModeName.Visual, ModeName.VisualLine];
  keys = [["<C-w>", "h"],
  ["<C-w>", "<left>"]];

  public async exec(position: Position, vimState: VimState): Promise<VimState> {
    vimState.postponedCodeViewChanges.push({
      command: "workbench.action.focusPreviousGroup",
      args: {}
    });

    return vimState;
  }
}

@RegisterAction
class CycleThroughPanes extends BaseCommand {
  modes = [ModeName.Normal, ModeName.Visual, ModeName.VisualLine];
  keys = ["<C-w>", "<C-w>"];

  public async exec(position: Position, vimState: VimState): Promise<VimState> {
    vimState.postponedCodeViewChanges.push({
      command: "workbench.action.navigateEditorGroups",
      args: {}
    });

    return vimState;
  }
}

class BaseTabCommand extends BaseCommand {
  modes = [ModeName.Normal, ModeName.Visual, ModeName.VisualLine];
  runsOnceForEachCountPrefix = true;
}

@RegisterAction
class CommandTabNext extends BaseTabCommand {
  keys = [
    ["g", "t"],
    ["<C-pagedown>"],
  ];
  runsOnceForEachCountPrefix = true;

  public async exec(position: Position, vimState: VimState): Promise<VimState> {
    (new TabCommand({
      tab: Tab.Next,
      count: vimState.recordedState.count
    })).execute();

    return vimState;
  }
}

@RegisterAction
class CommandTabPrevious extends BaseTabCommand {
  keys = [
    ["g", "T"],
    ["<C-pageup>"],
  ];
  runsOnceForEachCountPrefix = true;

  public async exec(position: Position, vimState: VimState): Promise<VimState> {
    (new TabCommand({
      tab: Tab.Previous,
      count: 1
    })).execute();

    return vimState;
  }
}

@RegisterAction
class MoveDownNonBlank extends BaseMovement {
  keys = ["+"];

  public async execActionWithCount(position: Position, vimState: VimState, count: number): Promise<Position | IMovement> {
    return position.getDownByCount(Math.max(count, 1))
             .getFirstLineNonBlankChar();
  }
}

@RegisterAction
class MoveUpNonBlank extends BaseMovement {
  keys = ["-"];

  public async execActionWithCount(position: Position, vimState: VimState, count: number): Promise<Position | IMovement> {
    return position.getUpByCount(Math.max(count, 1))
             .getFirstLineNonBlankChar();
  }
}

@RegisterAction
class MoveDownUnderscore extends BaseMovement {
  keys = ["_"];

  public async execActionWithCount(position: Position, vimState: VimState, count: number): Promise<Position | IMovement> {
    return position.getDownByCount(Math.max(count - 1, 0))
             .getFirstLineNonBlankChar();
  }
}

@RegisterAction
class MoveToColumn extends BaseMovement {
  keys = ["|"];

  public async execActionWithCount(position: Position, vimState: VimState, count: number): Promise<Position | IMovement> {
    return new Position(position.line, Math.max(0, count - 1));
  }
}

@RegisterAction
class MoveFindForward extends BaseMovement {
  keys = ["f", "<character>"];

  public async execActionWithCount(position: Position, vimState: VimState, count: number): Promise<Position | IMovement> {
    count = count || 1;
    const toFind = this.keysPressed[1];
    let result = position.findForwards(toFind, count);

    if (!result) {
      return { start: position, stop: position, failed: true };
    }

    if (vimState.recordedState.operator) {
      result = result.getRight();
    }

    return result;
  }

  public canBeRepeatedWithSemicolon(vimState: VimState, result: Position | IMovement) {
    return !vimState.recordedState.operator || !(isIMovement(result) && result.failed);
  }
}

@RegisterAction
class MoveFindBackward extends BaseMovement {
  keys = ["F", "<character>"];

  public async execActionWithCount(position: Position, vimState: VimState, count: number): Promise<Position | IMovement> {
    count = count || 1;
    const toFind = this.keysPressed[1];
    let result = position.findBackwards(toFind, count);

    if (!result) {
      return { start: position, stop: position, failed: true };
    }

    return result;
  }

  public canBeRepeatedWithSemicolon(vimState: VimState, result: Position | IMovement) {
    return !vimState.recordedState.operator || !(isIMovement(result) && result.failed);
  }
}


@RegisterAction
class MoveTilForward extends BaseMovement {
  keys = ["t", "<character>"];

  public async execActionWithCount(position: Position, vimState: VimState, count: number): Promise<Position | IMovement> {
    count = count || 1;
    const toFind = this.keysPressed[1];
    let result = position.tilForwards(toFind, count);

    if (!result) {
      return { start: position, stop: position, failed: true };
    }

    if (vimState.recordedState.operator) {
      result = result.getRight();
    }

    return result;
  }

  public canBeRepeatedWithSemicolon(vimState: VimState, result: Position | IMovement) {
    return !vimState.recordedState.operator || !(isIMovement(result) && result.failed);
  }
}

@RegisterAction
class MoveTilBackward extends BaseMovement {
  keys = ["T", "<character>"];

  public async execActionWithCount(position: Position, vimState: VimState, count: number): Promise<Position | IMovement> {
    count = count || 1;
    const toFind = this.keysPressed[1];
    let result = position.tilBackwards(toFind, count);

    if (!result) {
      return { start: position, stop: position, failed: true };
    }

    return result;
  }

  public canBeRepeatedWithSemicolon(vimState: VimState, result: Position | IMovement) {
    return !vimState.recordedState.operator || !(isIMovement(result) && result.failed);
  }
}

@RegisterAction
class MoveRepeat extends BaseMovement {
  keys = [";"];

  public async execActionWithCount(position: Position, vimState: VimState, count: number): Promise<Position | IMovement> {
    const movement = VimState.lastRepeatableMovement;
    if (movement) {
      const result = await movement.execActionWithCount(position, vimState, count);
      /**
       * For t<character> and T<character> commands vim executes ; as 2;
       * This way the cursor will get to the next instance of <character>
       */
      if (result instanceof Position && position.isEqual(result) && count <= 1) {
        return await movement.execActionWithCount(position, vimState, 2);
      }
      return result;
    }
    return position;
  }
}


@RegisterAction
class MoveRepeatReversed extends BaseMovement {
  keys = [","];
  static reverseMotionMapping : Map<Function, () => BaseMovement> = new Map([
    [MoveFindForward, () => new MoveFindBackward()],
    [MoveFindBackward, () => new MoveFindForward()],
    [MoveTilForward, () => new MoveTilBackward()],
    [MoveTilBackward, () => new MoveTilForward()]
  ]);

  public async execActionWithCount(position: Position, vimState: VimState, count: number): Promise<Position | IMovement> {
    const movement = VimState.lastRepeatableMovement;
    if (movement) {
      const reverse = MoveRepeatReversed.reverseMotionMapping.get(movement.constructor)();
      reverse.keysPressed = [(reverse.keys as string[])[0], movement.keysPressed[1]];

      let result = await reverse.execActionWithCount(position, vimState, count);
      // For t<character> and T<character> commands vim executes ; as 2;
      if (result instanceof Position && position.isEqual(result) && count <= 1) {
        result = await reverse.execActionWithCount(position, vimState, 2);
      }
      return result;
    }
    return position;
  }
}

@RegisterAction
class MoveLineEnd extends BaseMovement {
  keys = [
    ["$"],
    ["<end>"],
    ["<D-right>"]];
  setsDesiredColumnToEOL = true;

  public async execAction(position: Position, vimState: VimState): Promise<Position> {
    return position.getLineEnd();
  }
}

@RegisterAction
class MoveLineBegin extends BaseMovement {
  keys = [["0"],
          ["<home>"],
          ["<D-left>"]];

  public async execAction(position: Position, vimState: VimState): Promise<Position> {
    return position.getLineBegin();
  }

  public doesActionApply(vimState: VimState, keysPressed: string[]): boolean {
    return super.doesActionApply(vimState, keysPressed) &&
      vimState.recordedState.count === 0;
  }

  public couldActionApply(vimState: VimState, keysPressed: string[]): boolean {
    return super.couldActionApply(vimState, keysPressed) &&
      vimState.recordedState.count === 0;
  }
}

abstract class MoveByScreenLine extends BaseMovement {
  modes = [ModeName.Normal, ModeName.Visual, ModeName.VisualLine];
  movementType: CursorMovePosition;
  by: CursorMoveByUnit;
  value: number = 1;

  public async execAction(position: Position, vimState: VimState): Promise<Position | IMovement> {
    await vscode.commands.executeCommand("cursorMove", {
      to: this.movementType,
      select: vimState.currentMode !== ModeName.Normal,
      by: this.by,
      value: this.value
    });

    if (vimState.currentMode === ModeName.Normal) {
      return Position.FromVSCodePosition(vscode.window.activeTextEditor.selection.active);
    } else {
      /**
       * cursorMove command is handling the selection for us.
       * So we are not following our design principal (do no real movement inside an action) here.
       */

      let start = Position.FromVSCodePosition(vscode.window.activeTextEditor.selection.start);
      let stop = Position.FromVSCodePosition(vscode.window.activeTextEditor.selection.end);

      // We want to swap the cursor start stop positions based on which direction we are moving, up or down
      if (start.line < position.line) {
        [start, stop] = [stop, start];
      }

      return { start, stop };
    }
  }

  public async execActionForOperator(position: Position, vimState: VimState): Promise<IMovement> {
    await vscode.commands.executeCommand("cursorMove", {
      to: this.movementType,
      select: true,
      by: this.by,
      value: this.value
    });

    return {
      start: Position.FromVSCodePosition(vscode.window.activeTextEditor.selection.start),
      stop: Position.FromVSCodePosition(vscode.window.activeTextEditor.selection.end)
    };
  }
}

@RegisterAction
class MoveScreenLineBegin extends MoveByScreenLine {
  keys = ["g", "0"];
  movementType: CursorMovePosition = "wrappedLineStart";
}

@RegisterAction
class MoveScreenNonBlank extends MoveByScreenLine {
  keys = ["g", "^"];
  movementType: CursorMovePosition = "wrappedLineFirstNonWhitespaceCharacter";
}

@RegisterAction
class MoveScreenLineEnd extends MoveByScreenLine {
  keys = ["g", "$"];
  movementType: CursorMovePosition = "wrappedLineEnd";
}

@RegisterAction
class MoveScreenLineEndNonBlank extends MoveByScreenLine {
  keys = ["g", "_"];
  movementType: CursorMovePosition = "wrappedLineLastNonWhitespaceCharacter";
  canBePrefixedWithCount = true;

  public async execActionWithCount(position: Position, vimState: VimState, count: number): Promise<Position | IMovement> {
    count = count || 1;
    const pos = await this.execAction(position, vimState);
    const newPos: Position | IMovement = pos as Position;

    // If in visual, return a selection
    if (pos instanceof Position) {
      return pos.getDownByCount(count - 1);
    } else if (isIMovement(pos)) {
      return { start: pos.start, stop: pos.stop.getDownByCount(count - 1).getLeft()};
    }

    return newPos.getDownByCount(count - 1);
  }
}

@RegisterAction
class MoveScreenLineCenter extends MoveByScreenLine {
  keys = ["g", "m"];
  movementType: CursorMovePosition = "wrappedLineColumnCenter";
}

@RegisterAction
class MoveUpByScreenLine extends MoveByScreenLine {
  modes = [ModeName.Insert, ModeName.Normal, ModeName.Visual, ModeName.VisualLine];
  keys = [["g", "k"],
  ["g", "<up>"]];
  movementType: CursorMovePosition = "up";
  by: CursorMoveByUnit = "wrappedLine";
  value = 1;
}

@RegisterAction
class MoveDownByScreenLine extends MoveByScreenLine {
  modes = [ModeName.Insert, ModeName.Normal, ModeName.Visual, ModeName.VisualLine];
  keys = [["g", "j"],
  ["g", "<down>"]];
  movementType: CursorMovePosition = "down";
  by: CursorMoveByUnit = "wrappedLine";
  value = 1;
}

@RegisterAction
class MoveScreenToRight extends MoveByScreenLine {
  modes = [ModeName.Insert, ModeName.Normal, ModeName.Visual, ModeName.VisualLine];
  keys = ["z", "h"];
  movementType: CursorMovePosition = "right";
  by: CursorMoveByUnit = "character";
  value = 1;
}

@RegisterAction
class MoveScreenToLeft extends MoveByScreenLine {
  modes = [ModeName.Insert, ModeName.Normal, ModeName.Visual, ModeName.VisualLine];
  keys = ["z", "l"];
  movementType: CursorMovePosition = "left";
  by: CursorMoveByUnit = "character";
  value = 1;
}

@RegisterAction
class MoveScreenToRightHalf extends MoveByScreenLine {
  modes = [ModeName.Insert, ModeName.Normal, ModeName.Visual, ModeName.VisualLine];
  keys = ["z", "H"];
  movementType: CursorMovePosition = "right";
  by: CursorMoveByUnit = "halfLine";
  value = 1;
}

@RegisterAction
class MoveScreenToLeftHalf extends MoveByScreenLine {
  modes = [ModeName.Insert, ModeName.Normal, ModeName.Visual, ModeName.VisualLine];
  keys = ["z", "L"];
  movementType: CursorMovePosition = "left";
  by: CursorMoveByUnit = "halfLine";
  value = 1;
}

@RegisterAction
class MoveToLineFromViewPortTop extends MoveByScreenLine {
  keys = ["H"];
  movementType: CursorMovePosition = "viewPortTop";
  by: CursorMoveByUnit = "line";
  value = 1;
  canBePrefixedWithCount = true;

  public async execActionWithCount(position: Position, vimState: VimState, count: number): Promise<Position | IMovement> {
    this.value = count < 1 ? 1 : count;
    return await this.execAction(position, vimState);
  }
}

@RegisterAction
class MoveToLineFromViewPortBottom extends MoveByScreenLine {
  keys = ["L"];
  movementType: CursorMovePosition = "viewPortBottom";
  by: CursorMoveByUnit = "line";
  value = 1;
  canBePrefixedWithCount = true;

  public async execActionWithCount(position: Position, vimState: VimState, count: number): Promise<Position | IMovement> {
    this.value = count < 1 ? 1 : count;
    return await this.execAction(position, vimState);
  }
}

@RegisterAction
class MoveToMiddleLineInViewPort extends MoveByScreenLine {
  keys = ["M"];
  movementType: CursorMovePosition = "viewPortCenter";
  by: CursorMoveByUnit = "line";
}

@RegisterAction
class MoveNonBlank extends BaseMovement {
  keys = ["^"];

  public async execAction(position: Position, vimState: VimState): Promise<Position> {
    return position.getFirstLineNonBlankChar();
  }
}

@RegisterAction
class MoveNextLineNonBlank extends BaseMovement {
  keys = ["\n"];

  public async execActionWithCount(position: Position, vimState: VimState, count: number): Promise<Position> {
    vimState.currentRegisterMode = RegisterMode.LineWise;

    // Count === 0 if just pressing enter in normal mode, need to still go down 1 line
    if (count === 0) {
      count++;
    }

    return position.getDownByCount(count).getFirstLineNonBlankChar();
  }
}

@RegisterAction
class MoveNonBlankFirst extends BaseMovement {
  keys = ["g", "g"];

  public async execActionWithCount(position: Position, vimState: VimState, count: number): Promise<Position | IMovement> {
    if (count === 0) {
      return position.getDocumentStart();
    }

    return new Position(count - 1, 0);
  }
}

@RegisterAction
class MoveNonBlankLast extends BaseMovement {
  keys = ["G"];

  public async execActionWithCount(position: Position, vimState: VimState, count: number): Promise<Position | IMovement> {
    let stop: Position;

    if (count === 0) {
      stop = new Position(TextEditor.getLineCount() - 1, 0);
    } else {
      stop = new Position(Math.min(count, TextEditor.getLineCount()) - 1, 0);
    }

    return {
      start: vimState.cursorStartPosition,
      stop: stop,
      registerMode: RegisterMode.LineWise
    };
  }
}

@RegisterAction
export class MoveWordBegin extends BaseMovement {
  keys = ["w"];

  public async execAction(position: Position, vimState: VimState, isLastIteration: boolean = false): Promise<Position> {
    if (isLastIteration && vimState.recordedState.operator instanceof ChangeOperator) {
      if (TextEditor.getLineAt(position).text.length < 1) {
        return position;
      }

      const line = TextEditor.getLineAt(position).text;
      const char = line[position.character];

      /*
      From the Vim manual:

      Special case: "cw" and "cW" are treated like "ce" and "cE" if the cursor is
      on a non-blank.  This is because "cw" is interpreted as change-word, and a
      word does not include the following white space.
      */

      if (" \t".indexOf(char) >= 0) {
        return position.getWordRight();
      } else {
        return position.getCurrentWordEnd(true).getRight();
      }
    } else {
      return position.getWordRight();
    }
  }

  public async execActionForOperator(position: Position, vimState: VimState): Promise<Position> {
    const result = await this.execAction(position, vimState, true);

    /*
    From the Vim documentation:

    Another special case: When using the "w" motion in combination with an
    operator and the last word moved over is at the end of a line, the end of
    that word becomes the end of the operated text, not the first word in the
    next line.
    */

    if (result.line > position.line + 1 || (result.line === position.line + 1 && result.isFirstWordOfLine())) {
      return position.getLineEnd();
    }

    if (result.isLineEnd()) {
        return new Position(result.line, result.character + 1);
    }

    return result;
  }
}

@RegisterAction
class MoveFullWordBegin extends BaseMovement {
  keys = ["W"];

  public async execAction(position: Position, vimState: VimState): Promise<Position> {
    if (vimState.recordedState.operator instanceof ChangeOperator) {
      // TODO use execForOperator? Or maybe dont?

      // See note for w
      return position.getCurrentBigWordEnd().getRight();
    } else {
      return position.getBigWordRight();
    }
  }
}

@RegisterAction
class MoveWordEnd extends BaseMovement {
  keys = ["e"];

  public async execAction(position: Position, vimState: VimState): Promise<Position> {
    return position.getCurrentWordEnd();
  }

  public async execActionForOperator(position: Position, vimState: VimState): Promise<Position> {
    let end = position.getCurrentWordEnd();

    return new Position(end.line, end.character + 1);
  }
}

@RegisterAction
class MoveFullWordEnd extends BaseMovement {
  keys = ["E"];

  public async execAction(position: Position, vimState: VimState): Promise<Position> {
    return position.getCurrentBigWordEnd();
  }

  public async execActionForOperator(position: Position, vimState: VimState): Promise<Position> {
    return position.getCurrentBigWordEnd().getRight();
  }
}

@RegisterAction
class MoveLastWordEnd  extends BaseMovement {
  keys = ["g", "e"];

  public async execAction(position: Position, vimState: VimState): Promise<Position> {
    return position.getLastWordEnd();
  }
}

@RegisterAction
class MoveLastFullWordEnd extends BaseMovement {
  keys = ["g", "E"];

  public async execAction(position: Position, vimState: VimState): Promise<Position> {
    return position.getLastBigWordEnd();
  }
}

@RegisterAction
class MoveBeginningWord extends BaseMovement {
  keys = ["b"];

  public async execAction(position: Position, vimState: VimState): Promise<Position> {
    return position.getWordLeft();
  }
}

@RegisterAction
class MoveBeginningFullWord extends BaseMovement {
  keys = ["B"];

  public async execAction(position: Position, vimState: VimState): Promise<Position> {
    return position.getBigWordLeft();
  }
}

@RegisterAction
class MovePreviousSentenceBegin extends BaseMovement {
  keys = ["("];

  public async execAction(position: Position, vimState: VimState): Promise<Position> {
    return position.getSentenceBegin({forward: false});
  }
}

@RegisterAction
class MoveNextSentenceBegin extends BaseMovement {
  keys = [")"];

  public async execAction(position: Position, vimState: VimState): Promise<Position> {
    return position.getSentenceBegin({forward: true});
  }
}

@RegisterAction
class MoveParagraphEnd extends BaseMovement {
  keys = ["}"];

  public async execAction(position: Position, vimState: VimState): Promise<Position> {
    return position.getCurrentParagraphEnd();
  }
}

@RegisterAction
class MoveParagraphBegin extends BaseMovement {
  keys = ["{"];

  public async execAction(position: Position, vimState: VimState): Promise<Position> {
    return position.getCurrentParagraphBeginning();
  }
}

abstract class MoveSectionBoundary extends BaseMovement {
  modes = [ModeName.Normal, ModeName.Visual, ModeName.VisualLine];
  boundary: string;
  forward: boolean;

  public async execAction(position: Position, vimState: VimState): Promise<Position> {
    return position.getSectionBoundary({
      forward: this.forward,
      boundary: this.boundary
    });
  }
}

@RegisterAction
class MoveNextSectionBegin extends MoveSectionBoundary {
  keys = ["]", "]"];
  boundary = "{";
  forward = true;
}

@RegisterAction
class MoveNextSectionEnd extends MoveSectionBoundary {
  keys = ["]", "["];
  boundary = "}";
  forward = true;
}

@RegisterAction
class MovePreviousSectionBegin extends MoveSectionBoundary {
  keys = ["[", "["];
  boundary = "{";
  forward = false;
}

@RegisterAction
class MovePreviousSectionEnd extends MoveSectionBoundary {
  keys = ["[", "]"];
  boundary = "}";
  forward = false;
}

@RegisterAction
class ActionDeleteChar extends BaseCommand {
  modes = [ModeName.Normal];
  keys = ["x"];
  runsOnceForEachCountPrefix = true;
  canBeRepeatedWithDot = true;

  public async exec(position: Position, vimState: VimState): Promise<VimState> {
    // If line is empty, do nothing
    if (TextEditor.getLineAt(position).text.length < 1) {
      return vimState;
    }

    const state = await new DeleteOperator().run(vimState, position, position);

    state.currentMode = ModeName.Normal;

    return state;
  }
}

@RegisterAction
class ActionDeleteCharWithDeleteKey extends BaseCommand {
  modes = [ModeName.Normal];
  keys = ["<Del>"];
  runsOnceForEachCountPrefix = true;
  canBeRepeatedWithDot = true;

  public async exec(position: Position, vimState: VimState): Promise<VimState> {
    // N<del> is a no-op in Vim
    if (vimState.recordedState.count !== 0) {
      return vimState;
    }

    const state = await new DeleteOperator().run(vimState, position, position);

    state.currentMode = ModeName.Normal;

    return state;
  }
}

@RegisterAction
class ActionDeleteLastChar extends BaseCommand {
  modes = [ModeName.Normal];
  keys = ["X"];
  canBeRepeatedWithDot = true;

  public async exec(position: Position, vimState: VimState): Promise<VimState> {
    if (position.character === 0) {
      return vimState;
    }

    return await new DeleteOperator().run(vimState, position.getLeft(), position.getLeft());
  }
}

@RegisterAction
class ActionJoin extends BaseCommand {
  modes = [ModeName.Normal];
  keys = ["J"];
  canBeRepeatedWithDot = true;
  runsOnceForEachCountPrefix = false;

  private firstNonWhitespaceIndex(str: string): number {
    for (let i = 0, len = str.length; i < len; i++) {
      let chCode = str.charCodeAt(i);
      if (chCode !== 32 /** space */ && chCode !== 9 /** tab */) {
        return i;
      }
    }
    return -1;
  }

  public async execJoinLines(startPosition: Position, position: Position, vimState: VimState, count: number): Promise<VimState> {
    count = count - 1 || 1;

    let startLineNumber: number,
      startColumn: number,
      endLineNumber: number,
      endColumn: number,
      columnDeltaOffset: number = 0;

    if (startPosition.isEqual(position) || startPosition.line === position.line) {
      if (position.line + 1 < TextEditor.getLineCount()) {
        startLineNumber = position.line;
        startColumn = 0;
        endLineNumber = startLineNumber + count;
        endColumn = TextEditor.getLineMaxColumn(endLineNumber);
      } else {
        startLineNumber = position.line;
        startColumn = 0;
        endLineNumber = position.line;
        endColumn = TextEditor.getLineMaxColumn(endLineNumber);
      }
    } else {
      startLineNumber = startPosition.line;
      startColumn = 0;
      endLineNumber = position.line;
      endColumn = TextEditor.getLineMaxColumn(endLineNumber);
    }

    let trimmedLinesContent = TextEditor.getLineAt(startPosition).text;

    for (let i = startLineNumber + 1; i <= endLineNumber; i++) {
      let lineText = TextEditor.getLineAt(new Position(i, 0)).text;

      let firstNonWhitespaceIdx = this.firstNonWhitespaceIndex(lineText);

      if (firstNonWhitespaceIdx >= 0) {
        let insertSpace = true;

        if (trimmedLinesContent === '' ||
            trimmedLinesContent.charAt(trimmedLinesContent.length - 1) === ' ' ||
            trimmedLinesContent.charAt(trimmedLinesContent.length - 1) === '\t') {
          insertSpace = false;
        }

        let lineTextWithoutIndent = lineText.substr(firstNonWhitespaceIdx);

        if (lineTextWithoutIndent.charAt(0) === ')') {
          insertSpace = false;
        }

        trimmedLinesContent += (insertSpace ? ' ' : '') + lineTextWithoutIndent;

        if (insertSpace) {
          columnDeltaOffset = lineTextWithoutIndent.length + 1;
        } else {
          columnDeltaOffset = lineTextWithoutIndent.length;
        }
      } else {
        if (trimmedLinesContent === '' ||
            trimmedLinesContent.charAt(trimmedLinesContent.length - 1) === ' ' ||
            trimmedLinesContent.charAt(trimmedLinesContent.length - 1) === '\t') {
              columnDeltaOffset += 0;
        } else {
          trimmedLinesContent += ' ';
          columnDeltaOffset += 1;
        }
      }
    }

    let deleteStartPosition = new Position(startLineNumber, startColumn);
    let deleteEndPosition = new Position(endLineNumber, endColumn);

    if (!deleteStartPosition.isEqual(deleteEndPosition)) {
      if (startPosition.isEqual(position)) {
        vimState.recordedState.transformations.push({
          type    : "replaceText",
          text    : trimmedLinesContent,
          start   : deleteStartPosition,
          end     : deleteEndPosition,
          diff    : new PositionDiff(0, trimmedLinesContent.length - columnDeltaOffset - position.character),
        });
      } else {
        vimState.recordedState.transformations.push({
          type: "replaceText",
          text: trimmedLinesContent,
          start: deleteStartPosition,
          end: deleteEndPosition,
          manuallySetCursorPositions: true
        });

        vimState.cursorPosition = new Position(startPosition.line, trimmedLinesContent.length - columnDeltaOffset);
        vimState.cursorStartPosition = vimState.cursorPosition;
        vimState.currentMode = ModeName.Normal;
      }
    }

    return vimState;
  }

  public async execCount(position: Position, vimState: VimState): Promise<VimState> {
    let timesToRepeat  = vimState.recordedState.count || 1;
    let resultingCursors: Range[] = [];
    let i              = 0;

    const cursorsToIterateOver = vimState.allCursors
      .map(x => new Range(x.start, x.stop))
      .sort((a, b) => a.start.line > b.start.line || (a.start.line === b.start.line && a.start.character > b.start.character) ? 1 : -1);

    for (const { start, stop } of cursorsToIterateOver) {
      this.multicursorIndex = i++;

      vimState.cursorPosition      = stop;
      vimState.cursorStartPosition = start;

      vimState = await this.execJoinLines(start, stop, vimState, timesToRepeat);

      resultingCursors.push(new Range(
        vimState.cursorStartPosition,
        vimState.cursorPosition,
      ));

      for (const transformation of vimState.recordedState.transformations) {
        if (isTextTransformation(transformation) && transformation.cursorIndex === undefined) {
          transformation.cursorIndex = this.multicursorIndex;
        }
      }
    }

    vimState.allCursors = resultingCursors;

    return vimState;
  }
}

@RegisterAction
class ActionJoinVisualMode extends BaseCommand {
  modes = [ModeName.Visual, ModeName.VisualLine];
  keys = ["J"];

  public async exec(position: Position, vimState: VimState): Promise<VimState> {
    let actionJoin = new ActionJoin();
    let start = Position.FromVSCodePosition(vscode.window.activeTextEditor.selection.start);
    let end = Position.FromVSCodePosition(vscode.window.activeTextEditor.selection.end);

    if (start.isAfter(end)) {
      [start, end] = [end, start];
    }

    /**
     * For joining lines, Visual Line behaves the same as Visual so we align the register mode here.
     */
    vimState.currentRegisterMode = RegisterMode.CharacterWise;
    vimState = await actionJoin.execJoinLines(start, end, vimState, 1);

    return vimState;
  }
}

interface CommentTypeSingle {
  singleLine: true;

  start: string;
}

interface CommentTypeMultiLine {
  singleLine: false;

  start: string;
  inner: string;
  final: string;
}

type CommentType = CommentTypeSingle | CommentTypeMultiLine;

@RegisterAction
class ActionVisualReflowParagraph extends BaseCommand {
  modes = [ModeName.Visual, ModeName.VisualLine];
  keys = ["g", "q"];

  public static CommentTypes: CommentType[] = [
    { singleLine: true, start: "//" },
    { singleLine: true, start: "--" },
    { singleLine: true, start: "#" },
    { singleLine: true, start: ";" },
    { singleLine: false, start: "/**", inner: "*", final: "*/" },
    { singleLine: false, start: "/*", inner: "*", final: "*/" },
    { singleLine: false, start: "{-", inner: "-", final: "-}" },

    // Needs to come last, since everything starts with the emtpy string!
    { singleLine: true, start: "" },
  ];

  public getIndentationLevel(s: string): number {
    for (const line of s.split("\n")) {
      const result = line.match(/^\s+/g);
      const indentLevel = result ? result[0].length : 0;

      if (indentLevel !== line.length) {
        return indentLevel;
      }
    }

    return 0;
  }

  public reflowParagraph(s: string, indentLevel: number): string {
    const maximumLineLength = Configuration.textwidth - indentLevel - 2;
    const indent = Array(indentLevel + 1).join(" ");

    // Chunk the lines by commenting style.

    let chunksToReflow: {
      commentType: CommentType;
      content: string;
    }[] = [];

    for (const line of s.split("\n")) {
      let lastChunk: { commentType: CommentType; content: string} | undefined = chunksToReflow[chunksToReflow.length - 1];
      const trimmedLine = line.trim();

      // See what comment type they are using.

      let commentType: CommentType | undefined;

      for (const type of ActionVisualReflowParagraph.CommentTypes) {
        if (line.trim().startsWith(type.start)) {
          commentType = type;

          break;
        }

        // If they're currently in a multiline comment, see if they continued it.
        if (lastChunk && type.start === lastChunk.commentType.start && !type.singleLine) {
          if (line.trim().startsWith(type.inner)) {
            commentType = type;

            break;
          }

          if (line.trim().endsWith(type.final)) {
            commentType = type;

            break;
          }
        }
      }

      if (!commentType) { break; } // will never happen, just to satisfy typechecker.

      // Did they start a new comment type?
      if (!lastChunk || commentType.start !== lastChunk.commentType.start) {
        chunksToReflow.push({
          commentType,
          content: `${ trimmedLine.substr(commentType.start.length).trim() }`
        });

        continue;
      }

      // Parse out commenting style, gather words.

      lastChunk = chunksToReflow[chunksToReflow.length - 1];

      if (lastChunk.commentType.singleLine) { // is it a continuation of a comment like "//"
        lastChunk.content += `\n${ trimmedLine.substr(lastChunk.commentType.start.length).trim() }`;

      } else { // are we in the middle of a multiline comment like "/*"
        if (trimmedLine.endsWith(lastChunk.commentType.final)) {
          if (trimmedLine.length > lastChunk.commentType.final.length) {
            lastChunk.content += `\n${ trimmedLine.substr(
              lastChunk.commentType.inner.length,
              trimmedLine.length - lastChunk.commentType.final.length
            ).trim() }`;
          }

        } else if (trimmedLine.startsWith(lastChunk.commentType.inner)) {
          lastChunk.content += `\n${ trimmedLine.substr(lastChunk.commentType.inner.length).trim() }`;
        } else if (trimmedLine.startsWith(lastChunk.commentType.start)) {
          lastChunk.content += `\n${ trimmedLine.substr(lastChunk.commentType.start.length).trim() }`;
        }
      }
    }

    // Reflow each chunk.
    let result: string[] = [];

    for (const { commentType, content } of chunksToReflow) {
      let lines: string[];

      if (commentType.singleLine) {
        lines = [``];
      } else {
        lines = [``, ``];
      }

      for (const line of content.trim().split("\n")) {

        // Preserve newlines.

        if (line.trim() === "") {
          for (let i = 0; i < 2; i++) {
            lines.push(``);
          }

          continue;
        }

        // Add word by word, wrapping when necessary.

        for (const word of line.split(/\s+/)) {
          if (word === "") { continue; }

          if (lines[lines.length - 1].length + word.length + 1 < maximumLineLength) {
            lines[lines.length - 1] += ` ${ word }`;
          } else {
            lines.push(` ${ word }`);
          }
        }
      }

      if (!commentType.singleLine) {
        lines.push(``);
      }

      if (commentType.singleLine) {
        if (lines.length > 1 && lines[0].trim() === "") { lines = lines.slice(1); }
        if (lines.length > 1 && lines[lines.length - 1].trim() === "") { lines = lines.slice(0, -1); }
      }

      for (let i = 0; i < lines.length; i++) {
        if (commentType.singleLine) {
          lines[i] = `${ indent }${ commentType.start }${ lines[i] }`;
        } else {
          if (i === 0) {
            lines[i] = `${ indent }${ commentType.start }${ lines[i] }`;
          } else if (i === lines.length - 1) {
            lines[i] = `${ indent } ${ commentType.final }`;
          } else {
            lines[i] = `${ indent } ${ commentType.inner }${ lines[i] }`;
          }
        }
      }

      result = result.concat(lines);
    }

    // Gather up multiple empty lines into single empty lines.

    return result.join("\n");
  }

  public async exec(position: Position, vimState: VimState): Promise<VimState> {
    const rangeStart = Position.EarlierOf(vimState.cursorPosition, vimState.cursorStartPosition);
    const rangeStop  = Position.LaterOf(vimState.cursorPosition, vimState.cursorStartPosition);

    let textToReflow = TextEditor.getText(new vscode.Range(rangeStart, rangeStop));
    let indentLevel = this.getIndentationLevel(textToReflow);

    textToReflow = this.reflowParagraph(textToReflow, indentLevel);

    vimState.recordedState.transformations.push({
      type: "replaceText",
      text: textToReflow,
      start: vimState.cursorStartPosition,
      end: vimState.cursorPosition,
    });

    return vimState;
  }
}

@RegisterAction
class ActionJoinNoWhitespace extends BaseCommand {
  modes = [ModeName.Normal];
  keys = ["g", "J"];
  canBeRepeatedWithDot = true;
  runsOnceForEachCountPrefix = true;

  // gJ is essentially J without the edge cases. ;-)

  public async exec(position: Position, vimState: VimState): Promise<VimState> {
    if (position.line === TextEditor.getLineCount() - 1) {
      return vimState; // TODO: bell
    }

    let lineOne = TextEditor.getLineAt(position).text;
    let lineTwo = TextEditor.getLineAt(position.getNextLineBegin()).text;

    lineTwo = lineTwo.substring(position.getNextLineBegin().getFirstLineNonBlankChar().character);

    let resultLine = lineOne + lineTwo;

    let newState = await new DeleteOperator().run(
      vimState,
      position.getLineBegin(),
      lineTwo.length > 0 ?
        position.getNextLineBegin().getLineEnd().getLeft() :
        position.getLineEnd()
    );

    vimState.recordedState.transformations.push({
      type     : "insertText",
      text     : resultLine,
      position : position,
      diff     : new PositionDiff(0, -lineTwo.length),
    });

    newState.cursorPosition = new Position(position.line, lineOne.length);

    return newState;
  }
}

@RegisterAction
class ActionJoinNoWhitespaceVisualMode extends BaseCommand {
  modes = [ModeName.Visual];
  keys = ["g", "J"];

  public async exec(position: Position, vimState: VimState): Promise<VimState> {
    let actionJoin = new ActionJoinNoWhitespace();
    let start = Position.FromVSCodePosition(vscode.window.activeTextEditor.selection.start);
    let end = Position.FromVSCodePosition(vscode.window.activeTextEditor.selection.end);

    if (start.line === end.line) {
      return vimState;
    }

    if (start.isAfter(end)) {
      [start, end] = [end, start];
    }

    for (let i = start.line; i < end.line; i++) {
      vimState = await actionJoin.exec(start, vimState);
    }

    return vimState;
  }
}

@RegisterAction
class ActionReplaceCharacter extends BaseCommand {
  modes = [ModeName.Normal];
  keys = ["r", "<character>"];
  canBeRepeatedWithDot = true;
  runsOnceForEachCountPrefix = false;

  public async exec(position: Position, vimState: VimState): Promise<VimState> {
    let timesToRepeat = vimState.recordedState.count || 1;
    const toReplace = this.keysPressed[1];

    if (position.character + timesToRepeat > position.getLineEnd().character) {
      return vimState;
    }

    let endPos = new Position(position.line, position.character + timesToRepeat);

    // Return if tried to repeat longer than linelength
    if (endPos.character > TextEditor.getLineAt(endPos).text.length) {
      return vimState;
    }

    // If last char (not EOL char), add 1 so that replace selection is complete
    if (endPos.character > TextEditor.getLineAt(endPos).text.length) {
      endPos = new Position(endPos.line, endPos.character + 1);
    }

    vimState.recordedState.transformations.push({
      type    : "replaceText",
      text    : toReplace.repeat(timesToRepeat),
      start   : position,
      end     : endPos,
      diff    : new PositionDiff(0, timesToRepeat - 1),
    });

    return vimState;
  }

  public async execCount(position: Position, vimState: VimState): Promise<VimState> {

    return super.execCount(position, vimState);
  }
}

@RegisterAction
class ActionReplaceCharacterVisual extends BaseCommand {
  modes = [ModeName.Visual, ModeName.VisualLine];
  keys = ["r", "<character>"];
  runsOnceForEveryCursor() { return false; }
  canBeRepeatedWithDot = true;

  public async exec(position: Position, vimState: VimState): Promise<VimState> {
    const toInsert = this.keysPressed[1];

    let visualSelectionOffset = 1;
    let start = vimState.cursorStartPosition;
    let end = vimState.cursorPosition;

    // If selection is reversed, reorganize it so that the text replace logic always works
    if (end.isBeforeOrEqual(start)) {
      [start, end] = [end, start];
    }

    // Limit to not replace EOL
    const textLength = TextEditor.getLineAt(end).text.length;
    if (textLength <= 0) {
      visualSelectionOffset = 0;
    }
    end = new Position(end.line, Math.min(end.character, textLength > 0 ? textLength - 1 : 0));

    // Iterate over every line in the current selection
    for (var lineNum = start.line; lineNum <= end.line; lineNum++) {

      // Get line of text
      const lineText = TextEditor.getLineAt(new Position(lineNum, 0)).text;

      if (start.line === end.line) {
        // This is a visual section all on one line, only replace the part within the selection
        vimState.recordedState.transformations.push({
          type: "replaceText",
          text: Array(end.character - start.character + 2).join(toInsert),
          start: start,
          end: new Position(end.line, end.character + 1),
          manuallySetCursorPositions : true
        });
      } else if (lineNum === start.line) {
        // This is the first line of the selection so only replace after the cursor
        vimState.recordedState.transformations.push({
          type: "replaceText",
          text: Array(lineText.length - start.character + 1).join(toInsert),
          start: start,
          end: new Position(start.line, lineText.length),
          manuallySetCursorPositions : true
        });
      } else if (lineNum === end.line) {
        // This is the last line of the selection so only replace before the cursor
        vimState.recordedState.transformations.push({
          type: "replaceText",
          text: Array(end.character + 1 + visualSelectionOffset).join(toInsert),
          start: new Position(end.line, 0),
          end: new Position(end.line, end.character + visualSelectionOffset),
          manuallySetCursorPositions : true
        });
      } else {
        // Replace the entire line length since it is in the middle of the selection
        vimState.recordedState.transformations.push({
          type: "replaceText",
          text: Array(lineText.length + 1).join(toInsert),
          start: new Position(lineNum, 0),
          end: new Position(lineNum, lineText.length),
          manuallySetCursorPositions : true
        });
      }
    }

    vimState.cursorPosition = start;
    vimState.cursorStartPosition = start;
    vimState.currentMode = ModeName.Normal;
    return vimState;
  }
}

@RegisterAction
class ActionReplaceCharacterVisualBlock extends BaseCommand {
  modes = [ModeName.VisualBlock];
  keys = ["r", "<character>"];
  runsOnceForEveryCursor() { return false; }
  canBeRepeatedWithDot = true;

  public async exec(position: Position, vimState: VimState): Promise<VimState> {
    const toInsert   = this.keysPressed[1];
    for (const { start, end } of Position.IterateLine(vimState)) {

      if (end.isBeforeOrEqual(start)) {
        continue;
      }

      vimState.recordedState.transformations.push({
        type: "replaceText",
        text: Array(end.character - start.character + 1).join(toInsert),
        start: start,
        end: end,
        manuallySetCursorPositions: true
      });
    }

    const topLeft = VisualBlockMode.getTopLeftPosition(vimState.cursorPosition, vimState.cursorStartPosition);
    vimState.allCursors = [ new Range(topLeft, topLeft) ];
    vimState.currentMode = ModeName.Normal;

    return vimState;
  }
}

@RegisterAction
class ActionXVisualBlock extends BaseCommand {
  modes = [ModeName.VisualBlock];
  keys = ["x"];
  canBeRepeatedWithDot = true;
  runsOnceForEveryCursor() { return false; }

  public async exec(position: Position, vimState: VimState): Promise<VimState> {
    for (const { start, end } of Position.IterateLine(vimState)) {
      vimState.recordedState.transformations.push({
        type  : "deleteRange",
        range : new Range(start, end),
        manuallySetCursorPositions: true,
      });
    }

    const topLeft = VisualBlockMode.getTopLeftPosition(vimState.cursorPosition, vimState.cursorStartPosition);

    vimState.allCursors = [ new Range(topLeft, topLeft) ];
    vimState.currentMode = ModeName.Normal;

    return vimState;
  }
}

@RegisterAction
class ActionDVisualBlock extends ActionXVisualBlock {
  modes = [ModeName.VisualBlock];
  keys = ["d"];
  canBeRepeatedWithDot = true;
  runsOnceForEveryCursor() { return false; }
}

@RegisterAction
class ActionShiftDVisualBlock extends BaseCommand {
  modes = [ModeName.VisualBlock];
  keys = ["D"];
  canBeRepeatedWithDot = true;
  runsOnceForEveryCursor() { return false; }

  public async exec(position: Position, vimState: VimState): Promise<VimState> {
    for (const { start } of Position.IterateLine(vimState)) {
      vimState.recordedState.transformations.push({
        type  : "deleteRange",
        range : new Range(start, start.getLineEnd()),
        manuallySetCursorPositions: true,
      });
    }

    const topLeft = VisualBlockMode.getTopLeftPosition(vimState.cursorPosition, vimState.cursorStartPosition);

    vimState.allCursors = [ new Range(topLeft, topLeft) ];
    vimState.currentMode = ModeName.Normal;

    return vimState;
  }
}

@RegisterAction
class ActionSVisualBlock extends BaseCommand {
  modes = [ModeName.VisualBlock];
  keys = [["s"], ["S"]];
  canBeRepeatedWithDot = true;
  runsOnceForEveryCursor() { return false; }

  public async exec(position: Position, vimState: VimState): Promise<VimState> {
    for (const { start, end } of Position.IterateLine(vimState)) {
      vimState.recordedState.transformations.push({
        type  : "deleteRange",
        range : new Range(start, end),
        manuallySetCursorPositions: true,
      });
    }

    vimState.currentMode = ModeName.VisualBlockInsertMode;
    vimState.recordedState.visualBlockInsertionType = VisualBlockInsertionType.Insert;

    // Make sure the cursor position is at the beginning since we are inserting not appending
    if (vimState.cursorPosition.character > vimState.cursorStartPosition.character) {
      [vimState.cursorPosition, vimState.cursorStartPosition] =
        [vimState.cursorStartPosition, vimState.cursorPosition];
    }

    // Make sure we are in the TOP left
    if (vimState.cursorPosition.line > vimState.cursorStartPosition.line) {
      let lineStart = vimState.cursorStartPosition.line;
      vimState.cursorStartPosition = new Position(vimState.cursorPosition.line, vimState.cursorStartPosition.character);
      vimState.cursorPosition = new Position(lineStart, vimState.cursorPosition.character);
    }

    return vimState;
  }
}

@RegisterAction
class ActionGoToInsertVisualBlockMode extends BaseCommand {
  modes = [ModeName.VisualBlock];
  keys = ["I"];
  runsOnceForEveryCursor() { return false; }

  public async exec(position: Position, vimState: VimState): Promise<VimState> {
    vimState.currentMode = ModeName.VisualBlockInsertMode;
    vimState.recordedState.visualBlockInsertionType = VisualBlockInsertionType.Insert;

    // Make sure the cursor position is at the beginning since we are inserting not appending
    if (vimState.cursorPosition.character > vimState.cursorStartPosition.character) {
      [vimState.cursorPosition, vimState.cursorStartPosition] =
        [vimState.cursorStartPosition, vimState.cursorPosition];
    }

    // Make sure we are in the TOP left
    if (vimState.cursorPosition.line > vimState.cursorStartPosition.line) {
      let lineStart = vimState.cursorStartPosition.line;
      vimState.cursorStartPosition = new Position(vimState.cursorPosition.line, vimState.cursorStartPosition.character);
      vimState.cursorPosition = new Position(lineStart, vimState.cursorPosition.character);
    }

    return vimState;
  }
}

@RegisterAction
class ActionChangeInVisualBlockMode extends BaseCommand {
  modes = [ModeName.VisualBlock];
  keys = ["c"];
  runsOnceForEveryCursor() { return false; }

  public async exec(position: Position, vimState: VimState): Promise<VimState> {
    for (const { start, end } of Position.IterateLine(vimState)) {
      vimState.recordedState.transformations.push({
        type         : "deleteRange",
        range        : new Range(start, end),
        manuallySetCursorPositions: true,
      });
    }

    vimState.currentMode = ModeName.VisualBlockInsertMode;
    vimState.recordedState.visualBlockInsertionType = VisualBlockInsertionType.Insert;

    // Make sure the cursor position is at the beginning since we are inserting not appending
    if (vimState.cursorPosition.character > vimState.cursorStartPosition.character) {
      [vimState.cursorPosition, vimState.cursorStartPosition] =
        [vimState.cursorStartPosition, vimState.cursorPosition];
    }

    // Make sure we are in the TOP left
    if (vimState.cursorPosition.line > vimState.cursorStartPosition.line) {
      let lineStart = vimState.cursorStartPosition.line;
      vimState.cursorStartPosition = new Position(vimState.cursorPosition.line, vimState.cursorStartPosition.character);
      vimState.cursorPosition = new Position(lineStart, vimState.cursorPosition.character);
    }

    return vimState;
  }
}

// TODO - this is basically a duplicate of the above command

@RegisterAction
class ActionChangeToEOLInVisualBlockMode extends BaseCommand {
  modes = [ModeName.VisualBlock];
  keys = ["C"];
  runsOnceForEveryCursor() { return false; }

  public async exec(position: Position, vimState: VimState): Promise<VimState> {
    for (const { start } of Position.IterateLine(vimState)) {
      vimState.recordedState.transformations.push({
        type: "deleteRange",
        range: new Range(start, start.getLineEnd()),
        collapseRange: true
      });
    }

    vimState.currentMode = ModeName.VisualBlockInsertMode;
    vimState.recordedState.visualBlockInsertionType = VisualBlockInsertionType.Insert;

    // Make sure the cursor position is at the end since we are appending
    if (vimState.cursorPosition.character < vimState.cursorStartPosition.character) {
      [vimState.cursorPosition, vimState.cursorStartPosition] =
        [vimState.cursorStartPosition, vimState.cursorPosition];
    }

    // Make sure we are in the TOP right
    if (vimState.cursorPosition.line > vimState.cursorStartPosition.line) {
      let lineStart = vimState.cursorStartPosition.line;
      vimState.cursorStartPosition = new Position(vimState.cursorPosition.line, vimState.cursorStartPosition.character);
      vimState.cursorPosition = new Position(lineStart, vimState.cursorPosition.character);
    }

    vimState.cursorPosition = vimState.cursorPosition.getRight();

    return vimState;
  }
}

@RegisterAction
class ActionGoToInsertVisualBlockModeAppend extends BaseCommand {
  modes = [ModeName.VisualBlock];
  keys = ["A"];
  runsOnceForEveryCursor() { return false; }

  public async exec(position: Position, vimState: VimState): Promise<VimState> {
    vimState.currentMode = ModeName.VisualBlockInsertMode;
    vimState.recordedState.visualBlockInsertionType = VisualBlockInsertionType.Append;

     // Make sure the cursor position is at the end since we are appending
    if (vimState.cursorPosition.character < vimState.cursorStartPosition.character) {
      [vimState.cursorPosition, vimState.cursorStartPosition] =
        [vimState.cursorStartPosition, vimState.cursorPosition];
    }

    // Make sure we are in the TOP right
    if (vimState.cursorPosition.line > vimState.cursorStartPosition.line) {
      let lineStart = vimState.cursorStartPosition.line;
      vimState.cursorStartPosition = new Position(vimState.cursorPosition.line, vimState.cursorStartPosition.character);
      vimState.cursorPosition = new Position(lineStart, vimState.cursorPosition.character);
    }

    vimState.cursorPosition = vimState.cursorPosition.getRight();

    return vimState;
  }
}

@RegisterAction
export class YankVisualBlockMode extends BaseOperator {
    public keys = ["y"];
    public modes = [ModeName.VisualBlock];
    canBeRepeatedWithDot = false;
    runsOnceForEveryCursor() { return false; }

    public async run(vimState: VimState, start: Position, end: Position): Promise<VimState> {
      let toCopy: string = "";

      for ( const { line } of Position.IterateLine(vimState)) {
        toCopy += line + '\n';
      }

      Register.put(toCopy, vimState);

      vimState.currentMode = ModeName.Normal;
      vimState.cursorPosition = start;
      return vimState;
    }
}


@RegisterAction
class InsertInInsertVisualBlockMode extends BaseCommand {
  modes = [ModeName.VisualBlockInsertMode];
  keys = ["<any>"];
  runsOnceForEveryCursor() { return false; }

  public async exec(position: Position, vimState: VimState): Promise<VimState> {
    let char = this.keysPressed[0];
    let insertAtStart = vimState.recordedState.visualBlockInsertionType === VisualBlockInsertionType.Insert;

    if (char === '\n') {
      return vimState;
    }

    if (char === '<BS>' && vimState.topLeft.character === 0) {
      return vimState;
    }

    for (const { start, end } of Position.IterateLine(vimState)) {
      const insertPos = insertAtStart ? start : end;

      // Skip line if starting position does not have content (don't insert on blank lines for example)
      if (end.isBefore(start)) {
        continue;
      }

      if (char === '<BS>') {
        vimState.recordedState.transformations.push({
          type     : "deleteText",
          position : insertPos,
          diff     : new PositionDiff(0, -1),
        });
      } else {
        let positionToInsert: Position;

        if (vimState.recordedState.visualBlockInsertionType === VisualBlockInsertionType.Append) {
          positionToInsert = insertPos.getLeft();
        } else {
          positionToInsert = insertPos;
        }

        vimState.recordedState.transformations.push({
          type    : "insertText",
          text    : char,
          position: positionToInsert,
          diff     : new PositionDiff(0, 1),
        });
      }
    }

    return vimState;
  }
}

// DOUBLE MOTIONS
// (dd yy cc << >> ==)
// These work because there is a check in does/couldActionApply where
// you can't run an operator if you already have one going (which is logical).
// However there is the slightly weird behavior where dy actually deletes the whole
// line, lol.
@RegisterAction
class MoveDD extends BaseMovement {
  modes = [ModeName.Normal];
  keys = ["d"];

  public async execActionWithCount(position: Position, vimState: VimState, count: number): Promise<Position | IMovement> {
    return {
      start        : position.getLineBegin(),
      stop         : position.getDownByCount(Math.max(0, count - 1)).getLineEnd(),
      registerMode : RegisterMode.LineWise
    };
  }
}

@RegisterAction
class MoveYY extends BaseMovement {
  modes = [ModeName.Normal];
  keys = ["y"];

  public async execActionWithCount(position: Position, vimState: VimState, count: number): Promise<IMovement> {
    return {
      start       : position.getLineBegin(),
      stop        : position.getDownByCount(Math.max(0, count - 1)).getLineEnd(),
      registerMode: RegisterMode.LineWise,
    };
  }
}

@RegisterAction
class MoveCC extends BaseMovement {
  modes = [ModeName.Normal];
  keys = ["c"];

  public async execActionWithCount(position: Position, vimState: VimState, count: number): Promise<IMovement> {
    return {
      start       : position.getLineBeginRespectingIndent(),
      stop        : position.getDownByCount(Math.max(0, count - 1)).getLineEnd(),
      registerMode: RegisterMode.CharacterWise
    };
  }
}

@RegisterAction
class MoveIndent extends BaseMovement {
  modes = [ModeName.Normal];
  keys = [">"];

  public async execAction(position: Position, vimState: VimState): Promise<IMovement> {
    return {
      start       : position.getLineBegin(),
      stop        : position.getLineEnd(),
    };
  }
}

@RegisterAction
class MoveOutdent extends BaseMovement {
  modes = [ModeName.Normal];
  keys = ["<"];

  public async execAction(position: Position, vimState: VimState): Promise<IMovement> {
    return {
      start       : position.getLineBegin(),
      stop        : position.getLineEnd(),
    };
  }
}

@RegisterAction
class MoveFormat extends BaseMovement {
  modes = [ModeName.Normal];
  keys = ["="];

  public async execAction(position: Position, vimState: VimState): Promise<IMovement> {
    return {
      start       : position.getLineBegin(),
      stop        : position.getLineEnd(),
    };
  }
}

@RegisterAction
class ActionDeleteLineVisualMode extends BaseCommand {
  modes = [ModeName.Visual, ModeName.VisualLine];
  keys = ["X"];

  public async exec(position: Position, vimState: VimState): Promise<VimState> {
    return await new DeleteOperator().run(vimState, position.getLineBegin(), position.getLineEnd());
  }
}

@RegisterAction
class ActionChangeChar extends BaseCommand {
  modes = [ModeName.Normal];
  keys = ["s"];
  runsOnceForEachCountPrefix = true;

  public async exec(position: Position, vimState: VimState): Promise<VimState> {
    const state = await new ChangeOperator().run(vimState, position, position);

    state.currentMode = ModeName.Insert;

    return state;
  }
}

abstract class TextObjectMovement extends BaseMovement {
  modes = [ModeName.Normal, ModeName.Visual, ModeName.VisualBlock];
  canBePrefixedWithCount = true;

  public async execActionForOperator(position: Position, vimState: VimState): Promise<IMovement> {
    const res = await this.execAction(position, vimState) as IMovement;
    // Since we need to handle leading spaces, we cannot use MoveWordBegin.execActionForOperator
    // In normal mode, the character on the stop position will be the first character after the operator executed
    // and we do left-shifting in operator-pre-execution phase, here we need to right-shift the stop position accordingly.
    res.stop = new Position(res.stop.line, res.stop.character + 1);

    return res;
  }
}

@RegisterAction
class SelectWord extends TextObjectMovement {
  keys = ["a", "w"];

  public async execAction(position: Position, vimState: VimState): Promise<IMovement> {
    let start: Position;
    let stop: Position;

    const currentChar = TextEditor.getLineAt(position).text[position.character];

    if (/\s/.test(currentChar)) {
        start = position.getLastWordEnd().getRight();
        stop = position.getCurrentWordEnd();
    } else {
        stop = position.getWordRight().getLeftThroughLineBreaks();

        if (stop.isEqual(position.getCurrentWordEnd())) {
          start = position.getLastWordEnd().getRight();
        } else {
          start = position.getWordLeft(true);
        }
    }

    if (vimState.currentMode === ModeName.Visual && !vimState.cursorPosition.isEqual(vimState.cursorStartPosition)) {
        start = vimState.cursorStartPosition;

        if (vimState.cursorPosition.isBefore(vimState.cursorStartPosition)) {
          // If current cursor postion is before cursor start position, we are selecting words in reverser order.
          if (/\s/.test(currentChar)) {
            stop = position.getWordLeft(true);
          } else {
            stop = position.getLastWordEnd().getRight();
          }
        }
    }

    return {
      start: start,
      stop: stop
    };
  }
}

@RegisterAction
class SelectABigWord extends TextObjectMovement {
  keys = ["a", "W"];

  public async execAction(position: Position, vimState: VimState): Promise<IMovement> {
    let start: Position;
    let stop: Position;

    const currentChar = TextEditor.getLineAt(position).text[position.character];

    if (/\s/.test(currentChar)) {
        start = position.getLastBigWordEnd().getRight();
        stop = position.getCurrentBigWordEnd();
    } else {
        start = position.getBigWordLeft();
        stop = position.getBigWordRight().getLeft();
    }

    if (vimState.currentMode === ModeName.Visual && !vimState.cursorPosition.isEqual(vimState.cursorStartPosition)) {
        start = vimState.cursorStartPosition;

        if (vimState.cursorPosition.isBefore(vimState.cursorStartPosition)) {
          // If current cursor postion is before cursor start position, we are selecting words in reverser order.
          if (/\s/.test(currentChar)) {
            stop = position.getBigWordLeft();
          } else {
            stop = position.getLastBigWordEnd().getRight();
          }
        }
    }

    return {
      start: start,
      stop: stop
    };
  }
}

@RegisterAction
class SelectInnerWord extends TextObjectMovement {
  modes = [ModeName.Normal, ModeName.Visual];
  keys = ["i", "w"];

  public async execAction(position: Position, vimState: VimState): Promise<IMovement> {
    let start: Position;
    let stop: Position;
    const currentChar = TextEditor.getLineAt(position).text[position.character];

    if (/\s/.test(currentChar)) {
        start = position.getLastWordEnd().getRight();
        stop = position.getWordRight().getLeft();
    } else {
        start = position.getWordLeft(true);
        stop = position.getCurrentWordEnd(true);
    }

    if (vimState.currentMode === ModeName.Visual && !vimState.cursorPosition.isEqual(vimState.cursorStartPosition)) {
      start = vimState.cursorStartPosition;

      if (vimState.cursorPosition.isBefore(vimState.cursorStartPosition)) {
        // If current cursor postion is before cursor start position, we are selecting words in reverser order.
        if (/\s/.test(currentChar)) {
          stop = position.getLastWordEnd().getRight();
        } else {
          stop = position.getWordLeft(true);
        }
      }
    }

    return {
      start: start,
      stop: stop
    };
  }
}

@RegisterAction
class SelectInnerBigWord extends TextObjectMovement {
  modes = [ModeName.Normal, ModeName.Visual];
  keys = ["i", "W"];

  public async execAction(position: Position, vimState: VimState): Promise<IMovement> {
    let start: Position;
    let stop: Position;
    const currentChar = TextEditor.getLineAt(position).text[position.character];

    if (/\s/.test(currentChar)) {
        start = position.getLastBigWordEnd().getRight();
        stop = position.getBigWordRight().getLeft();
    } else {
        start = position.getBigWordLeft();
        stop = position.getCurrentBigWordEnd(true);
    }

    if (vimState.currentMode === ModeName.Visual && !vimState.cursorPosition.isEqual(vimState.cursorStartPosition)) {
      start = vimState.cursorStartPosition;

      if (vimState.cursorPosition.isBefore(vimState.cursorStartPosition)) {
        // If current cursor postion is before cursor start position, we are selecting words in reverser order.
        if (/\s/.test(currentChar)) {
          stop = position.getLastBigWordEnd().getRight();
        } else {
          stop = position.getBigWordLeft();
        }
      }
    }

    return {
      start: start,
      stop: stop
    };
  }
}

@RegisterAction
class SelectSentence extends TextObjectMovement {
  keys = ["a", "s"];

  public async execAction(position: Position, vimState: VimState): Promise<IMovement> {
    let start: Position;
    let stop: Position;

    const currentSentenceBegin = position.getSentenceBegin({forward: false});
    const currentSentenceNonWhitespaceEnd = currentSentenceBegin.getCurrentSentenceEnd();

    if (currentSentenceNonWhitespaceEnd.isBefore(position)) {
      // The cursor is on a trailing white space.
      start = currentSentenceNonWhitespaceEnd.getRight();
      stop = currentSentenceBegin.getSentenceBegin({forward: true}).getCurrentSentenceEnd();
    } else {
      const nextSentenceBegin = currentSentenceBegin.getSentenceBegin({forward: true});

      // If the sentence has no trailing white spaces, `as` should include its leading white spaces.
      if (nextSentenceBegin.isEqual(currentSentenceBegin.getCurrentSentenceEnd())) {
        start = currentSentenceBegin.getSentenceBegin({forward: false}).getCurrentSentenceEnd().getRight();
        stop = nextSentenceBegin;
      } else {
        start = currentSentenceBegin;
        stop = nextSentenceBegin.getLeft();
      }
    }

    if (vimState.currentMode === ModeName.Visual && !vimState.cursorPosition.isEqual(vimState.cursorStartPosition)) {
      start = vimState.cursorStartPosition;

      if (vimState.cursorPosition.isBefore(vimState.cursorStartPosition)) {
        // If current cursor postion is before cursor start position, we are selecting sentences in reverser order.
        if (currentSentenceNonWhitespaceEnd.isAfter(vimState.cursorPosition)) {
          stop = currentSentenceBegin.getSentenceBegin({forward: false}).getCurrentSentenceEnd().getRight();
        } else {
          stop = currentSentenceBegin;
        }
      }
    }

    return {
      start: start,
      stop: stop
    };
  }
}

@RegisterAction
class SelectInnerSentence extends TextObjectMovement {
  keys = ["i", "s"];

  public async execAction(position: Position, vimState: VimState): Promise<IMovement> {
    let start: Position;
    let stop: Position;

    const currentSentenceBegin = position.getSentenceBegin({forward: false});
    const currentSentenceNonWhitespaceEnd = currentSentenceBegin.getCurrentSentenceEnd();

    if (currentSentenceNonWhitespaceEnd.isBefore(position)) {
      // The cursor is on a trailing white space.
      start = currentSentenceNonWhitespaceEnd.getRight();
      stop = currentSentenceBegin.getSentenceBegin({forward: true}).getLeft();
    } else {
      start = currentSentenceBegin;
      stop = currentSentenceNonWhitespaceEnd;
    }

    if (vimState.currentMode === ModeName.Visual && !vimState.cursorPosition.isEqual(vimState.cursorStartPosition)) {
      start = vimState.cursorStartPosition;

      if (vimState.cursorPosition.isBefore(vimState.cursorStartPosition)) {
        // If current cursor postion is before cursor start position, we are selecting sentences in reverser order.
        if (currentSentenceNonWhitespaceEnd.isAfter(vimState.cursorPosition)) {
          stop = currentSentenceBegin;
        } else {
          stop = currentSentenceNonWhitespaceEnd.getRight();
        }
      }
    }

    return {
      start: start,
      stop: stop
    };
  }
}

@RegisterAction
class SelectParagraph extends TextObjectMovement {
  keys = ["a", "p"];

  public async execAction(position: Position, vimState: VimState): Promise<IMovement> {
    let start: Position;
    const currentParagraphBegin = position.getCurrentParagraphBeginning();

    if (position.isLineBeginning() && position.isLineEnd()) {
      // The cursor is at an empty line, it can be both the start of next paragraph and the end of previous paragraph
      start = position.getCurrentParagraphBeginning().getCurrentParagraphEnd();
    } else {
      if (currentParagraphBegin.isLineBeginning() && currentParagraphBegin.isLineEnd()) {
        start = currentParagraphBegin.getRightThroughLineBreaks();
      } else {
        start = currentParagraphBegin;
      }
    }

    return {
      start: start,
      stop: position.getCurrentParagraphEnd()
    };
  }
}

@RegisterAction
class SelectInnerParagraph extends TextObjectMovement {
  keys = ["i", "p"];

  public async execAction(position: Position, vimState: VimState): Promise<IMovement> {
    let start: Position;
    let stop: Position = position.getCurrentParagraphEnd();

    if (stop.isLineBeginning() && stop.isLineEnd()) {
      stop = stop.getLeftThroughLineBreaks();
    }

    const currentParagraphBegin = position.getCurrentParagraphBeginning();

    if (position.isLineBeginning() && position.isLineEnd()) {
      // The cursor is at an empty line, it can be both the start of next paragraph and the end of previous paragraph
      start = position.getCurrentParagraphBeginning().getCurrentParagraphEnd();
      stop = position.getCurrentParagraphEnd().getCurrentParagraphBeginning();
    } else {
      if (currentParagraphBegin.isLineBeginning() && currentParagraphBegin.isLineEnd()) {
        start = currentParagraphBegin.getRightThroughLineBreaks();
      } else {
        start = currentParagraphBegin;
      }
    }

    return {
      start: start,
      stop: stop
    };
  }
}

@RegisterAction
class MoveToMatchingBracket extends BaseMovement {
  keys = ["%"];

  public async execAction(position: Position, vimState: VimState): Promise<Position | IMovement> {
    const text = TextEditor.getLineAt(position).text;
    const charToMatch = text[position.character];
    const toFind = PairMatcher.pairings[charToMatch];
    const failure = { start: position, stop: position, failed: true };

    if (!toFind || !toFind.matchesWithPercentageMotion) {
      // If we're not on a match, go right until we find a
      // pairable character or hit the end of line.

      for (let i = position.character; i < text.length; i++) {
        if (PairMatcher.pairings[text[i]]) {
          // We found an opening char, now move to the matching closing char
          const openPosition = new Position(position.line, i);
          const result = PairMatcher.nextPairedChar(openPosition, text[i], true);

          if (!result) { return failure; }
          return result;
        }
      }

      return failure;
    }

    const result = PairMatcher.nextPairedChar(position, charToMatch, true);
    if (!result) { return failure; }
    return result;
  }

  public async execActionForOperator(position: Position, vimState: VimState): Promise<Position | IMovement> {
    const result = await this.execAction(position, vimState);

    if (isIMovement(result)) {
      if (result.failed) {
        return result;
      } else {
        throw new Error("Did not ever handle this case!");
      }
    }

    if (position.compareTo(result) > 0) {
      return {
        start: result,
        stop: position.getRight(),
      };
    } else {
      return result.getRight();
    }
  }
}

abstract class MoveInsideCharacter extends BaseMovement {
  modes = [ModeName.Normal, ModeName.Visual, ModeName.VisualBlock];
  protected charToMatch: string;
  protected includeSurrounding = false;

  public async execAction(position: Position, vimState: VimState): Promise<Position | IMovement> {
    const failure = { start: position, stop: position, failed: true };
    const text = TextEditor.getLineAt(position).text;
    const closingChar = PairMatcher.pairings[this.charToMatch].match;
    const closedMatch = text[position.character] === closingChar;

    // First, search backwards for the opening character of the sequence
    let startPos = PairMatcher.nextPairedChar(position, closingChar, closedMatch);
    if (startPos === undefined) { return failure; }

    let startPlusOne: Position;

    if (startPos.isAfterOrEqual(startPos.getLineEnd().getLeft())) {
      startPlusOne = new Position(startPos.line + 1, 0);
    } else {
      startPlusOne = new Position(startPos.line, startPos.character + 1);
    }

    let endPos = PairMatcher.nextPairedChar(startPlusOne, this.charToMatch, false);
    if (endPos === undefined) { return failure; }

    if (this.includeSurrounding) {
      if (vimState.currentMode !== ModeName.Visual) {
        endPos = new Position(endPos.line, endPos.character + 1);
      }
    } else {
      startPos = startPlusOne;
      if (vimState.currentMode === ModeName.Visual) {
        endPos = endPos.getLeft();
      }
    }

    // If the closing character is the first on the line, don't swallow it.
    if (!this.includeSurrounding) {
      if (endPos.character === 0) {
        endPos = endPos.getLeftThroughLineBreaks();
      } else if (/^\s+$/.test(TextEditor.getText(new vscode.Range(endPos.getLineBegin(), endPos.getLeft())))) {
        endPos = endPos.getPreviousLineBegin().getLineEnd();
      }
    }

    if (position.isBefore(startPos)) {
      vimState.recordedState.operatorPositionDiff = startPos.subtract(position);
    }

    return {
      start : startPos,
      stop  : endPos,
      diff  : new PositionDiff(0, startPos === position ? 1 : 0)
    };
  }

  public async execActionForOperator(position: Position, vimState: VimState): Promise<Position | IMovement> {
    const result = await this.execAction(position, vimState);
    if (isIMovement(result)) {
      if (result.failed) {
        vimState.recordedState.hasRunOperator = false;
        vimState.recordedState.actionsRun = [];
      }
    }
    return result;
  }
}

@RegisterAction
class MoveIParentheses extends MoveInsideCharacter {
  keys = ["i", "("];
  charToMatch = "(";
}

@RegisterAction
class MoveIClosingParentheses extends MoveInsideCharacter {
  keys = ["i", ")"];
  charToMatch = "(";
}

@RegisterAction
class MoveIClosingParenthesesBlock extends MoveInsideCharacter {
  keys = ["i", "b"];
  charToMatch = "(";
}

@RegisterAction
class MoveAParentheses extends MoveInsideCharacter {
  keys = ["a", "("];
  charToMatch = "(";
  includeSurrounding = true;
}

@RegisterAction
class MoveAClosingParentheses extends MoveInsideCharacter {
  keys = ["a", ")"];
  charToMatch = "(";
  includeSurrounding = true;
}

@RegisterAction
class MoveAParenthesesBlock extends MoveInsideCharacter {
  keys = ["a", "b"];
  charToMatch = "(";
  includeSurrounding = true;
}

@RegisterAction
class MoveICurlyBrace extends MoveInsideCharacter {
  keys = ["i", "{"];
  charToMatch = "{";
}

@RegisterAction
class MoveIClosingCurlyBrace extends MoveInsideCharacter {
  keys = ["i", "}"];
  charToMatch = "{";
}

@RegisterAction
class MoveIClosingCurlyBraceBlock extends MoveInsideCharacter {
  keys = ["i", "B"];
  charToMatch = "{";
}

@RegisterAction
class MoveACurlyBrace extends MoveInsideCharacter {
  keys = ["a", "{"];
  charToMatch = "{";
  includeSurrounding = true;
}

@RegisterAction
class MoveAClosingCurlyBrace extends MoveInsideCharacter {
  keys = ["a", "}"];
  charToMatch = "{";
  includeSurrounding = true;
}

@RegisterAction
class MoveAClosingCurlyBraceBlock extends MoveInsideCharacter {
  keys = ["a", "B"];
  charToMatch = "{";
  includeSurrounding = true;
}

@RegisterAction
class MoveICaret extends MoveInsideCharacter {
  keys = ["i", "<"];
  charToMatch = "<";
}

@RegisterAction
class MoveIClosingCaret extends MoveInsideCharacter {
  keys = ["i", ">"];
  charToMatch = "<";
}

@RegisterAction
class MoveACaret extends MoveInsideCharacter {
  keys = ["a", "<"];
  charToMatch = "<";
  includeSurrounding = true;
}

@RegisterAction
class MoveAClosingCaret extends MoveInsideCharacter {
  keys = ["a", ">"];
  charToMatch = "<";
  includeSurrounding = true;
}

@RegisterAction
class MoveISquareBracket extends MoveInsideCharacter {
  keys = ["i", "["];
  charToMatch = "[";
}

@RegisterAction
class MoveIClosingSquareBraket extends MoveInsideCharacter {
  keys = ["i", "]"];
  charToMatch = "[";
}

@RegisterAction
class MoveASquareBracket extends MoveInsideCharacter {
  keys = ["a", "["];
  charToMatch = "[";
  includeSurrounding = true;
}

@RegisterAction
class MoveAClosingSquareBracket extends MoveInsideCharacter {
  keys = ["a", "]"];
  charToMatch = "[";
  includeSurrounding = true;
}

abstract class MoveQuoteMatch extends BaseMovement {
  modes = [ModeName.Normal, ModeName.Visual, ModeName.VisualBlock];
  protected charToMatch: string;
  protected includeSurrounding = false;

  public async execAction(position: Position, vimState: VimState): Promise<IMovement> {
    const text = TextEditor.getLineAt(position).text;
    const quoteMatcher = new QuoteMatcher(this.charToMatch, text);
    const start = quoteMatcher.findOpening(position.character);
    const end = quoteMatcher.findClosing(start + 1);

    if (start === -1 || end === -1 || end === start || end < position.character) {
      return {
        start: position,
        stop: position,
        failed: true
      };
    }

    let startPos = new Position(position.line, start);
    let endPos = new Position(position.line, end);

    if (!this.includeSurrounding) {
      startPos = startPos.getRight();
      endPos = endPos.getLeft();
    }

    if (position.isBefore(startPos)) {
      vimState.recordedState.operatorPositionDiff = startPos.subtract(position);
    }

    return {
      start: startPos,
      stop: endPos
    };
  }

  public async execActionForOperator(position: Position, vimState: VimState): Promise<Position | IMovement> {
    const result = await this.execAction(position, vimState);
    if (isIMovement(result)) {
      if (result.failed) {
        vimState.recordedState.hasRunOperator = false;
        vimState.recordedState.actionsRun = [];
      } else {
        result.stop = result.stop.getRight();
      }
    }
    return result;
  }
}

@RegisterAction
class MoveInsideSingleQuotes extends MoveQuoteMatch {
  keys = ["i", "'"];
  charToMatch = "'";
  includeSurrounding = false;
}

@RegisterAction
class MoveASingleQuotes extends MoveQuoteMatch {
  keys = ["a", "'"];
  charToMatch = "'";
  includeSurrounding = true;
}

@RegisterAction
class MoveInsideDoubleQuotes extends MoveQuoteMatch {
  keys = ["i", "\""];
  charToMatch = "\"";
  includeSurrounding = false;
}

@RegisterAction
class MoveADoubleQuotes extends MoveQuoteMatch {
  keys = ["a", "\""];
  charToMatch = "\"";
  includeSurrounding = true;
}

@RegisterAction
class MoveInsideBacktick extends MoveQuoteMatch {
  keys = ["i", "`"];
  charToMatch = "`";
  includeSurrounding = false;
}

@RegisterAction
class MoveABacktick extends MoveQuoteMatch {
  keys = ["a", "`"];
  charToMatch = "`";
  includeSurrounding = true;
}

@RegisterAction
class MoveToUnclosedRoundBracketBackward extends MoveToMatchingBracket {
  keys = ["[", "("];

  public async execAction(position: Position, vimState: VimState): Promise<Position | IMovement> {
    const failure = { start: position, stop: position, failed: true };
    const charToMatch = ")";
    const result = PairMatcher.nextPairedChar(position.getLeftThroughLineBreaks(), charToMatch, false);

    if (!result) { return failure; }
    return result;
  }
}

@RegisterAction
class MoveToUnclosedRoundBracketForward extends MoveToMatchingBracket {
  keys = ["]", ")"];

  public async execAction(position: Position, vimState: VimState): Promise<Position | IMovement> {
    const failure = { start: position, stop: position, failed: true };
    const charToMatch = "(";
    const result = PairMatcher.nextPairedChar(position.getRightThroughLineBreaks(), charToMatch, false);

    if (!result) { return failure; }
    return result;
  }
}

@RegisterAction
class MoveToUnclosedCurlyBracketBackward extends MoveToMatchingBracket {
  keys = ["[", "{"];

  public async execAction(position: Position, vimState: VimState): Promise<Position | IMovement> {
    const failure = { start: position, stop: position, failed: true };
    const charToMatch = "}";
    const result = PairMatcher.nextPairedChar(position.getLeftThroughLineBreaks(), charToMatch, false);

    if (!result) { return failure; }
    return result;
  }
}

@RegisterAction
class MoveToUnclosedCurlyBracketForward extends MoveToMatchingBracket {
  keys = ["]", "}"];

  public async execAction(position: Position, vimState: VimState): Promise<Position | IMovement> {
    const failure = { start: position, stop: position, failed: true };
    const charToMatch = "{";
    const result = PairMatcher.nextPairedChar(position.getRightThroughLineBreaks(), charToMatch, false);

    if (!result) { return failure; }
    return result;
  }
}

@RegisterAction
class ToggleCaseOperator extends BaseOperator {
  public keys = ["~"];
  public modes = [ModeName.Visual, ModeName.VisualLine];

  public async run(vimState: VimState, start: Position, end: Position): Promise<VimState> {
    const range = new vscode.Range(start, end.getRight());

    await ToggleCaseOperator.toggleCase(range);

    const cursorPosition = start.isBefore(end) ? start : end;
    vimState.cursorPosition = cursorPosition;
    vimState.cursorStartPosition = cursorPosition;
    vimState.currentMode = ModeName.Normal;

    return vimState;
  }

  static async toggleCase(range: vscode.Range) {
    const text = TextEditor.getText(range);

    let newText = "";
    for (var i = 0; i < text.length; i++) {
      var char = text[i];
      // Try lower-case
      let toggled = char.toLocaleLowerCase();
      if (toggled === char) {
        // Try upper-case
        toggled = char.toLocaleUpperCase();
      }
      newText += toggled;
    }
    await TextEditor.replace(range, newText);
  }
}

@RegisterAction
class ToggleCaseVisualBlockOperator extends BaseOperator {
  public keys = ["~"];
  public modes = [ModeName.VisualBlock];

  public async run(vimState: VimState, startPos: Position, endPos: Position): Promise<VimState> {
    for (const { start, end } of Position.IterateLine(vimState)) {
      const range = new vscode.Range(start, end);
      await ToggleCaseOperator.toggleCase(range);
    }

    const cursorPosition = startPos.isBefore(endPos) ? startPos : endPos;
    vimState.cursorPosition = cursorPosition;
    vimState.cursorStartPosition = cursorPosition;
    vimState.currentMode = ModeName.Normal;

    return vimState;
  }
}

@RegisterAction
class ToggleCaseWithMotion extends ToggleCaseOperator {
  public keys = ["g", "~"];
  public modes = [ModeName.Normal];
}

@RegisterAction
class ToggleCaseAndMoveForward extends BaseCommand {
  modes = [ModeName.Normal];
  keys = ["~"];
  canBeRepeatedWithDot = true;
  runsOnceForEachCountPrefix = true;

  public async exec(position: Position, vimState: VimState): Promise<VimState> {
    await new ToggleCaseOperator().run(vimState, vimState.cursorPosition, vimState.cursorPosition);

    vimState.cursorPosition = vimState.cursorPosition.getRight();
    return vimState;
  }
}

abstract class IncrementDecrementNumberAction extends BaseCommand {
  modes = [ModeName.Normal];
  canBeRepeatedWithDot = true;
  offset: number;

  public async exec(position: Position, vimState: VimState): Promise<VimState> {
    const text = TextEditor.getLineAt(position).text;

    // Start looking to the right for the next word to increment, unless we're
    // already on a word to increment, in which case start at the beginning of
    // that word.
    const whereToStart = text[position.character].match(/\s/) ? position : position.getWordLeft(true);

    for (let { start, end, word } of Position.IterateWords(whereToStart)) {
      // '-' doesn't count as a word, but is important to include in parsing
      // the number
      if (text[start.character - 1] === '-') {
        start = start.getLeft();
        word = text[start.character] + word;
      }
      // Strict number parsing so "1a" doesn't silently get converted to "1"
      const num = NumericString.parse(word);

      if (num !== null) {
        vimState.cursorPosition = await this.replaceNum(num, this.offset * (vimState.recordedState.count || 1), start, end);
        vimState.cursorPosition = vimState.cursorPosition.getLeftByCount(num.suffix.length);
        return vimState;
      }
    }
    // No usable numbers, return the original position
    return vimState;
  }

  public async replaceNum(start: NumericString, offset: number, startPos: Position, endPos: Position): Promise<Position> {
    const oldWidth = start.toString().length;
    start.value += offset;
    const newNum = start.toString();

    const range = new vscode.Range(startPos, endPos.getRight());

    if (oldWidth === newNum.length) {
      await TextEditor.replace(range, newNum);
    } else {
      // Can't use replace, since new number is a different width than old
      await TextEditor.delete(range);
      await TextEditor.insertAt(newNum, startPos);
      // Adjust end position according to difference in width of number-string
      endPos = new Position(endPos.line, endPos.character + (newNum.length - oldWidth));
    }

    return endPos;
  }
}

@RegisterAction
class IncrementNumberAction extends IncrementDecrementNumberAction {
  keys = ["<C-a>"];
  offset = +1;
}

@RegisterAction
class DecrementNumberAction extends IncrementDecrementNumberAction {
  keys = ["<C-x>"];
  offset = -1;
}

abstract class MoveTagMatch extends BaseMovement {
  modes = [ModeName.Normal, ModeName.Visual, ModeName.VisualBlock];
  protected includeTag = false;

  public async execAction(position: Position, vimState: VimState): Promise<IMovement> {
    const text = TextEditor.getLineAt(position).text;
    const tagMatcher = new TagMatcher(text, position.character);
    const start = tagMatcher.findOpening(this.includeTag);
    const end = tagMatcher.findClosing(this.includeTag);

    if (start === undefined || end === undefined) {
      return {
        start: position,
        stop: position,
        failed: true
      };
    }

    if (end === start) {
      return {
        start:  new Position(position.line, start),
        stop:   new Position(position.line, start),
        failed: true,
      };
    }

    let startPos = new Position(position.line, start);
    let endPos = new Position(position.line, end - 1);

    if (position.isBefore(startPos)) {
      vimState.recordedState.operatorPositionDiff = startPos.subtract(position);
    }

    return {
      start: startPos,
      stop: endPos
    };
  }

  public async execActionForOperator(position: Position, vimState: VimState): Promise<Position | IMovement> {
    const result = await this.execAction(position, vimState);
    if (isIMovement(result)) {
      if (result.failed) {
        vimState.recordedState.hasRunOperator = false;
        vimState.recordedState.actionsRun = [];
      } else {
        result.stop = result.stop.getRight();
      }
    }
    return result;
  }
}

@RegisterAction
class MoveInsideTag extends MoveTagMatch {
  keys = ["i", "t"];
  includeTag = false;
}

@RegisterAction
class MoveAroundTag extends MoveTagMatch {
  keys = ["a", "t"];
  includeTag = true;
}

@RegisterAction
class ActionTriggerHover extends BaseCommand {
  modes = [ModeName.Normal];
  keys = ["g", "h"];
  runsOnceForEveryCursor() { return false; }

  public async exec(position: Position, vimState: VimState): Promise<VimState> {
    await vscode.commands.executeCommand("editor.action.showHover");

    return vimState;
  }
}

/**
 * Multi-Cursor Command Overrides
 *
 * We currently have to override the vscode key commands that get us into multi-cursor mode.
 *
 * Normally, we'd just listen for another cursor to be added in order to go into multi-cursor
 * mode rather than rewriting each keybinding one-by-one. We can't currently do that because
 * Visual Block Mode also creates additional cursors, but will get confused if you're in
 * multi-cursor mode.
 */

@RegisterAction
class ActionOverrideCmdD extends BaseCommand {
  modes = [ModeName.Normal, ModeName.Visual];
  keys = [
    ["<D-d>"],
    ["g", "c"]
  ];
  runsOnceForEveryCursor() { return false; }
  runsOnceForEachCountPrefix = true;

  public async exec(position: Position, vimState: VimState): Promise<VimState> {
    await vscode.commands.executeCommand('editor.action.addSelectionToNextFindMatch');
    vimState.allCursors = await allowVSCodeToPropagateCursorUpdatesAndReturnThem();

    // If this is the first cursor, select 1 character less
    // so that only the word is selected, no extra character
    if (vimState.allCursors.length === 1) {
      vimState.allCursors[0] = vimState.allCursors[0].withNewStop(vimState.allCursors[0].stop.getLeft());
    }

    vimState.currentMode = ModeName.Visual;

    return vimState;
  }
}

@RegisterAction
class ActionOverrideCmdAltDown extends BaseCommand {
  modes = [ModeName.Normal, ModeName.Visual];
  keys = [
    ["<D-alt+down>"], // OSX
    ["<C-alt+down>"], // Windows
  ];
  runsOnceForEveryCursor() { return false; }
  runsOnceForEachCountPrefix = true;

  public async exec(position: Position, vimState: VimState): Promise<VimState> {
    await vscode.commands.executeCommand('editor.action.insertCursorBelow');
    vimState.allCursors = await allowVSCodeToPropagateCursorUpdatesAndReturnThem();

    return vimState;
  }
}

@RegisterAction
class ActionOverrideCmdAltUp extends BaseCommand {
  modes = [ModeName.Normal, ModeName.Visual];
  keys = [
    ["<D-alt+up>"], // OSX
    ["<C-alt+up>"], // Windows
  ];
  runsOnceForEveryCursor() { return false; }
  runsOnceForEachCountPrefix = true;

  public async exec(position: Position, vimState: VimState): Promise<VimState> {
    await vscode.commands.executeCommand('editor.action.insertCursorAbove');
    vimState.allCursors = await allowVSCodeToPropagateCursorUpdatesAndReturnThem();

    return vimState;
  }
}


abstract class BaseEasyMotionCommand extends BaseCommand {
  public getMatches(position: Position, vimState: VimState): EasyMotion.Match[] {
    throw new Error("Not implemented!");
  }

  public getMatchPosition(match: EasyMotion.Match, position: Position, vimState: VimState): Position {
    return match.position;
  }

  public processMarkers(matches: EasyMotion.Match[], position: Position, vimState: VimState) {
    // Clear existing markers, just in case
    vimState.easyMotion.clearMarkers();

    var index = 0;
    for (var j = 0; j < matches.length; j++) {
      var match = matches[j];
      var pos = this.getMatchPosition(match, position, vimState);

      if (match.position.isEqual(position)) {
        continue;
      }

      vimState.easyMotion.addMarker(EasyMotion.generateMarker(index++, matches.length, position, pos));
    }
  }

  public async exec(position: Position, vimState: VimState): Promise<VimState> {
    // Only execute the action if the configuration is set
    if (!Configuration.easymotion) {
      return vimState;
    }

    // Search all occurences of the character pressed
    let matches = this.getMatches(position, vimState);

    // Stop if there are no matches
    if (matches.length === 0) {
      return vimState;
    }

    // Enter the EasyMotion mode and await further keys
    vimState.currentMode = ModeName.EasyMotionMode;
    vimState.easyMotion = new EasyMotion();

    this.processMarkers(matches, position, vimState);

    return vimState;
  }
}

@RegisterAction
class ActionEasyMotionSearchCommand extends BaseEasyMotionCommand {
  modes = [ModeName.Normal];
  keys = ["<leader>", "<leader>", "s", "<character>"];

  public getMatches(position: Position, vimState: VimState): EasyMotion.Match[] {
    const searchChar = this.keysPressed[3];

    // Search all occurences of the character pressed
    if (searchChar === " ") { // Searching for space should only find the first space
      return vimState.easyMotion.sortedSearch(position, new RegExp(" {1,}", "g"));
    } else {
      return vimState.easyMotion.sortedSearch(position, searchChar);
    }
  }
}

@RegisterAction
class ActionEasyMotionFindForwardCommand extends BaseEasyMotionCommand {
  modes = [ModeName.Normal];
  keys = ["<leader>", "<leader>", "f", "<character>"];

  public getMatches(position: Position, vimState: VimState): EasyMotion.Match[] {
    const searchChar = this.keysPressed[3];

    // Search all occurences of the character pressed after the cursor
    if (searchChar === " ") { // Searching for space should only find the first space
      return vimState.easyMotion.sortedSearch(position, new RegExp(" {1,}", "g"), {
        min: position
      });
    } else {
      return vimState.easyMotion.sortedSearch(position, searchChar, {
        min: position
      });
    }
  }
}

@RegisterAction
class ActionEasyMotionFindBackwardCommand extends BaseEasyMotionCommand {
  modes = [ModeName.Normal];
  keys = ["<leader>", "<leader>", "F", "<character>"];

  public getMatches(position: Position, vimState: VimState): EasyMotion.Match[] {
    const searchChar = this.keysPressed[3];

    // Search all occurences of the character pressed after the cursor
    if (searchChar === " ") { // Searching for space should only find the first space
      return vimState.easyMotion.sortedSearch(position, new RegExp(" {1,}", "g"), {
        max: position
      });
    } else {
      return vimState.easyMotion.sortedSearch(position, searchChar, {
        max: position
      });
    }
  }
}

@RegisterAction
class ActionEasyMotionTilForwardCommand extends BaseEasyMotionCommand {
  modes = [ModeName.Normal];
  keys = ["<leader>", "<leader>", "t", "<character>"];

  public getMatches(position: Position, vimState: VimState): EasyMotion.Match[] {
    const searchChar = this.keysPressed[3];

    // Search all occurences of the character pressed after the cursor
    if (searchChar === " ") { // Searching for space should only find the first space
      return vimState.easyMotion.sortedSearch(position, new RegExp(" {1,}", "g"), {
        min: position
      });
    } else {
      return vimState.easyMotion.sortedSearch(position, searchChar, {
        min: position
      });
    }
  }

  public getMatchPosition(match: EasyMotion.Match, position: Position, vimState: VimState): Position {
      return new Position(match.position.line, Math.max(0, match.position.character - 1));
  }
}

@RegisterAction
class ActionEasyMotionTilBackwardCommand extends BaseEasyMotionCommand {
  modes = [ModeName.Normal];
  keys = ["<leader>", "<leader>", "T", "<character>"];

  public getMatches(position: Position, vimState: VimState): EasyMotion.Match[] {
    const searchChar = this.keysPressed[3];

    // Search all occurences of the character pressed after the cursor
    if (searchChar === " ") { // Searching for space should only find the first space
      return vimState.easyMotion.sortedSearch(position, new RegExp(" {1,}"), {
        max: position
      });
    } else {
      return vimState.easyMotion.sortedSearch(position, searchChar, {
        max: position
      });
    }
  }

  public getMatchPosition(match: EasyMotion.Match, position: Position, vimState: VimState): Position {
      return new Position(match.position.line, Math.max(0, match.position.character + 1));
  }
}

@RegisterAction
class ActionEasyMotionWordCommand extends BaseEasyMotionCommand {
  modes = [ModeName.Normal];
  keys = ["<leader>", "<leader>", "w"];

  public getMatches(position: Position, vimState: VimState): EasyMotion.Match[] {
    // Search for the beginning of all words after the cursor
    return vimState.easyMotion.sortedSearch(position, new RegExp("\\w{1,}", "g"), {
      min: position
    });
  }
}

@RegisterAction
class ActionEasyMotionEndForwardCommand extends BaseEasyMotionCommand {
  modes = [ModeName.Normal];
  keys = ["<leader>", "<leader>", "e"];

  public getMatches(position: Position, vimState: VimState): EasyMotion.Match[] {
    // Search for the end of all words after the cursor
    return vimState.easyMotion.sortedSearch(position, new RegExp("\\w{1,}", "g"), {
      min: position
    });
  }

  public getMatchPosition(match: EasyMotion.Match, position: Position, vimState: VimState): Position {
      return new Position(match.position.line, match.position.character + match.text.length - 1);
  }
}

@RegisterAction
class ActionEasyMotionEndBackwardCommand extends BaseEasyMotionCommand {
  modes = [ModeName.Normal];
  keys = ["<leader>", "<leader>", "g", "e"];

  public getMatches(position: Position, vimState: VimState): EasyMotion.Match[] {
    // Search for the beginning of all words before the cursor
    return vimState.easyMotion.sortedSearch(position, new RegExp("\\w{1,}", "g"), {
      max: position,
    });
  }

  public getMatchPosition(match: EasyMotion.Match, position: Position, vimState: VimState): Position {
      return new Position(match.position.line, match.position.character + match.text.length - 1);
  }
}

@RegisterAction
class ActionEasyMotionBeginningWordCommand extends BaseEasyMotionCommand {
  modes = [ModeName.Normal];
  keys = ["<leader>", "<leader>", "b"];

  public getMatches(position: Position, vimState: VimState): EasyMotion.Match[] {
    // Search for the beginning of all words before the cursor
    return vimState.easyMotion.sortedSearch(position, new RegExp("\\w{1,}", "g"), {
      max: position,
    });
  }
}

@RegisterAction
class MoveEasyMotion extends BaseMovement {
  modes = [ModeName.EasyMotionMode];
  keys = ["<character>"];

  public async execAction(position: Position, vimState: VimState): Promise<Position> {
    var key = this.keysPressed[0];
    if (!key) {
      return position;
    }

    // "nail" refers to the accumulated depth keys
    var nail = vimState.easyMotion.accumulation + key;
    vimState.easyMotion.accumulation = nail;

    // Find markers starting with "nail"
    var markers = vimState.easyMotion.findMarkers(nail);
    if (markers.length === 1) { // Only one found, navigate to it
      var marker = markers[0];

      vimState.easyMotion.clearDecorations();
      vimState.currentMode = ModeName.Normal;

      return marker.position;
    } else {
      if (markers.length === 0) { // None found, exit mode
        vimState.easyMotion.clearDecorations();
        vimState.currentMode = ModeName.Normal;

        return position;
      }
    }

    return position;
  }
}<|MERGE_RESOLUTION|>--- conflicted
+++ resolved
@@ -536,26 +536,6 @@
           range: new Range(selection.start as Position, selection.end as Position),
         });
       } else {
-<<<<<<< HEAD
-        // Check for matching character that was auto inserted ("" or [] and delete the closing char if the opening char is deleted)
-        const text = TextEditor.getLineAt(position).text;
-        const charToMatch = text[position.character - 1];
-        const toFind = PairMatcher.pairings[charToMatch];
-
-        if (toFind !== undefined) {
-          if (text[position.character] === toFind.match) {
-            vimState.recordedState.transformations.push({
-              type: "deleteRange",
-              range: new Range(position, new Position(position.line, position.character + 1)),
-            });
-          }
-        }
-
-        vimState.recordedState.transformations.push({
-          type: "deleteText",
-          position: position,
-        });
-=======
         if (line.length > 0 && line.match(/^\s+$/) && Configuration.expandtab) {
           // If the line is empty except whitespace, backspace should return to
           // the next lowest level of indentation.
@@ -568,27 +548,40 @@
             range: new Range(new Position(position.line, desiredLineLength), position)
           });
         } else {
+          // Check for matching character that was auto inserted ("" or [] and delete the closing char if the opening char is deleted)
+          const text = TextEditor.getLineAt(position).text;
+          const charToMatch = text[position.character - 1];
+          const toFind = PairMatcher.pairings[charToMatch];
+
+          if (toFind !== undefined) {
+            if (text[position.character] === toFind.match) {
+              vimState.recordedState.transformations.push({
+                type: "deleteRange",
+                range: new Range(position, new Position(position.line, position.character + 1)),
+              });
+            }
+          }
+
           vimState.recordedState.transformations.push({
             type: "deleteText",
             position: position,
           });
         }
->>>>>>> b080d98b
-      }
-
-      vimState.cursorPosition      = vimState.cursorPosition.getLeft();
+      }
+
+      vimState.cursorPosition = vimState.cursorPosition.getLeft();
       vimState.cursorStartPosition = vimState.cursorStartPosition.getLeft();
     } else {
       if (vimState.isMultiCursor) {
         vimState.recordedState.transformations.push({
-          type     : "insertText",
-          text     : char,
-          position : vimState.cursorPosition,
+          type: "insertText",
+          text: char,
+          position: vimState.cursorPosition,
         });
       } else {
         vimState.recordedState.transformations.push({
-          type : "insertTextVSCode",
-          text : char,
+          type: "insertTextVSCode",
+          text: char,
         });
       }
     }

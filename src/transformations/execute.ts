import * as vscode from 'vscode';
import { ExCommandLine } from '../cmd_line/commandLine';
import { Cursor } from '../common/motion/cursor';
import { PositionDiff } from '../common/motion/position';
import { Globals } from '../globals';
import { Mode, NormalCommandState } from '../mode/mode';
import { Register } from '../register/register';
import { globalState } from '../state/globalState';
import { RecordedState } from '../state/recordedState';
import { VimState } from '../state/vimState';
import { TextEditor } from '../textEditor';
import { Logger } from '../util/logger';
import {
  keystrokesExpressionForMacroParser,
  keystrokesExpressionParser,
} from '../vimscript/expression';
import {
  Dot,
  ExecuteNormalTransformation,
  InsertTextVSCodeTransformation,
  TextTransformations,
  Transformation,
  areAllSameTransformation,
  isMultiCursorTextTransformation,
  isTextTransformation,
  overlappingTransformations,
} from './transformations';
import { Transformer } from './transformer';
<<<<<<< HEAD
import { Globals } from '../globals';
import { globalState } from '../state/globalState';
import { keystrokesExpressionParser } from '../vimscript/parserUtils';
=======
>>>>>>> 3e4f9e8f

export interface IModeHandler {
  vimState: VimState;

  updateView(args?: { drawSelection: boolean; revealRange: boolean }): Promise<void>;
  runMacro(recordedMacro: RecordedState): Promise<void>;
  handleMultipleKeyEvents(keys: string[]): Promise<void>;
  handleKeyEvent(key: string): Promise<void>;
  rerunRecordedState(transformation: Dot): Promise<void>;
}

export async function executeTransformations(
  modeHandler: IModeHandler,
  transformations: Transformation[],
) {
  if (transformations.length === 0) {
    return;
  }

  const vimState = modeHandler.vimState;

  const textTransformations = transformations.filter((x): x is TextTransformations =>
    isTextTransformation(x),
  );
  const multicursorTextTransformations: InsertTextVSCodeTransformation[] = transformations.filter(
    (x): x is InsertTextVSCodeTransformation => isMultiCursorTextTransformation(x),
  );

  const otherTransformations = transformations.filter(
    (x) => !isTextTransformation(x) && !isMultiCursorTextTransformation(x),
  );

  const accumulatedPositionDifferences: { [key: number]: PositionDiff[] } = {};

  const doTextEditorEdit = (command: TextTransformations, edit: vscode.TextEditorEdit) => {
    switch (command.type) {
      case 'insertText':
        edit.insert(command.position, command.text);
        break;
      case 'replaceText':
        edit.replace(command.range, command.text);
        break;
      case 'deleteRange':
        edit.delete(command.range);
        break;
      case 'moveCursor':
        break;
      default:
        Logger.warn(`Unhandled text transformation type: ${command.type}.`);
        break;
    }

    if (command.diff) {
      if (command.cursorIndex === undefined) {
        throw new Error('No cursor index - this should never ever happen!');
      }

      if (!accumulatedPositionDifferences[command.cursorIndex]) {
        accumulatedPositionDifferences[command.cursorIndex] = [];
      }

      accumulatedPositionDifferences[command.cursorIndex].push(command.diff);
    }
  };

  if (textTransformations.length > 0) {
    const overlapping = overlappingTransformations(textTransformations);
    if (overlapping !== undefined) {
      const msg = `Transformations overlapping: ${JSON.stringify(overlapping)}`;
      Logger.warn(msg);
      if (Globals.isTesting) {
        throw new Error(msg);
      }

      // TODO: Select one transformation for every cursor and run them all
      // in parallel. Repeat till there are no more transformations.
      for (const transformation of textTransformations) {
        await vimState.editor.edit((edit) => doTextEditorEdit(transformation, edit));
      }
    } else {
      // This is the common case!

      /**
       * batch all text operations together as a single operation
       * (this is primarily necessary for multi-cursor mode, since most
       * actions will trigger at most one text operation).
       */
      try {
        await vimState.editor.edit((edit) => {
          for (const command of textTransformations) {
            doTextEditorEdit(command, edit);
          }
        });
      } catch (e) {
        // Messages like "TextEditor(vs.editor.ICodeEditor:1,$model8) has been disposed" can be ignored.
        // They occur when the user switches to a new tab while an action is running.
        // eslint-disable-next-line @typescript-eslint/no-unsafe-member-access
        if (e.name !== 'DISPOSED') {
          throw e;
        }
      }
    }
  }

  if (multicursorTextTransformations.length > 0) {
    if (areAllSameTransformation(multicursorTextTransformations)) {
      /**
       * Apply the transformation only once instead of to each cursor
       * if they are all the same.
       *
       * This lets VSCode do multicursor snippets, auto braces and
       * all the usual jazz VSCode does on text insertion.
       */
      const { text } = multicursorTextTransformations[0];

      // await vscode.commands.executeCommand('default:type', { text });
      await TextEditor.insert(vimState.editor, text);
    } else {
      Logger.warn(`Unhandled multicursor transformations. Not all transformations are the same!`);
    }
  }

  for (const transformation of otherTransformations) {
    switch (transformation.type) {
      case 'insertTextVSCode':
        await TextEditor.insert(vimState.editor, transformation.text);
        vimState.cursors[0] = Cursor.FromVSCodeSelection(vimState.editor.selection);
        break;

      case 'replayRecordedState':
        await modeHandler.rerunRecordedState(transformation);
        break;

      case 'macro':
        const recordedMacro = (await Register.get(transformation.register))?.text;
        if (!recordedMacro) {
          return;
        } else if (typeof recordedMacro === 'string') {
          // A string was set to the register. We need to execute the characters as if they were typed (in normal mode).
          const keystrokes = keystrokesExpressionForMacroParser.parse(recordedMacro);
          if (!keystrokes.status) {
            throw new Error(`Failed to execute macro: ${recordedMacro}`);
          }

          vimState.isReplayingMacro = true;

          vimState.recordedState = new RecordedState();
          await modeHandler.handleMultipleKeyEvents(keystrokes.value);

          // Set the executed register as the registerName, otherwise the last action register is used.
          vimState.recordedState.registerName = transformation.register;

          globalState.lastInvokedMacro = vimState.recordedState;
          vimState.isReplayingMacro = false;

          if (vimState.lastMovementFailed) {
            // movement in last invoked macro failed then we should stop all following repeating macros.
            // Besides, we should reset `lastMovementFailed`.
            vimState.lastMovementFailed = false;
            return;
          }
        } else {
          vimState.isReplayingMacro = true;

          vimState.recordedState = new RecordedState();
          if (transformation.register === ':') {
            await new ExCommandLine(recordedMacro.commandString, vimState.currentMode).run(
              vimState,
            );
          } else if (transformation.replay === 'contentChange') {
            await modeHandler.runMacro(recordedMacro);
          } else {
            let keyStrokes: string[] = [];
            for (const action of recordedMacro.actionsRun) {
              keyStrokes = keyStrokes.concat(action.keysPressed);
            }
            await modeHandler.handleMultipleKeyEvents(keyStrokes);
          }

          // TODO: Copied from `BaseAction.execCount`. This is all terrible.
          for (const t of vimState.recordedState.transformer.transformations) {
            if (isTextTransformation(t) && t.cursorIndex === undefined) {
              t.cursorIndex = 0;
            }
          }

          await executeTransformations(
            modeHandler,
            vimState.recordedState.transformer.transformations,
          );

          globalState.lastInvokedMacro = recordedMacro;
          vimState.isReplayingMacro = false;

          if (vimState.lastMovementFailed) {
            // movement in last invoked macro failed then we should stop all following repeating macros.
            // Besides, we should reset `lastMovementFailed`.
            vimState.lastMovementFailed = false;
            return;
          }
        }
        break;

      case 'contentChange':
        for (const change of transformation.changes) {
          await TextEditor.insert(vimState.editor, change.text);
          vimState.cursorStopPosition = vimState.editor.selection.start;
        }
        const newPos = vimState.cursorStopPosition.add(vimState.document, transformation.diff);
        vimState.editor.selection = new vscode.Selection(newPos, newPos);
        break;

      case 'executeNormal':
        await doExecuteNormal(modeHandler, transformation);
        break;

      case 'vscodeCommand':
        // eslint-disable-next-line @typescript-eslint/no-unsafe-argument
        await vscode.commands.executeCommand(transformation.command, ...transformation.args);
        break;

      default:
        Logger.warn(`Unhandled text transformation type: ${transformation.type}.`);
        break;
    }
  }

  let selections;
  if (vimState.currentMode === Mode.Insert) {
    // Insert mode selections do not need to be modified
    selections = vimState.editor.selections;
  } else {
    selections = vimState.editor.selections.map((sel) => {
      let range = Cursor.FromVSCodeSelection(sel);
      if (range.start.isBefore(range.stop)) {
        range = range.withNewStop(range.stop.getLeftThroughLineBreaks(true));
      }
      return new vscode.Selection(range.start, range.stop);
    });
  }
  const firstTransformation = transformations[0];
  const manuallySetCursorPositions =
    (firstTransformation.type === 'deleteRange' ||
      firstTransformation.type === 'replaceText' ||
      firstTransformation.type === 'insertText') &&
    firstTransformation.manuallySetCursorPositions;

  // We handle multiple cursors in a different way in visual block mode, unfortunately.
  // TODO - refactor that out!
  if (vimState.currentMode !== Mode.VisualBlock && !manuallySetCursorPositions) {
    vimState.cursors = selections.map((sel, idx) => {
      const diffs = accumulatedPositionDifferences[idx] ?? [];
      if (vimState.recordedState.operatorPositionDiff) {
        diffs.push(vimState.recordedState.operatorPositionDiff);
      }

      return diffs.reduce(
        (cursor, diff) =>
          new Cursor(
            cursor.start.add(vimState.document, diff),
            cursor.stop.add(vimState.document, diff),
          ),
        Cursor.FromVSCodeSelection(sel),
      );
    });

    vimState.recordedState.operatorPositionDiff = undefined;
  } else if (accumulatedPositionDifferences[0]?.length > 0) {
    const diff = accumulatedPositionDifferences[0][0];
    vimState.cursorStopPosition = vimState.cursorStopPosition.add(vimState.document, diff);
    vimState.cursorStartPosition = vimState.cursorStartPosition.add(vimState.document, diff);
  }

  vimState.recordedState.transformer = new Transformer();
}

const doExecuteNormal = async (
  modeHandler: IModeHandler,
  transformation: ExecuteNormalTransformation,
) => {
  const vimState = modeHandler.vimState;
  const { keystrokes, range } = transformation;
  const strokes = keystrokesExpressionParser.parse(keystrokes);
  if (!strokes.status) {
    throw new Error(`Failed to execute normal command: ${keystrokes}`);
  }

  const resultLineNumbers: number[] = [];
  if (range) {
    const { start: startLineNumber, end: endLineNumber } = range.resolve(vimState);
    for (let i = startLineNumber; i <= endLineNumber; i++) {
      resultLineNumbers.push(i);
    }
  } else {
    const selectionList = vimState.editor.selections;
    for (const selection of selectionList) {
      const { start, end } = selection;

      for (let i = start.line; i <= end.line; i++) {
        resultLineNumbers.push(i);
      }
    }
  }

  vimState.normalCommandState = NormalCommandState.Executing;
  vimState.recordedState = new RecordedState();
  await vimState.setCurrentMode(Mode.Normal);
  for (const lineNumber of resultLineNumbers) {
    if (range) {
      vimState.cursorStopPosition = vimState.cursorStartPosition =
        TextEditor.getFirstNonWhitespaceCharOnLine(vimState.document, lineNumber);
    }
    await modeHandler.handleMultipleKeyEvents(strokes.value);
    if (vimState.currentMode === Mode.Insert) {
      await modeHandler.handleKeyEvent('<Esc>');
    }
  }
  vimState.normalCommandState = NormalCommandState.Finished;
};<|MERGE_RESOLUTION|>--- conflicted
+++ resolved
@@ -13,7 +13,7 @@
 import {
   keystrokesExpressionForMacroParser,
   keystrokesExpressionParser,
-} from '../vimscript/expression';
+} from '../vimscript/parserUtils';
 import {
   Dot,
   ExecuteNormalTransformation,
@@ -26,12 +26,6 @@
   overlappingTransformations,
 } from './transformations';
 import { Transformer } from './transformer';
-<<<<<<< HEAD
-import { Globals } from '../globals';
-import { globalState } from '../state/globalState';
-import { keystrokesExpressionParser } from '../vimscript/parserUtils';
-=======
->>>>>>> 3e4f9e8f
 
 export interface IModeHandler {
   vimState: VimState;

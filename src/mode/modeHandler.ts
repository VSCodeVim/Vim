--- conflicted
+++ resolved
@@ -25,13 +25,10 @@
   CommandQuitRecordMacro,
   DocumentContentChangeAction,
   ActionOverrideCmdD,
-<<<<<<< HEAD
   CommandRegister,
   CommandVisualMode,
   CompleteCommandWithModeChange,
-=======
   CommandNumber,
->>>>>>> 691cb774
 } from './../actions/commands/actions';
 import {
   areAnyTransformationsOverlapping,
@@ -766,7 +763,6 @@
     }
 
     ranRepeatableAction =
-<<<<<<< HEAD
       (ranRepeatableAction && vimState.currentMode === Mode.Normal) ||
       this.createUndoPointForBrackets(vimState);
     ranAction =
@@ -774,11 +770,7 @@
       (vimState.currentMode === Mode.Normal || action instanceof CompleteCommandWithModeChange);
     // ActionOverrideCmdD is a complete action, but it changes mode from Normal to visual,
     // so it would cause a reset to false here. We cant allow that, because then we don't get a fresh recordedState below
-=======
-      (ranRepeatableAction && this.vimState.currentMode === Mode.Normal) ||
-      this.createUndoPointForBrackets();
-    ranAction = ranAction && this.vimState.currentMode === Mode.Normal;
->>>>>>> 691cb774
+
 
     // Record down previous action and flush temporary state
     if (ranRepeatableAction) {

import * as vscode from 'vscode';

import { BaseAction, KeypressState, BaseCommand, getRelevantAction } from './../actions/base';
import { BaseMovement } from '../actions/baseMotion';
import {
  CommandBackspaceInInsertMode,
  CommandEscInsertMode,
  CommandInsertInInsertMode,
  CommandInsertPreviousText,
  InsertCharAbove,
  InsertCharBelow,
} from './../actions/commands/insert';
import { Jump } from '../jumps/jump';
import { Logger } from '../util/logger';
import { Mode, VSCodeVimCursorType, isVisualMode, getCursorStyle, isStatusBarMode } from './mode';
import { PairMatcher } from './../common/matching/matcher';
import { earlierOf, laterOf } from './../common/motion/position';
import { Cursor } from '../common/motion/cursor';
import { RecordedState } from './../state/recordedState';
import { IBaseAction } from '../actions/types';
import { Register, RegisterMode } from './../register/register';
import { Remappers } from '../configuration/remapper';
import { StatusBar } from '../statusBar';
import { TextEditor } from './../textEditor';
import { VimError, ForceStopRemappingError } from './../error';
import { VimState } from './../state/vimState';
import { VSCodeContext } from '../util/vscodeContext';
import { configuration } from '../configuration/configuration';
import { decoration } from '../configuration/decoration';
import { scrollView } from '../util/util';
import {
  CommandQuitRecordMacro,
  DocumentContentChangeAction,
  ActionOverrideCmdD,
  CommandNumber,
} from './../actions/commands/actions';
import { isTextTransformation } from '../transformations/transformations';
import { executeTransformations, IModeHandler } from '../transformations/execute';
import { globalState } from '../state/globalState';
import { Notation } from '../configuration/notation';
import { SpecialKeys } from '../util/specialKeys';
import { SearchDecorations, getDecorationsForSearchMatchRanges } from '../util/decorationUtils';
import { BaseOperator } from '../actions/operator';
import { SearchByNCharCommand } from '../actions/plugins/easymotion/easymotion.cmd';
import { Position, Uri } from 'vscode';
import { RemapState } from '../state/remapState';
import * as process from 'process';
import { EasyMotion } from '../actions/plugins/easymotion/easymotion';
<<<<<<< HEAD
import { Langmap } from '../configuration/langmap';
=======
import { Range } from 'vscode';
>>>>>>> d25dd39d

interface IModeHandlerMap {
  get(editorId: Uri): ModeHandler | undefined;
}

/**
 * ModeHandler is the extension's backbone. It listens to events and updates the VimState.
 * One of these exists for each editor - see ModeHandlerMap
 *
 * See:  https://github.com/VSCodeVim/Vim/blob/master/.github/CONTRIBUTING.md#the-vim-state-machine
 */
export class ModeHandler implements vscode.Disposable, IModeHandler {
  public readonly vimState: VimState;
  public readonly remapState: RemapState;

  public focusChanged = false;

  private searchDecorationCacheKey: { searchString: string; documentVersion: number } | undefined;

  private readonly disposables: vscode.Disposable[] = [];
  private readonly handlerMap: IModeHandlerMap;
  private readonly remappers: Remappers;

  /**
   * Used internally to ignore selection changes that were performed by us.
   * 'ignoreIntermediateSelections': set to true when running an action, during this time
   * all selections change events will be ignored.
   * 'ourSelections': keeps track of our selections that will trigger a selection change event
   * so that we can ignore them.
   */
  public selectionsChanged = {
    /**
     * Set to true when running an action, during this time
     * all selections change events will be ignored.
     */
    ignoreIntermediateSelections: false,
    /**
     * keeps track of our selections that will trigger a selection change event
     * so that we can ignore them.
     */
    ourSelections: Array<string>(),
  };

  /**
   * Was the previous mouse click past EOL
   */
  private lastClickWasPastEol: boolean = false;

  // TODO: clarify the difference between ModeHandler.currentMode and VimState.currentMode
  private _currentMode!: Mode;

  get currentMode(): Mode {
    return this._currentMode;
  }

  private async setCurrentMode(mode: Mode): Promise<void> {
    if (this.vimState.currentMode !== mode) {
      await this.vimState.setCurrentMode(mode);
    }
    this._currentMode = mode;
  }

  public static async create(
    handlerMap: IModeHandlerMap,
    textEditor: vscode.TextEditor,
  ): Promise<ModeHandler> {
    const modeHandler = new ModeHandler(handlerMap, textEditor);
    await modeHandler.vimState.load();
    await modeHandler.setCurrentMode(configuration.startInInsertMode ? Mode.Insert : Mode.Normal);
    modeHandler.syncCursors();
    return modeHandler;
  }

  private constructor(handlerMap: IModeHandlerMap, textEditor: vscode.TextEditor) {
    this.handlerMap = handlerMap;
    this.remappers = new Remappers();

    this.vimState = new VimState(textEditor, new EasyMotion());
    this.remapState = new RemapState();
    this.disposables.push(this.vimState);
  }

  /**
   * Updates VSCodeVim's internal representation of cursors to match VSCode's selections.
   * This loses some information, so it should only be done when necessary.
   */
  public syncCursors() {
    // TODO: getCursorsAfterSync() is basically this, but stupider
    const { selections } = this.vimState.editor;
    // TODO: this if block is a workaround for a problem described here https://github.com/VSCodeVim/Vim/pull/8426
    if (
      selections.length === 1 &&
      selections[0].isEqual(new Range(new Position(0, 0), new Position(0, 0)))
    ) {
      return;
    }

    if (
      !this.vimState.cursorStartPosition.isEqual(selections[0].anchor) ||
      !this.vimState.cursorStopPosition.isEqual(selections[0].active)
    ) {
      this.vimState.desiredColumn = selections[0].active.character;
    }

    this.vimState.cursors = selections.map(({ active, anchor }) =>
      active.isBefore(anchor) ? new Cursor(anchor.getLeft(), active) : new Cursor(anchor, active),
    );
  }

  /**
   * This is easily the worst function in VSCodeVim.
   *
   * We need to know when VSCode has updated our selection, so that we can sync
   * that internally. Unfortunately, VSCode has a habit of calling this
   * function at weird times, or or with incomplete information, so we have to
   * do a lot of voodoo to make sure we're updating the cursors correctly.
   *
   * Even worse, we don't even know how to test this stuff.
   *
   * Anyone who wants to change the behavior of this method should make sure
   * all selection related test cases pass. Follow this spec
   * https://gist.github.com/rebornix/d21d1cc060c009d4430d3904030bd4c1 to
   * perform the manual testing. Besides this testing you should still test
   * commands like 'editor.action.smartSelect.grow' and you should test moving
   * continuously up/down or left/right with and without remapped movement keys
   * because sometimes vscode lags behind and calls this function with information
   * that is not up to date with our selections yet and we need to make sure we don't
   * change our cursors to previous information (this usally is only an issue in visual
   * mode because of our different ways of handling selections and in those cases
   * updating our cursors with not up to date info might result in us changing our
   * cursor start position).
   */
  public async handleSelectionChange(e: vscode.TextEditorSelectionChangeEvent): Promise<void> {
    if (
      vscode.window.activeTextEditor === undefined ||
      e.textEditor.document !== vscode.window.activeTextEditor.document
    ) {
      // we don't care if there is no active editor
      // or user selection changed in a paneled window (e.g debug console/terminal)
      // This check is made before enqueuing this selection change, but sometimes
      // between the enqueueing and the actual calling of this function the editor
      // might close or change to other document
      return;
    }
    const selection = e.selections[0];
    Logger.debug(
      `Selection change: ${selection.anchor.toString()}, ${selection.active}, SelectionsLength: ${
        e.selections.length
      }`,
    );

    // If our previous cursors are not included on any of the current selections, then a snippet
    // must have been inserted.
    const isSnippetSelectionChange = () => {
      return e.selections.every((s) => {
        return this.vimState.cursors.every((c) => !s.contains(new vscode.Range(c.start, c.stop)));
      });
    };

    if (
      (e.selections.length !== this.vimState.cursors.length || this.vimState.isMultiCursor) &&
      this.vimState.currentMode !== Mode.VisualBlock
    ) {
      const allowedModes = [Mode.Normal];
      if (!isSnippetSelectionChange()) {
        allowedModes.push(Mode.Insert, Mode.Replace);
      }
      // Number of selections changed, make sure we know about all of them still
      this.vimState.cursors = e.textEditor.selections.map(
        (sel) =>
          new Cursor(
            // Adjust the cursor positions because cursors & selections don't match exactly
            sel.anchor.isAfter(sel.active) ? sel.anchor.getLeft() : sel.anchor,
            sel.active,
          ),
      );
      if (
        e.selections.some((s) => !s.anchor.isEqual(s.active)) &&
        allowedModes.includes(this.vimState.currentMode)
      ) {
        // If we got a visual selection and we are on normal, insert or replace mode, enter visual mode.
        // We shouldn't go to visual mode on any other mode, because the other visual modes are handled
        // very differently than vscode so only our extension will create them. And the other modes
        // like the plugin modes shouldn't be changed or else it might mess up the plugins actions.
        await this.setCurrentMode(Mode.Visual);
      }
      return this.updateView({ drawSelection: false, revealRange: false });
    }

    /**
     * We only trigger our view updating process if it's a mouse selection.
     * Otherwise we only update our internal cursor positions accordingly.
     */
    if (e.kind !== vscode.TextEditorSelectionChangeKind.Mouse) {
      if (selection) {
        if (e.kind === vscode.TextEditorSelectionChangeKind.Command) {
          // This 'Command' kind is triggered when using a command like 'editor.action.smartSelect.grow'
          // but it is also triggered when we set the 'editor.selections' on 'updateView'.
          const allowedModes = [Mode.Normal, Mode.Visual];
          if (!isSnippetSelectionChange()) {
            // if we just inserted a snippet then don't allow insert modes to go to visual mode
            allowedModes.push(Mode.Insert, Mode.Replace);
          }
          if (allowedModes.includes(this.vimState.currentMode)) {
            // Since the selections weren't ignored then probably we got change of selection from
            // a command, so we need to update our start and stop positions. This is where commands
            // like 'editor.action.smartSelect.grow' are handled.
            if (this.vimState.currentMode === Mode.Visual) {
              Logger.trace('Updating Visual Selection!');
              this.vimState.cursorStopPosition = selection.active;
              this.vimState.cursorStartPosition = selection.anchor;
              await this.updateView({ drawSelection: false, revealRange: false });
              return;
            } else if (!selection.active.isEqual(selection.anchor)) {
              Logger.trace('Creating Visual Selection from command!');
              this.vimState.cursorStopPosition = selection.active;
              this.vimState.cursorStartPosition = selection.anchor;
              await this.setCurrentMode(Mode.Visual);
              await this.updateView({ drawSelection: false, revealRange: false });
              return;
            }
          }
        }
        // Here we are on the selection changed of kind 'Keyboard' or 'undefined' which is triggered
        // when pressing movement keys that are not caught on the 'type' override but also when using
        // commands like 'cursorMove'.

        if (isVisualMode(this.vimState.currentMode)) {
          /**
           * In Visual Mode, our `cursorPosition` and `cursorStartPosition` can not reflect `active`,
           * `start`, `end` and `anchor` information in a selection.
           * See `Fake block cursor with text decoration` section of `updateView` method.
           * Besides this, sometimes on visual modes our start position is not the same has vscode
           * anchor because we need to move vscode anchor one to the right of our start when our start
           * is after our stop in order to include the start character on vscodes selection.
           */
          return;
        }

        const cursorEnd = laterOf(
          this.vimState.cursorStartPosition,
          this.vimState.cursorStopPosition,
        );
        if (e.textEditor.document.validatePosition(cursorEnd).isBefore(cursorEnd)) {
          // The document changed such that our cursor position is now out of bounds, possibly by
          // another program. Let's just use VSCode's selection.
          // TODO: if this is the case, but we're in visual mode, we never get here (because of branch above)
        } else if (
          e.kind === vscode.TextEditorSelectionChangeKind.Keyboard &&
          this.vimState.cursorStopPosition.isEqual(this.vimState.cursorStartPosition) &&
          this.vimState.cursorStopPosition.getRight().isLineEnd() &&
          this.vimState.cursorStopPosition.getLineEnd().isEqual(selection.active)
        ) {
          // We get here when we use a 'cursorMove' command (that is considered a selection changed
          // kind of 'Keyboard') that ends past the line break. But our cursors are already on last
          // character which is what we want. Even though our cursors will be corrected again when
          // checking if they are in bounds on 'runAction' there is no need to be changing them back
          // and forth so we check for this situation here.
          return;
        }

        // Here we allow other 'cursorMove' commands to update our cursors in case there is another
        // extension making cursor changes that we need to catch.
        //
        // We still need to be careful with this because this here might be changing our cursors
        // in ways we don't want to. So with future selection issues this is a good place to start
        // looking.
        Logger.debug(
          `Selections: Changing Cursors from selection handler... ${selection.anchor.toString()}, ${
            selection.active
          }`,
        );
        this.vimState.cursorStopPosition = selection.active;
        this.vimState.cursorStartPosition = selection.anchor;
        this.vimState.desiredColumn = selection.active.character;
        await this.updateView({ drawSelection: false, revealRange: false });
      }
      return;
    }

    if (isStatusBarMode(this.vimState.currentMode)) {
      return;
    }

    let toDraw = false;

    if (selection) {
      let newPosition = selection.active;

      // Only check on a click, not a full selection (to prevent clicking past EOL)
      if (newPosition.character >= newPosition.getLineEnd().character && selection.isEmpty) {
        if (this.vimState.currentMode !== Mode.Insert) {
          this.lastClickWasPastEol = true;

          // This prevents you from mouse clicking past the EOL
          newPosition = newPosition.withColumn(Math.max(newPosition.getLineEnd().character - 1, 0));

          // Switch back to normal mode since it was a click not a selection
          await this.setCurrentMode(Mode.Normal);

          toDraw = true;
        }
      } else if (selection.isEmpty) {
        this.lastClickWasPastEol = false;
      }

      this.vimState.cursorStopPosition = newPosition;
      this.vimState.cursorStartPosition = newPosition;
      this.vimState.desiredColumn = newPosition.character;

      // start visual mode?
      if (
        selection.anchor.line === selection.active.line &&
        selection.anchor.character >= newPosition.getLineEnd().character &&
        selection.active.character >= newPosition.getLineEnd().character
      ) {
        // This prevents you from selecting EOL
      } else if (!selection.anchor.isEqual(selection.active)) {
        let selectionStart = new Position(selection.anchor.line, selection.anchor.character);

        if (selectionStart.character > selectionStart.getLineEnd().character) {
          selectionStart = new Position(selectionStart.line, selectionStart.getLineEnd().character);
        }

        this.vimState.cursorStartPosition = selectionStart;

        if (selectionStart.isAfter(newPosition)) {
          this.vimState.cursorStartPosition = this.vimState.cursorStartPosition.getLeft();
        }

        // If we prevented from clicking past eol but it is part of this selection, include the last char
        if (this.lastClickWasPastEol) {
          const newStart = new Position(selection.anchor.line, selection.anchor.character + 1);
          this.vimState.editor.selection = new vscode.Selection(newStart, selection.active);
          this.vimState.cursorStartPosition = selectionStart;
          this.lastClickWasPastEol = false;
        }

        if (
          configuration.mouseSelectionGoesIntoVisualMode &&
          !isVisualMode(this.vimState.currentMode) &&
          this.currentMode !== Mode.Insert
        ) {
          await this.setCurrentMode(Mode.Visual);

          // double click mouse selection causes an extra character to be selected so take one less character
        }
      } else if (this.vimState.currentMode !== Mode.Insert) {
        await this.setCurrentMode(Mode.Normal);
      }

      this.updateView({ drawSelection: toDraw, revealRange: false });
    }
  }

  async handleMultipleKeyEvents(keys: string[]): Promise<void> {
    for (const key of keys) {
      await this.handleKeyEventLangmapped(key);
    }
  }

  public async handleKeyEvent(keyRaw: string): Promise<void> {
    const key =
      !Langmap.isRemapped || Langmap.isLiteralMode(this.currentMode)
        ? keyRaw
        : Langmap.getLangmap().remapKey(keyRaw);
    return this.handleKeyEventLangmapped(key);
  }

  private async handleKeyEventLangmapped(key: string): Promise<void> {
    if (this.remapState.forceStopRecursiveRemapping) {
      return;
    }

    const now = Date.now();

    const printableKey = Notation.printableKey(key, configuration.leader);
    Logger.debug(`Handling key: ${printableKey}`);

    if (
      (key === SpecialKeys.TimeoutFinished ||
        this.vimState.recordedState.bufferedKeys.length > 0) &&
      this.vimState.recordedState.bufferedKeysTimeoutObj
    ) {
      // Handle the bufferedKeys or append the new key to the previously bufferedKeys
      clearTimeout(this.vimState.recordedState.bufferedKeysTimeoutObj);
      this.vimState.recordedState.bufferedKeysTimeoutObj = undefined;
      this.vimState.recordedState.commandList = [...this.vimState.recordedState.bufferedKeys];
      this.vimState.recordedState.bufferedKeys = [];
    }

    // rewrite copy
    if (configuration.overrideCopy) {
      // The conditions when you trigger a "copy" rather than a ctrl-c are
      // too sophisticated to be covered by the "when" condition in package.json
      if (key === '<D-c>') {
        key = '<copy>';
      }

      if (key === '<C-c>' && process.platform !== 'darwin') {
        if (
          !configuration.useCtrlKeys ||
          this.vimState.currentMode === Mode.Visual ||
          this.vimState.currentMode === Mode.VisualBlock ||
          this.vimState.currentMode === Mode.VisualLine
        ) {
          key = '<copy>';
        }
      }
    }

    // <C-d> triggers "add selection to next find match" by default,
    // unless users explicity make <C-d>: true
    if (key === '<C-d>' && !(configuration.handleKeys['<C-d>'] === true)) {
      key = '<D-d>';
    }

    this.vimState.cursorsInitialState = this.vimState.cursors;
    this.vimState.recordedState.commandList.push(key);

    const oldMode = this.vimState.currentMode;
    const oldFullMode = this.vimState.currentModeIncludingPseudoModes;
    const oldStatusBarText = StatusBar.getText();
    const oldWaitingForAnotherActionKey = this.vimState.recordedState.waitingForAnotherActionKey;

    let handledAsRemap = false;
    let handledAsAction = false;
    try {
      // Handling special case for '0'. From Vim documentation (:help :map-modes)
      // Special case: While typing a count for a command in Normal mode, mapping zero
      // is disabled. This makes it possible to map zero without making it impossible
      // to type a count with a zero.
      const preventZeroRemap =
        key === '0' &&
        this.vimState.recordedState.actionsRun[
          this.vimState.recordedState.actionsRun.length - 1
        ] instanceof CommandNumber;

      // Check for remapped keys if:
      // 1. We are not currently performing a non-recursive remapping
      // 2. We are not typing '0' after starting to type a count
      // 3. We are not waiting for another action key
      //    Example: jj should not remap the second 'j', if jj -> <Esc> in insert mode
      //             0 should not be remapped if typed after another number, like 10
      //             for actions with multiple keys like 'gg' or 'fx' the second character
      //           shouldn't be mapped
      if (
        !this.remapState.isCurrentlyPerformingNonRecursiveRemapping &&
        !preventZeroRemap &&
        !this.vimState.recordedState.waitingForAnotherActionKey
      ) {
        handledAsRemap = await this.remappers.sendKey(
          this.vimState.recordedState.commandList,
          this,
        );
      }

      this.vimState.recordedState.allowPotentialRemapOnFirstKey = true;

      if (!handledAsRemap) {
        if (key === SpecialKeys.TimeoutFinished) {
          // Remove the <TimeoutFinished> key and get the key before that. If the <TimeoutFinished>
          // key was the last key, then 'key' will be undefined and won't be sent to handle action.
          this.vimState.recordedState.commandList.pop();
          key =
            this.vimState.recordedState.commandList[
              this.vimState.recordedState.commandList.length - 1
            ];
        }
        if (key !== undefined) {
          handledAsAction = await this.handleKeyAsAnAction(key);
        }
      }
    } catch (e) {
      this.selectionsChanged.ignoreIntermediateSelections = false;
      if (e instanceof VimError) {
        StatusBar.displayError(this.vimState, e);
        this.vimState.recordedState = new RecordedState();
        if (this.remapState.isCurrentlyPerformingRemapping) {
          // If we are handling a remap and we got a VimError stop handling the remap
          // and discard the rest of the keys. We throw an Exception here to stop any other
          // remapping handling steps and go straight to the 'finally' step of the remapper.
          throw ForceStopRemappingError.fromVimError(e);
        }
      } else if (e instanceof ForceStopRemappingError) {
        // If this is a ForceStopRemappingError rethrow it until it gets to the remapper
        throw e;
      } else if (e instanceof Error) {
        e.message = `Failed to handle key \`${key}\`: ${e.message}`;
        throw e;
      } else {
        throw new Error(`Failed to handle key \`${key}\` due to an unknown error.`);
      }
    }

    this.remapState.lastKeyPressedTimestamp = now;

    StatusBar.updateShowCmd(this.vimState);

    // We don't want to immediately erase any message that resulted from the action just performed
    if (StatusBar.getText() === oldStatusBarText) {
      // Clear the status bar of high priority messages if the mode has changed, the view has scrolled
      // or it is recording a Macro
      const forceClearStatusBar =
        (this.vimState.currentMode !== oldMode && this.vimState.currentMode !== Mode.Normal) ||
        this.vimState.macro !== undefined;
      StatusBar.clear(this.vimState, forceClearStatusBar);
    }

    // We either already ran an action or we have a potential action to run but
    // the key is already stored on 'actionKeys' in that case we don't need it
    // anymore on commandList that is only used for the remapper and 'showCmd'
    // and both had already been handled at this point.
    // If we got here it means that there is no potential remap for the key
    // either so we need to clear it from commandList so that it doesn't interfere
    // with the next remapper check.
    this.vimState.recordedState.resetCommandList();

    Logger.trace(`handleKeyEvent('${printableKey}') took ${Date.now() - now}ms`);

    // If we are handling a remap and the last movement failed stop handling the remap
    // and discard the rest of the keys. We throw an Exception here to stop any other
    // remapping handling steps and go straight to the 'finally' step of the remapper.
    if (this.remapState.isCurrentlyPerformingRemapping && this.vimState.lastMovementFailed) {
      this.vimState.lastMovementFailed = false;
      throw new ForceStopRemappingError('Last movement failed');
    }

    // Reset lastMovementFailed. Anyone who needed it has probably already handled it.
    // And keeping it past this point would make any following remapping force stop.
    this.vimState.lastMovementFailed = false;

    if (!handledAsAction) {
      // There was no action run yet but we still want to update the view to be able
      // to show the potential remapping keys being pressed, the `"` character when
      // waiting on a register key or the `?` character and any following character
      // when waiting on digraph keys. The 'oldWaitingForAnotherActionKey' is used
      // to call the updateView after we are no longer waiting keys so that any
      // existing overlapped key is removed.
      if (
        ((this.vimState.currentMode === Mode.Insert ||
          this.vimState.currentMode === Mode.Replace) &&
          (this.vimState.recordedState.bufferedKeys.length > 0 ||
            this.vimState.recordedState.waitingForAnotherActionKey ||
            this.vimState.recordedState.waitingForAnotherActionKey !==
              oldWaitingForAnotherActionKey)) ||
        this.vimState.currentModeIncludingPseudoModes !== oldFullMode
      ) {
        // TODO: this call to updateView is only used to update the virtualCharacter and halfBlock
        // cursor decorations, if in the future we split up the updateView function there should
        // be no need to call all of it.
        await this.updateView({ drawSelection: false, revealRange: false });
      }
    }
  }

  private async handleKeyAsAnAction(key: string): Promise<boolean> {
    if (vscode.window.activeTextEditor !== this.vimState.editor) {
      Logger.warn('Current window is not active');
      return false;
    }

    // Catch any text change not triggered by us (example: tab completion).
    this.vimState.historyTracker.addChange();

    const recordedState = this.vimState.recordedState;
    recordedState.actionKeys.push(key);

    const action = getRelevantAction(recordedState.actionKeys, this.vimState);
    switch (action) {
      case KeypressState.NoPossibleMatch:
        if (this.vimState.currentMode === Mode.Insert) {
          this.vimState.recordedState.actionKeys = [];
        } else {
          this.vimState.recordedState = new RecordedState();
        }
        // Since there is no possible action we are no longer waiting any action keys
        this.vimState.recordedState.waitingForAnotherActionKey = false;

        return false;
      case KeypressState.WaitingOnKeys:
        this.vimState.recordedState.waitingForAnotherActionKey = true;

        return false;
    }

    if (
      !this.remapState.remapUsedACharacter &&
      this.remapState.isCurrentlyPerformingRecursiveRemapping
    ) {
      // Used a character inside a recursive remapping so we reset the mapDepth.
      this.remapState.remapUsedACharacter = true;
      this.remapState.mapDepth = 0;
    }

    // Since we got an action we are no longer waiting any action keys
    this.vimState.recordedState.waitingForAnotherActionKey = false;

    // Store action pressed keys for showCmd
    recordedState.actionsRunPressedKeys.push(...recordedState.actionKeys);

    let actionToRecord: BaseAction | undefined = action;
    if (recordedState.actionsRun.length === 0) {
      recordedState.actionsRun.push(action);
    } else {
      const lastAction = recordedState.actionsRun[recordedState.actionsRun.length - 1];

      const actionCanBeMergedWithDocumentChange =
        action instanceof CommandInsertInInsertMode ||
        action instanceof CommandBackspaceInInsertMode ||
        action instanceof CommandInsertPreviousText ||
        action instanceof InsertCharAbove ||
        action instanceof InsertCharBelow;

      if (lastAction instanceof DocumentContentChangeAction) {
        if (!(action instanceof CommandEscInsertMode)) {
          // TODO: this includes things like <BS>, which it shouldn't
          lastAction.keysPressed.push(key);
        }

        if (actionCanBeMergedWithDocumentChange) {
          // delay the macro recording
          actionToRecord = undefined;
        } else {
          // Push document content change to the stack
          lastAction.addChanges(
            this.vimState.historyTracker.currentContentChanges,
            this.vimState.cursorStopPosition,
          );
          this.vimState.historyTracker.currentContentChanges = [];
          recordedState.actionsRun.push(action);
        }
      } else {
        if (actionCanBeMergedWithDocumentChange) {
          // This means we are already in Insert Mode but there is still not DocumentContentChangeAction in stack
          this.vimState.historyTracker.currentContentChanges = [];
          const newContentChange = new DocumentContentChangeAction(
            this.vimState.cursorStopPosition,
          );
          newContentChange.keysPressed.push(key);
          recordedState.actionsRun.push(newContentChange);
          actionToRecord = newContentChange;
        } else {
          recordedState.actionsRun.push(action);
        }
      }
    }

    if (
      this.vimState.macro !== undefined &&
      actionToRecord &&
      !(actionToRecord instanceof CommandQuitRecordMacro)
    ) {
      this.vimState.macro.actionsRun.push(actionToRecord);
    }

    await this.runAction(recordedState, action);

    if (this.vimState.currentMode === Mode.Insert) {
      recordedState.isInsertion = true;
    }

    // Update view
    await this.updateView();

    if (action.isJump) {
      globalState.jumpTracker.recordJump(
        Jump.fromStateBefore(this.vimState),
        Jump.fromStateNow(this.vimState),
      );
    }

    return true;
  }

  private async runAction(recordedState: RecordedState, action: IBaseAction): Promise<void> {
    this.selectionsChanged.ignoreIntermediateSelections = true;

    // We handle the end of selections different to VSCode. In order for VSCode to select
    // including the last character we will at the end of 'runAction' shift our stop position
    // to the right. So here we shift it back by one so that our actions have our correct
    // position instead of the position sent to VSCode.
    if (this.vimState.currentMode === Mode.Visual) {
      this.vimState.cursors = this.vimState.cursors.map((c) =>
        c.start.isBefore(c.stop) ? c.withNewStop(c.stop.getLeftThroughLineBreaks(true)) : c,
      );
    }

    // Make sure all cursors are within the document's bounds before running any action
    // It's not 100% clear to me that this is the correct place to do this, but it should solve a lot of issues
    this.vimState.cursors = this.vimState.cursors.map(
      (c) =>
        new Cursor(
          this.vimState.document.validatePosition(c.start),
          this.vimState.document.validatePosition(c.stop),
        ),
    );

    let ranRepeatableAction = false;
    let ranAction = false;

    if (action instanceof BaseMovement) {
      recordedState = await this.executeMovement(action);
      ranAction = true;
    } else if (action instanceof BaseCommand) {
      await action.execCount(this.vimState.cursorStopPosition, this.vimState);

      const transformer = this.vimState.recordedState.transformer;
      await executeTransformations(this, transformer.transformations);

      if (action.isCompleteAction) {
        ranAction = true;
      }

      if (action.createsUndoPoint) {
        ranRepeatableAction = true;
      }
    } else if (action instanceof BaseOperator) {
      recordedState.operatorCount = recordedState.count;
    } else {
      throw new Error('Unknown action type');
    }

    // Update mode (note the ordering allows you to go into search mode,
    // then return and have the motion immediately applied to an operator).
    const prevMode = this.currentMode;
    if (this.vimState.currentMode !== this.currentMode) {
      await this.setCurrentMode(this.vimState.currentMode);

      // We don't want to mark any searches as a repeatable action
      if (
        this.vimState.currentMode === Mode.Normal &&
        prevMode !== Mode.SearchInProgressMode &&
        prevMode !== Mode.EasyMotionInputMode &&
        prevMode !== Mode.EasyMotionMode
      ) {
        ranRepeatableAction = true;
      }
    }

    // If there's an operator pending and we have a motion or visual selection, run the operator
    if (recordedState.getOperatorState(this.vimState.currentMode) === 'ready') {
      const operator = this.vimState.recordedState.operator;
      if (operator) {
        await this.executeOperator();
        this.vimState.recordedState.hasRunOperator = true;
        ranRepeatableAction = operator.createsUndoPoint;
        ranAction = true;
      }
    }

    // And then we have to do it again because an operator could
    // have changed it as well. (TODO: do you even decomposition bro)
    if (this.vimState.currentMode !== this.currentMode) {
      await this.setCurrentMode(this.vimState.currentMode);

      if (this.vimState.currentMode === Mode.Normal) {
        ranRepeatableAction = true;
      }
    }

    ranRepeatableAction =
      (ranRepeatableAction && this.vimState.currentMode === Mode.Normal) ||
      this.createUndoPointForBrackets();

    // We don't want to record a repeatable action when exiting from these modes
    // by pressing <Esc>
    if (
      (prevMode === Mode.Visual ||
        prevMode === Mode.VisualBlock ||
        prevMode === Mode.VisualLine ||
        prevMode === Mode.CommandlineInProgress) &&
      action.keysPressed[0] === '<Esc>'
    ) {
      ranRepeatableAction = false;
    }

    // Record down previous action and flush temporary state
    if (ranRepeatableAction && this.vimState.lastCommandDotRepeatable) {
      globalState.previousFullAction = this.vimState.recordedState;

      if (recordedState.isInsertion) {
        Register.setReadonlyRegister('.', recordedState);
      }
    }
    this.vimState.lastCommandDotRepeatable = true;

    // Update desiredColumn
    const preservesDesiredColumn =
      action instanceof BaseOperator && !ranAction ? true : action.preservesDesiredColumn;
    if (!preservesDesiredColumn) {
      if (action instanceof BaseMovement) {
        // We check !operator here because e.g. d$ should NOT set the desired column to EOL.
        if (action.setsDesiredColumnToEOL && !recordedState.operator) {
          this.vimState.desiredColumn = Number.POSITIVE_INFINITY;
        } else {
          this.vimState.desiredColumn = this.vimState.cursorStopPosition.character;
        }
      } else if (this.vimState.currentMode !== Mode.VisualBlock) {
        // TODO: explain why not VisualBlock
        this.vimState.desiredColumn = this.vimState.cursorStopPosition.character;
      }
    }

    // Like previously stated we handle the end of selections different to VSCode. In order
    // for VSCode to select including the last character we shift our stop position to the
    // right now that all steps that need that position have already run. On the next action
    // we will shift it back again on the start of 'runAction'.
    if (this.vimState.currentMode === Mode.Visual) {
      this.vimState.cursors = this.vimState.cursors.map((c) =>
        c.start.isBeforeOrEqual(c.stop)
          ? c.withNewStop(
              c.stop.isLineEnd() ? c.stop.getRightThroughLineBreaks() : c.stop.getRight(),
            )
          : c,
      );
    }

    // We've run a complete action sequence - wipe the slate clean with a new RecordedState
    if (ranAction && this.vimState.currentMode === Mode.Normal) {
      this.vimState.recordedState = new RecordedState();

      // Return to insert mode after 1 command in this case for <C-o>
      if (this.vimState.returnToInsertAfterCommand) {
        if (this.vimState.actionCount > 0) {
          await this.setCurrentMode(Mode.Insert);
        } else {
          this.vimState.actionCount++;
        }
      }
    }

    // track undo history
    if (!this.focusChanged) {
      // important to ensure that focus didn't change, otherwise
      // we'll grab the text of the incorrect active window and assume the
      // whole document changed!

      this.vimState.historyTracker.addChange();
    }

    // Don't record an undo point for every action of a macro, only at the very end
    if (
      ranRepeatableAction &&
      !this.vimState.isReplayingMacro &&
      !this.remapState.isCurrentlyPerformingRemapping
    ) {
      this.vimState.historyTracker.finishCurrentStep();
    }

    recordedState.actionKeys = [];
    this.vimState.currentRegisterMode = undefined;

    // If we're in Normal mode, collapse each cursor down to one character
    if (this.currentMode === Mode.Normal) {
      this.vimState.cursors = this.vimState.cursors.map(
        (cursor) => new Cursor(cursor.stop, cursor.stop),
      );
    }

    // Ensure cursors are within bounds
    if (
      !this.vimState.document.isClosed &&
      this.vimState.editor === vscode.window.activeTextEditor
    ) {
      const documentEndPosition = TextEditor.getDocumentEnd(this.vimState.document);
      const documentLineCount = this.vimState.document.lineCount;

      this.vimState.cursors = this.vimState.cursors.map((cursor: Cursor) => {
        // adjust start/stop
        if (cursor.start.line >= documentLineCount) {
          cursor = cursor.withNewStart(documentEndPosition);
        }
        if (cursor.stop.line >= documentLineCount) {
          cursor = cursor.withNewStop(documentEndPosition);
        }

        // adjust column
        if (this.vimState.currentMode === Mode.Normal || isVisualMode(this.vimState.currentMode)) {
          const currentLineLength = TextEditor.getLineLength(cursor.stop.line);
          const currentStartLineLength = TextEditor.getLineLength(cursor.start.line);

          // When in visual mode you can move the cursor past the last character in order
          // to select that character. We use this offset to allow for that, otherwise
          // we would consider the position invalid and change it to the left of the last
          // character.
          const offsetAllowed =
            isVisualMode(this.vimState.currentMode) && currentLineLength > 0 ? 1 : 0;
          if (cursor.start.character >= currentStartLineLength) {
            cursor = cursor.withNewStart(
              cursor.start.withColumn(Math.max(currentStartLineLength - 1, 0)),
            );
          }

          if (cursor.stop.character >= currentLineLength + offsetAllowed) {
            cursor = cursor.withNewStop(cursor.stop.withColumn(Math.max(currentLineLength - 1, 0)));
          }
        }
        return cursor;
      });
    }

    if (isVisualMode(this.vimState.currentMode) && !this.vimState.isRunningDotCommand) {
      // Store selection for commands like gv
      this.vimState.lastVisualSelection = {
        mode: this.vimState.currentMode,
        start: this.vimState.cursorStartPosition,
        end: this.vimState.cursorStopPosition,
      };
    }

    this.selectionsChanged.ignoreIntermediateSelections = false;
  }

  private async executeMovement(movement: BaseMovement): Promise<RecordedState> {
    this.vimState.lastMovementFailed = false;
    const recordedState = this.vimState.recordedState;
    const cursorsToRemove: number[] = [];

    for (let i = 0; i < this.vimState.cursors.length; i++) {
      /**
       * Essentially what we're doing here is pretending like the
       * current VimState only has one cursor (the cursor that we just
       * iterated to).
       *
       * We set the cursor position to be equal to the iterated one,
       * and then set it back immediately after we're done.
       *
       * The slightly more complicated logic here allows us to write
       * Action definitions without having to think about multiple
       * cursors in almost all cases.
       */
      const oldCursorPositionStart = this.vimState.cursorStartPosition;
      const oldCursorPositionStop = this.vimState.cursorStopPosition;
      movement.multicursorIndex = i;

      this.vimState.cursorStartPosition = this.vimState.cursors[i].start;
      const cursorPosition = this.vimState.cursors[i].stop;
      this.vimState.cursorStopPosition = cursorPosition;

      const result = await movement.execActionWithCount(
        cursorPosition,
        this.vimState,
        recordedState.count,
      );

      // We also need to update the specific cursor, in case the cursor position was modified inside
      // the handling functions (e.g. 'it')
      this.vimState.cursors[i] = new Cursor(
        this.vimState.cursorStartPosition,
        this.vimState.cursorStopPosition,
      );

      this.vimState.cursorStartPosition = oldCursorPositionStart;
      this.vimState.cursorStopPosition = oldCursorPositionStop;

      if (result instanceof Position) {
        this.vimState.cursors[i] = this.vimState.cursors[i].withNewStop(result);

        if (!isVisualMode(this.currentMode) && !this.vimState.recordedState.operator) {
          this.vimState.cursors[i] = this.vimState.cursors[i].withNewStart(result);
        }
      } else {
        if (result.failed) {
          this.vimState.recordedState = new RecordedState();
          this.vimState.lastMovementFailed = true;
        }

        if (result.removed) {
          cursorsToRemove.push(i);
        } else {
          this.vimState.cursors[i] = new Cursor(result.start, result.stop);
        }
      }
    }

    if (cursorsToRemove.length > 0) {
      // Remove the cursors that no longer exist. Remove from the end to the start
      // so that the index values don't change.
      for (let i = cursorsToRemove.length - 1; i >= 0; i--) {
        const idx = cursorsToRemove[i];
        if (idx !== 0) {
          // We should never remove the main selection! This shouldn't happen, but just
          // in case it does, lets protect against it. Remember kids, always use protection!
          this.vimState.cursors.splice(idx, 1);
        }
      }
    }

    this.vimState.recordedState.count = 0;

    // Keep the cursor within bounds
    if (this.vimState.currentMode !== Mode.Normal || recordedState.operator) {
      const stop = this.vimState.cursorStopPosition;

      // Vim does this weird thing where it allows you to select and delete
      // the newline character, which it places 1 past the last character
      // in the line. This is why we use > instead of >=.

      if (stop.character > TextEditor.getLineLength(stop.line)) {
        this.vimState.cursorStopPosition = stop.getLineEnd();
      }
    }

    return recordedState;
  }

  private async executeOperator(): Promise<void> {
    const recordedState = this.vimState.recordedState;
    const operator = recordedState.operator!;

    // TODO - if actions were more pure, this would be unnecessary.
    const startingMode = this.vimState.currentMode;
    const startingRegisterMode = this.vimState.currentRegisterMode;

    const resultingCursors: Cursor[] = [];
    for (let [i, { start, stop }] of this.vimState.cursors.entries()) {
      operator.multicursorIndex = i;

      if (start.isAfter(stop)) {
        [start, stop] = [stop, start];
      }

      if (!isVisualMode(startingMode) && startingRegisterMode !== RegisterMode.LineWise) {
        stop = stop.getLeftThroughLineBreaks(true);
      }

      if (this.currentMode === Mode.VisualLine) {
        start = start.getLineBegin();
        stop = stop.getLineEnd();

        this.vimState.currentRegisterMode = RegisterMode.LineWise;
      }

      await this.vimState.setCurrentMode(startingMode);

      // We run the repeat version of an operator if the last 2 operators are the same.
      if (
        recordedState.operators.length > 1 &&
        recordedState.operators.reverse()[0].constructor ===
          recordedState.operators.reverse()[1].constructor
      ) {
        await operator.runRepeat(this.vimState, start, recordedState.count);
      } else {
        await operator.run(this.vimState, start, stop);
      }

      for (const transformation of this.vimState.recordedState.transformer.transformations) {
        if (isTextTransformation(transformation) && transformation.cursorIndex === undefined) {
          transformation.cursorIndex = operator.multicursorIndex;
        }
      }

      const resultingCursor = new Cursor(
        this.vimState.cursorStartPosition,
        this.vimState.cursorStopPosition,
      );

      resultingCursors.push(resultingCursor);
    }

    if (this.vimState.recordedState.transformer.transformations.length > 0) {
      const transformer = this.vimState.recordedState.transformer;
      await executeTransformations(this, transformer.transformations);
    } else {
      // Keep track of all cursors (in the case of multi-cursor).
      this.vimState.cursors = resultingCursors;
    }
  }

  public async rerunRecordedState(recordedState: RecordedState): Promise<void> {
    const actions = [...recordedState.actionsRun];

    this.vimState.isRunningDotCommand = true;

    // If a previous visual selection exists, store it for use in replay of some commands
    if (this.vimState.lastVisualSelection) {
      this.vimState.dotCommandPreviousVisualSelection = new vscode.Selection(
        this.vimState.lastVisualSelection.start,
        this.vimState.lastVisualSelection.end,
      );
    }

    recordedState = new RecordedState();
    this.vimState.recordedState = recordedState;

    for (const [i, action] of actions.entries()) {
      recordedState.actionsRun = actions.slice(0, i + 1);
      await this.runAction(recordedState, action);

      if (this.vimState.lastMovementFailed) {
        // TODO: Shouldn't this be `break`? Can't this leave us in a very bad state?
        return;
      }

      await this.updateView();
    }
    recordedState.actionsRun = actions;
    this.vimState.isRunningDotCommand = false;
  }

  public async runMacro(recordedMacro: RecordedState): Promise<void> {
    let recordedState = new RecordedState();
    this.vimState.recordedState = recordedState;
    this.vimState.isRunningDotCommand = true;

    for (const action of recordedMacro.actionsRun) {
      const originalLocation = Jump.fromStateNow(this.vimState);

      this.vimState.cursorsInitialState = this.vimState.cursors;

      recordedState.actionsRun.push(action);

      await this.runAction(recordedState, action);

      // We just finished a full action; let's clear out our current state.
      if (this.vimState.recordedState.actionsRun.length === 0) {
        recordedState = new RecordedState();
        this.vimState.recordedState = recordedState;
      }

      if (this.vimState.lastMovementFailed) {
        break;
      }

      await this.updateView();

      if (action.isJump) {
        globalState.jumpTracker.recordJump(originalLocation, Jump.fromStateNow(this.vimState));
      }
    }

    this.vimState.isRunningDotCommand = false;
    this.vimState.cursorsInitialState = this.vimState.cursors;
  }

  public updateSearchHighlights(showHighlights: boolean) {
    const cacheKey = this.searchDecorationCacheKey;
    this.searchDecorationCacheKey = undefined;

    let decorations: SearchDecorations | undefined;
    if (showHighlights) {
      if (
        this.vimState.modeData.mode === Mode.CommandlineInProgress ||
        this.vimState.modeData.mode === Mode.SearchInProgressMode
      ) {
        decorations = this.vimState.modeData.commandLine.getDecorations(this.vimState);
      } else if (globalState.searchState) {
        if (
          cacheKey &&
          cacheKey.searchString === globalState.searchState.searchString &&
          cacheKey.documentVersion === this.vimState.document.version
        ) {
          // The decorations are fine as-is, don't waste time re-calculating
          this.searchDecorationCacheKey = cacheKey;
          return;
        }
        // If there are no decorations from the command line, get decorations for previous SearchState
        decorations = getDecorationsForSearchMatchRanges(
          globalState.searchState.getMatchRanges(this.vimState),
        );
        this.searchDecorationCacheKey = {
          searchString: globalState.searchState.searchString,
          documentVersion: this.vimState.document.version,
        };
      }
    }

    this.vimState.editor.setDecorations(
      decoration.searchHighlight,
      decorations?.searchHighlight ?? [],
    );
    this.vimState.editor.setDecorations(decoration.searchMatch, decorations?.searchMatch ?? []);
    this.vimState.editor.setDecorations(
      decoration.substitutionAppend,
      decorations?.substitutionAppend ?? [],
    );
    this.vimState.editor.setDecorations(
      decoration.substitutionReplace,
      decorations?.substitutionReplace ?? [],
    );
  }

  public async updateView(
    args: { drawSelection: boolean; revealRange: boolean } = {
      drawSelection: true,
      revealRange: true,
    },
  ): Promise<void> {
    // Draw selection (or cursor)
    if (args.drawSelection) {
      let selectionMode: Mode = this.vimState.currentMode;
      if (this.vimState.modeData.mode === Mode.SearchInProgressMode) {
        selectionMode = this.vimState.modeData.commandLine.previousMode;
      } else if (this.vimState.modeData.mode === Mode.CommandlineInProgress) {
        selectionMode = this.vimState.modeData.commandLine.previousMode;
      } else if (this.vimState.modeData.mode === Mode.SurroundInputMode) {
        selectionMode = this.vimState.surround!.previousMode;
      }

      let selections: vscode.Selection[] = [];
      for (const cursor of this.vimState.cursors) {
        let { start, stop } = cursor;
        switch (selectionMode) {
          case Mode.Visual:
            /**
             * Always select the letter that we started visual mode on, no matter
             * if we are in front or behind it. Imagine that we started visual mode
             * with some text like this:
             *
             *   abc|def
             *
             * (The | represents the cursor.) If we now press w, we'll select def,
             * but if we hit b we expect to select abcd, so we need to getRight() on the
             * start of the selection when it precedes where we started visual mode.
             */
            if (start.isAfterOrEqual(stop)) {
              start = start.getRight();
            }

            selections.push(new vscode.Selection(start, stop));
            break;

          case Mode.VisualLine:
            if (start.isBeforeOrEqual(stop)) {
              selections.push(new vscode.Selection(start.getLineBegin(), stop.getLineEnd()));
            } else {
              selections.push(new vscode.Selection(start.getLineEnd(), stop.getLineBegin()));
            }
            break;

          case Mode.VisualBlock:
            for (const line of TextEditor.iterateLinesInBlock(this.vimState, cursor)) {
              selections.push(
                new vscode.Selection(
                  this.vimState.document.validatePosition(line.start),
                  this.vimState.document.validatePosition(line.end),
                ),
              );
            }
            break;

          case Mode.Insert:
            // Don't collapse existing selections in insert mode
            selections.push(new vscode.Selection(start, stop));
            break;
          default:
            // Note that this collapses the selection onto one position
            selections.push(new vscode.Selection(stop, stop));
            break;
        }
      }

      /**
       * Combine instersected selections - When we have multiple cursors
       * sometimes those cursors selections intersect and combine, we need
       * to check that here so that we know if our currents cursors will
       * trigger a selectionChangeEvent or not. If we didn't check for this
       * vscode might already have the resulting combined selection selected
       * but since that wouldn't be the same as our selections we would think
       * there would be a selectionChangeEvent when there wouldn't be any.
       */
      const getSelectionsCombined = (sel: vscode.Selection[]) => {
        const combinedSelections: vscode.Selection[] = [];
        sel.forEach((s, i) => {
          if (i > 0) {
            const previousSelection = combinedSelections[combinedSelections.length - 1];
            const overlap = s.intersection(previousSelection);
            if (overlap) {
              combinedSelections[combinedSelections.length - 1] = s.anchor.isBeforeOrEqual(s.active)
                ? // Forwards Selection
                  new vscode.Selection(
                    earlierOf(s.anchor, previousSelection.anchor),
                    laterOf(s.active, previousSelection.active),
                  )
                : // Backwards Selection
                  new vscode.Selection(
                    laterOf(s.anchor, previousSelection.anchor),
                    earlierOf(s.active, previousSelection.active),
                  );
            } else {
              combinedSelections.push(s);
            }
          } else {
            combinedSelections.push(s);
          }
        });
        return combinedSelections;
      };
      selections = getSelectionsCombined(selections);

      // Check if the selection we are going to set is different than the current one.
      // If they are the same vscode won't trigger a selectionChangeEvent so we don't
      // have to add it to the ignore selections.
      const willTriggerChange =
        selections.length !== this.vimState.editor.selections.length ||
        selections.some(
          (s, i) =>
            !s.anchor.isEqual(this.vimState.editor.selections[i].anchor) ||
            !s.active.isEqual(this.vimState.editor.selections[i].active),
        );

      if (willTriggerChange) {
        const selectionsHash = selections.reduce(
          (hash, s) =>
            hash +
            `[${s.anchor.line}, ${s.anchor.character}; ${s.active.line}, ${s.active.character}]`,
          '',
        );
        this.selectionsChanged.ourSelections.push(selectionsHash);
        Logger.trace(
          `Adding selection change to be ignored! (total: ${
            this.selectionsChanged.ourSelections.length
          }) Hash: ${selectionsHash}, Selections: ${selections[0].anchor.toString()}, ${selections[0].active.toString()}`,
        );
      }

      this.vimState.editor.selections = selections;
    }

    // Scroll to position of cursor
    if (
      this.vimState.editor.visibleRanges.length > 0 &&
      !this.vimState.postponedCodeViewChanges.some((change) => change.command === 'editorScroll')
    ) {
      /**
       * This variable decides to which cursor we scroll the view.
       * It is meant as a patch to #880.
       * Extend this condition if it is the desired behaviour for other actions as well.
       */
      const isLastCursorTracked =
        this.vimState.recordedState.actionsRun[
          this.vimState.recordedState.actionsRun.length - 1
        ] instanceof ActionOverrideCmdD;

      let cursorToTrack: Cursor;
      if (isLastCursorTracked) {
        cursorToTrack = this.vimState.cursors[this.vimState.cursors.length - 1];
      } else {
        cursorToTrack = this.vimState.cursors[0];
      }

      const isCursorAboveRange = (visibleRange: vscode.Range): boolean =>
        visibleRange.start.line - cursorToTrack.stop.line >= 15;
      const isCursorBelowRange = (visibleRange: vscode.Range): boolean =>
        cursorToTrack.stop.line - visibleRange.end.line >= 15;

      const { visibleRanges } = this.vimState.editor;
      const centerViewportAroundCursor =
        visibleRanges.every(isCursorAboveRange) || visibleRanges.every(isCursorBelowRange);

      const revealType = centerViewportAroundCursor
        ? vscode.TextEditorRevealType.InCenter
        : vscode.TextEditorRevealType.Default;

      if (this.vimState.modeData.mode === Mode.SearchInProgressMode && configuration.incsearch) {
        const currentMatch = this.vimState.modeData.commandLine.getCurrentMatchRange(this.vimState);

        if (currentMatch) {
          this.vimState.editor.revealRange(currentMatch.range, revealType);
        } else if (this.vimState.modeData.mode === Mode.SearchInProgressMode) {
          const offset =
            this.vimState.editor.visibleRanges[0].start.line -
            this.vimState.modeData.firstVisibleLineBeforeSearch;
          scrollView(this.vimState, offset);
        }
      } else if (args.revealRange) {
        if (
          !isLastCursorTracked ||
          this.vimState.cursorsInitialState.length !== this.vimState.cursors.length
        ) {
          /**
           * We scroll the view if either:
           * 1. the cursor we want to keep in view is the main one (this is the "standard"
           * (before this commit) situation)
           * 2. if we track the last cursor, but no additional cursor was created in this step
           * (in the Cmd+D situation this means that no other matches were found)
           */
          this.vimState.editor.revealRange(
            new vscode.Range(cursorToTrack.stop, cursorToTrack.stop),
            revealType,
          );
        }
      }
    }

    // cursor style
    let cursorStyle = configuration.getCursorStyleForMode(Mode[this.currentMode]);
    if (!cursorStyle) {
      const cursorType = getCursorType(
        this.vimState,
        this.vimState.currentModeIncludingPseudoModes,
      );
      cursorStyle = getCursorStyle(cursorType);
      if (
        cursorType === VSCodeVimCursorType.Native &&
        configuration.editorCursorStyle !== undefined
      ) {
        cursorStyle = configuration.editorCursorStyle;
      }
    }
    this.vimState.editor.options.cursorStyle = cursorStyle;

    // cursor block
    const cursorRange: vscode.Range[] = [];
    if (
      getCursorType(this.vimState, this.currentMode) === VSCodeVimCursorType.TextDecoration &&
      this.currentMode !== Mode.Insert
    ) {
      // Fake block cursor with text decoration. Unfortunately we can't have a cursor
      // in the middle of a selection natively, which is what we need for Visual Mode.
      if (this.currentMode === Mode.Visual) {
        for (const { start: cursorStart, stop: cursorStop } of this.vimState.cursors) {
          if (cursorStart.isBefore(cursorStop)) {
            cursorRange.push(new vscode.Range(cursorStop.getLeft(), cursorStop));
          } else {
            cursorRange.push(new vscode.Range(cursorStop, cursorStop.getRight()));
          }
        }
      } else {
        for (const { stop: cursorStop } of this.vimState.cursors) {
          cursorRange.push(new vscode.Range(cursorStop, cursorStop.getRight()));
        }
      }
    }

    this.vimState.editor.setDecorations(decoration.default, cursorRange);

    // Insert Mode virtual characters: used to temporarily show the remapping pressed keys on
    // insert mode, to show the `"` character after pressing `<C-r>`, and to show `?` and the
    // first character when inserting digraphs with `<C-k>`.
    const iModeVirtualCharDecorationOptions: vscode.DecorationOptions[] = [];
    if (this.vimState.currentMode === Mode.Insert || this.vimState.currentMode === Mode.Replace) {
      let virtualKey: string | undefined;
      if (this.vimState.recordedState.bufferedKeys.length > 0) {
        virtualKey =
          this.vimState.recordedState.bufferedKeys[
            this.vimState.recordedState.bufferedKeys.length - 1
          ];
      } else if (this.vimState.recordedState.waitingForAnotherActionKey) {
        virtualKey =
          this.vimState.recordedState.actionKeys[this.vimState.recordedState.actionKeys.length - 1];
        if (virtualKey === '<C-r>') {
          virtualKey = '"';
        } else if (virtualKey === '<C-k>') {
          virtualKey = '?';
        }
      }
      // Don't show keys with `<` like `<C-x>` but show everything else
      virtualKey = virtualKey && /<[^>]+>/.test(virtualKey) ? undefined : virtualKey;

      if (virtualKey) {
        // Normal Render Options with the key to overlap on the next character
        const renderOptions: vscode.ThemableDecorationRenderOptions = {
          before: {
            contentText: virtualKey,
          },
        };

        /**
         * EOL Render Options:
         * Some times when at the end of line the `currentColor` won't work, or it might be
         * transparent, so we set the color to 'editor.foreground' when at EOL to avoid the
         * virtualKey character not showing up.
         */
        const eolRenderOptions: vscode.ThemableDecorationRenderOptions = {
          before: {
            contentText: virtualKey,
            color: new vscode.ThemeColor('editor.foreground'),
          },
        };

        for (const { stop: cursorStop } of this.vimState.cursors) {
          if (cursorStop.isLineEnd()) {
            iModeVirtualCharDecorationOptions.push({
              range: new vscode.Range(cursorStop, cursorStop.getLineEndIncludingEOL()),
              renderOptions: eolRenderOptions,
            });
          } else {
            iModeVirtualCharDecorationOptions.push({
              range: new vscode.Range(cursorStop, cursorStop.getRightThroughLineBreaks(true)),
              renderOptions,
            });
          }
        }
      }
    }

    this.vimState.editor.setDecorations(
      decoration.insertModeVirtualCharacter,
      iModeVirtualCharDecorationOptions,
    );

    // OperatorPendingMode half block cursor
    const opCursorDecorations: vscode.DecorationOptions[] = [];
    const opCursorCharDecorations: vscode.DecorationOptions[] = [];
    if (this.vimState.currentModeIncludingPseudoModes === Mode.OperatorPendingMode) {
      for (const { stop: cursorStop } of this.vimState.cursors) {
        let text = TextEditor.getCharAt(this.vimState.document, cursorStop);
        // the ' ' (<space>) needs to be changed to '&nbsp;'
        text = text === ' ' ? '\u00a0' : text;
        const decorationOptions = {
          range: new vscode.Range(cursorStop, cursorStop.getRight()),
          renderOptions: {
            before: {
              contentText: text,
            },
          },
        };
        opCursorDecorations.push(decorationOptions);
        opCursorCharDecorations.push(decorationOptions);
      }
    }

    this.vimState.editor.setDecorations(decoration.operatorPendingModeCursor, opCursorDecorations);
    this.vimState.editor.setDecorations(
      decoration.operatorPendingModeCursorChar,
      opCursorCharDecorations,
    );

    for (const markDecoration of decoration.allMarkDecorations()) {
      this.vimState.editor.setDecorations(markDecoration, []);
    }

    if (configuration.showMarksInGutter) {
      for (const mark of this.vimState.historyTracker.getMarks()) {
        if (mark.isUppercaseMark && mark.document !== this.vimState.document) {
          continue;
        }

        const markDecoration = decoration.getOrCreateMarkDecoration(mark.name);
        const markLine = mark.position.getLineBegin();
        const markRange = new vscode.Range(markLine, markLine);

        this.vimState.editor.setDecorations(markDecoration, [markRange]);
      }
    }

    const showHighlights =
      (configuration.incsearch &&
        (this.currentMode === Mode.SearchInProgressMode ||
          this.currentMode === Mode.CommandlineInProgress)) ||
      (configuration.inccommand && this.currentMode === Mode.CommandlineInProgress) ||
      (configuration.hlsearch && globalState.hl);
    for (const editor of vscode.window.visibleTextEditors) {
      const mh = this.handlerMap.get(editor.document.uri);
      if (mh) {
        mh.updateSearchHighlights(showHighlights);
      }
    }

    const easyMotionDimRanges =
      this.currentMode === Mode.EasyMotionInputMode &&
      configuration.easymotionDimBackground &&
      this.vimState.easyMotion.searchAction instanceof SearchByNCharCommand
        ? [
            new vscode.Range(
              TextEditor.getDocumentBegin(),
              TextEditor.getDocumentEnd(this.vimState.document),
            ),
          ]
        : [];
    const easyMotionHighlightRanges =
      this.currentMode === Mode.EasyMotionInputMode &&
      this.vimState.easyMotion.searchAction instanceof SearchByNCharCommand
        ? this.vimState.easyMotion.searchAction
            .getMatches(this.vimState.cursorStopPosition, this.vimState)
            .map((match) => match.toRange())
        : [];
    this.vimState.editor.setDecorations(decoration.easyMotionDimIncSearch, easyMotionDimRanges);
    this.vimState.editor.setDecorations(decoration.easyMotionIncSearch, easyMotionHighlightRanges);

    for (const viewChange of this.vimState.postponedCodeViewChanges) {
      vscode.commands.executeCommand(viewChange.command, viewChange.args);
    }
    this.vimState.postponedCodeViewChanges = [];

    if (this.currentMode === Mode.EasyMotionMode) {
      // Update all EasyMotion decorations
      this.vimState.easyMotion.updateDecorations(this.vimState.editor);
    }

    StatusBar.clear(this.vimState, false);

    // NOTE: this is not being awaited to save the 15-20ms block - I think this is fine
    VSCodeContext.set('vim.mode', Mode[this.vimState.currentMode]);

    // Tell VSCode that the cursor position changed, so it updates its highlights for `editor.occurrencesHighlight`.
    const range = new vscode.Range(
      this.vimState.cursorStartPosition,
      this.vimState.cursorStopPosition,
    );
    if (!/\s+/.test(this.vimState.document.getText(range))) {
      vscode.commands.executeCommand('editor.action.wordHighlight.trigger');
    }
  }

  // Return true if a new undo point should be created based on brackets and parentheses
  private createUndoPointForBrackets(): boolean {
    // }])> keys all start a new undo state when directly next to an {[(< opening character
    const key =
      this.vimState.recordedState.actionKeys[this.vimState.recordedState.actionKeys.length - 1];

    if (key === undefined) {
      return false;
    }

    if (this.vimState.currentMode === Mode.Insert) {
      // Check if the keypress is a closing bracket to a corresponding opening bracket right next to it
      let result = PairMatcher.nextPairedChar(
        this.vimState.cursorStopPosition,
        key,
        this.vimState,
        false,
      );
      if (result !== undefined) {
        if (this.vimState.cursorStopPosition.isEqual(result)) {
          return true;
        }
      }

      result = PairMatcher.nextPairedChar(
        this.vimState.cursorStopPosition.getLeft(),
        key,
        this.vimState,
        false,
      );
      if (result !== undefined) {
        if (this.vimState.cursorStopPosition.getLeft(2).isEqual(result)) {
          return true;
        }
      }
    }

    return false;
  }

  dispose() {
    this.disposables.map((d) => d.dispose());
  }
}

function getCursorType(vimState: VimState, mode: Mode): VSCodeVimCursorType {
  switch (mode) {
    case Mode.Normal:
      return VSCodeVimCursorType.Block;
    case Mode.Insert:
      return VSCodeVimCursorType.Native;
    case Mode.Visual:
      return VSCodeVimCursorType.TextDecoration;
    case Mode.VisualBlock:
      return VSCodeVimCursorType.TextDecoration;
    case Mode.VisualLine:
      return VSCodeVimCursorType.TextDecoration;
    case Mode.SearchInProgressMode:
      return VSCodeVimCursorType.UnderlineThin;
    case Mode.CommandlineInProgress:
      return VSCodeVimCursorType.UnderlineThin;
    case Mode.Replace:
      return VSCodeVimCursorType.Underline;
    case Mode.EasyMotionMode:
      return VSCodeVimCursorType.Block;
    case Mode.EasyMotionInputMode:
      return VSCodeVimCursorType.Block;
    case Mode.SurroundInputMode:
      return getCursorType(vimState, vimState.surround!.previousMode);
    case Mode.OperatorPendingMode:
      return VSCodeVimCursorType.UnderlineThin;
    case Mode.Disabled:
    default:
      return VSCodeVimCursorType.Line;
  }
}<|MERGE_RESOLUTION|>--- conflicted
+++ resolved
@@ -46,11 +46,8 @@
 import { RemapState } from '../state/remapState';
 import * as process from 'process';
 import { EasyMotion } from '../actions/plugins/easymotion/easymotion';
-<<<<<<< HEAD
+import { Range } from 'vscode';
 import { Langmap } from '../configuration/langmap';
-=======
-import { Range } from 'vscode';
->>>>>>> d25dd39d
 
 interface IModeHandlerMap {
   get(editorId: Uri): ModeHandler | undefined;
@@ -115,7 +112,7 @@
 
   public static async create(
     handlerMap: IModeHandlerMap,
-    textEditor: vscode.TextEditor,
+    textEditor: vscode.TextEditor
   ): Promise<ModeHandler> {
     const modeHandler = new ModeHandler(handlerMap, textEditor);
     await modeHandler.vimState.load();
@@ -156,7 +153,7 @@
     }
 
     this.vimState.cursors = selections.map(({ active, anchor }) =>
-      active.isBefore(anchor) ? new Cursor(anchor.getLeft(), active) : new Cursor(anchor, active),
+      active.isBefore(anchor) ? new Cursor(anchor.getLeft(), active) : new Cursor(anchor, active)
     );
   }
 
@@ -199,7 +196,7 @@
     Logger.debug(
       `Selection change: ${selection.anchor.toString()}, ${selection.active}, SelectionsLength: ${
         e.selections.length
-      }`,
+      }`
     );
 
     // If our previous cursors are not included on any of the current selections, then a snippet
@@ -224,8 +221,8 @@
           new Cursor(
             // Adjust the cursor positions because cursors & selections don't match exactly
             sel.anchor.isAfter(sel.active) ? sel.anchor.getLeft() : sel.anchor,
-            sel.active,
-          ),
+            sel.active
+          )
       );
       if (
         e.selections.some((s) => !s.anchor.isEqual(s.active)) &&
@@ -292,7 +289,7 @@
 
         const cursorEnd = laterOf(
           this.vimState.cursorStartPosition,
-          this.vimState.cursorStopPosition,
+          this.vimState.cursorStopPosition
         );
         if (e.textEditor.document.validatePosition(cursorEnd).isBefore(cursorEnd)) {
           // The document changed such that our cursor position is now out of bounds, possibly by
@@ -321,7 +318,7 @@
         Logger.debug(
           `Selections: Changing Cursors from selection handler... ${selection.anchor.toString()}, ${
             selection.active
-          }`,
+          }`
         );
         this.vimState.cursorStopPosition = selection.active;
         this.vimState.cursorStartPosition = selection.anchor;
@@ -504,7 +501,7 @@
       ) {
         handledAsRemap = await this.remappers.sendKey(
           this.vimState.recordedState.commandList,
-          this,
+          this
         );
       }
 
@@ -678,7 +675,7 @@
           // Push document content change to the stack
           lastAction.addChanges(
             this.vimState.historyTracker.currentContentChanges,
-            this.vimState.cursorStopPosition,
+            this.vimState.cursorStopPosition
           );
           this.vimState.historyTracker.currentContentChanges = [];
           recordedState.actionsRun.push(action);
@@ -688,7 +685,7 @@
           // This means we are already in Insert Mode but there is still not DocumentContentChangeAction in stack
           this.vimState.historyTracker.currentContentChanges = [];
           const newContentChange = new DocumentContentChangeAction(
-            this.vimState.cursorStopPosition,
+            this.vimState.cursorStopPosition
           );
           newContentChange.keysPressed.push(key);
           recordedState.actionsRun.push(newContentChange);
@@ -719,7 +716,7 @@
     if (action.isJump) {
       globalState.jumpTracker.recordJump(
         Jump.fromStateBefore(this.vimState),
-        Jump.fromStateNow(this.vimState),
+        Jump.fromStateNow(this.vimState)
       );
     }
 
@@ -735,7 +732,7 @@
     // position instead of the position sent to VSCode.
     if (this.vimState.currentMode === Mode.Visual) {
       this.vimState.cursors = this.vimState.cursors.map((c) =>
-        c.start.isBefore(c.stop) ? c.withNewStop(c.stop.getLeftThroughLineBreaks(true)) : c,
+        c.start.isBefore(c.stop) ? c.withNewStop(c.stop.getLeftThroughLineBreaks(true)) : c
       );
     }
 
@@ -745,8 +742,8 @@
       (c) =>
         new Cursor(
           this.vimState.document.validatePosition(c.start),
-          this.vimState.document.validatePosition(c.stop),
-        ),
+          this.vimState.document.validatePosition(c.stop)
+        )
     );
 
     let ranRepeatableAction = false;
@@ -863,9 +860,9 @@
       this.vimState.cursors = this.vimState.cursors.map((c) =>
         c.start.isBeforeOrEqual(c.stop)
           ? c.withNewStop(
-              c.stop.isLineEnd() ? c.stop.getRightThroughLineBreaks() : c.stop.getRight(),
+              c.stop.isLineEnd() ? c.stop.getRightThroughLineBreaks() : c.stop.getRight()
             )
-          : c,
+          : c
       );
     }
 
@@ -907,7 +904,7 @@
     // If we're in Normal mode, collapse each cursor down to one character
     if (this.currentMode === Mode.Normal) {
       this.vimState.cursors = this.vimState.cursors.map(
-        (cursor) => new Cursor(cursor.stop, cursor.stop),
+        (cursor) => new Cursor(cursor.stop, cursor.stop)
       );
     }
 
@@ -941,7 +938,7 @@
             isVisualMode(this.vimState.currentMode) && currentLineLength > 0 ? 1 : 0;
           if (cursor.start.character >= currentStartLineLength) {
             cursor = cursor.withNewStart(
-              cursor.start.withColumn(Math.max(currentStartLineLength - 1, 0)),
+              cursor.start.withColumn(Math.max(currentStartLineLength - 1, 0))
             );
           }
 
@@ -994,14 +991,14 @@
       const result = await movement.execActionWithCount(
         cursorPosition,
         this.vimState,
-        recordedState.count,
+        recordedState.count
       );
 
       // We also need to update the specific cursor, in case the cursor position was modified inside
       // the handling functions (e.g. 'it')
       this.vimState.cursors[i] = new Cursor(
         this.vimState.cursorStartPosition,
-        this.vimState.cursorStopPosition,
+        this.vimState.cursorStopPosition
       );
 
       this.vimState.cursorStartPosition = oldCursorPositionStart;
@@ -1106,7 +1103,7 @@
 
       const resultingCursor = new Cursor(
         this.vimState.cursorStartPosition,
-        this.vimState.cursorStopPosition,
+        this.vimState.cursorStopPosition
       );
 
       resultingCursors.push(resultingCursor);
@@ -1130,7 +1127,7 @@
     if (this.vimState.lastVisualSelection) {
       this.vimState.dotCommandPreviousVisualSelection = new vscode.Selection(
         this.vimState.lastVisualSelection.start,
-        this.vimState.lastVisualSelection.end,
+        this.vimState.lastVisualSelection.end
       );
     }
 
@@ -1210,7 +1207,7 @@
         }
         // If there are no decorations from the command line, get decorations for previous SearchState
         decorations = getDecorationsForSearchMatchRanges(
-          globalState.searchState.getMatchRanges(this.vimState),
+          globalState.searchState.getMatchRanges(this.vimState)
         );
         this.searchDecorationCacheKey = {
           searchString: globalState.searchState.searchString,
@@ -1221,16 +1218,16 @@
 
     this.vimState.editor.setDecorations(
       decoration.searchHighlight,
-      decorations?.searchHighlight ?? [],
+      decorations?.searchHighlight ?? []
     );
     this.vimState.editor.setDecorations(decoration.searchMatch, decorations?.searchMatch ?? []);
     this.vimState.editor.setDecorations(
       decoration.substitutionAppend,
-      decorations?.substitutionAppend ?? [],
+      decorations?.substitutionAppend ?? []
     );
     this.vimState.editor.setDecorations(
       decoration.substitutionReplace,
-      decorations?.substitutionReplace ?? [],
+      decorations?.substitutionReplace ?? []
     );
   }
 
@@ -1238,7 +1235,7 @@
     args: { drawSelection: boolean; revealRange: boolean } = {
       drawSelection: true,
       revealRange: true,
-    },
+    }
   ): Promise<void> {
     // Draw selection (or cursor)
     if (args.drawSelection) {
@@ -1287,8 +1284,8 @@
               selections.push(
                 new vscode.Selection(
                   this.vimState.document.validatePosition(line.start),
-                  this.vimState.document.validatePosition(line.end),
-                ),
+                  this.vimState.document.validatePosition(line.end)
+                )
               );
             }
             break;
@@ -1324,12 +1321,12 @@
                 ? // Forwards Selection
                   new vscode.Selection(
                     earlierOf(s.anchor, previousSelection.anchor),
-                    laterOf(s.active, previousSelection.active),
+                    laterOf(s.active, previousSelection.active)
                   )
                 : // Backwards Selection
                   new vscode.Selection(
                     laterOf(s.anchor, previousSelection.anchor),
-                    earlierOf(s.active, previousSelection.active),
+                    earlierOf(s.active, previousSelection.active)
                   );
             } else {
               combinedSelections.push(s);
@@ -1350,7 +1347,7 @@
         selections.some(
           (s, i) =>
             !s.anchor.isEqual(this.vimState.editor.selections[i].anchor) ||
-            !s.active.isEqual(this.vimState.editor.selections[i].active),
+            !s.active.isEqual(this.vimState.editor.selections[i].active)
         );
 
       if (willTriggerChange) {
@@ -1358,13 +1355,13 @@
           (hash, s) =>
             hash +
             `[${s.anchor.line}, ${s.anchor.character}; ${s.active.line}, ${s.active.character}]`,
-          '',
+          ''
         );
         this.selectionsChanged.ourSelections.push(selectionsHash);
         Logger.trace(
           `Adding selection change to be ignored! (total: ${
             this.selectionsChanged.ourSelections.length
-          }) Hash: ${selectionsHash}, Selections: ${selections[0].anchor.toString()}, ${selections[0].active.toString()}`,
+          }) Hash: ${selectionsHash}, Selections: ${selections[0].anchor.toString()}, ${selections[0].active.toString()}`
         );
       }
 
@@ -1431,7 +1428,7 @@
            */
           this.vimState.editor.revealRange(
             new vscode.Range(cursorToTrack.stop, cursorToTrack.stop),
-            revealType,
+            revealType
           );
         }
       }
@@ -1442,7 +1439,7 @@
     if (!cursorStyle) {
       const cursorType = getCursorType(
         this.vimState,
-        this.vimState.currentModeIncludingPseudoModes,
+        this.vimState.currentModeIncludingPseudoModes
       );
       cursorStyle = getCursorStyle(cursorType);
       if (
@@ -1541,7 +1538,7 @@
 
     this.vimState.editor.setDecorations(
       decoration.insertModeVirtualCharacter,
-      iModeVirtualCharDecorationOptions,
+      iModeVirtualCharDecorationOptions
     );
 
     // OperatorPendingMode half block cursor
@@ -1568,7 +1565,7 @@
     this.vimState.editor.setDecorations(decoration.operatorPendingModeCursor, opCursorDecorations);
     this.vimState.editor.setDecorations(
       decoration.operatorPendingModeCursorChar,
-      opCursorCharDecorations,
+      opCursorCharDecorations
     );
 
     for (const markDecoration of decoration.allMarkDecorations()) {
@@ -1609,7 +1606,7 @@
         ? [
             new vscode.Range(
               TextEditor.getDocumentBegin(),
-              TextEditor.getDocumentEnd(this.vimState.document),
+              TextEditor.getDocumentEnd(this.vimState.document)
             ),
           ]
         : [];
@@ -1641,7 +1638,7 @@
     // Tell VSCode that the cursor position changed, so it updates its highlights for `editor.occurrencesHighlight`.
     const range = new vscode.Range(
       this.vimState.cursorStartPosition,
-      this.vimState.cursorStopPosition,
+      this.vimState.cursorStopPosition
     );
     if (!/\s+/.test(this.vimState.document.getText(range))) {
       vscode.commands.executeCommand('editor.action.wordHighlight.trigger');
@@ -1664,7 +1661,7 @@
         this.vimState.cursorStopPosition,
         key,
         this.vimState,
-        false,
+        false
       );
       if (result !== undefined) {
         if (this.vimState.cursorStopPosition.isEqual(result)) {
@@ -1676,7 +1673,7 @@
         this.vimState.cursorStopPosition.getLeft(),
         key,
         this.vimState,
-        false,
+        false
       );
       if (result !== undefined) {
         if (this.vimState.cursorStopPosition.getLeft(2).isEqual(result)) {

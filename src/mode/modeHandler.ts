import * as vscode from 'vscode';

import { Actions, BaseAction, KeypressState } from './../actions/base';
import { BaseMovement, isIMovement } from '../actions/baseMotion';
import { CommandInsertInInsertMode, CommandInsertPreviousText } from './../actions/commands/insert';
import { Jump } from '../jumps/jump';
import { Logger } from '../util/logger';
import { Mode, VSCodeVimCursorType, isVisualMode, getCursorStyle, getCursorType } from './mode';
import { PairMatcher } from './../common/matching/matcher';
import { Position, PositionDiff } from './../common/motion/position';
import { Range } from './../common/motion/range';
import { RecordedState } from './../state/recordedState';
import { Register, RegisterMode } from './../register/register';
import { Remappers } from '../configuration/remapper';
import { StatusBar } from '../statusBar';
import { TextEditor } from './../textEditor';
import { VimError } from './../error';
import { VimState } from './../state/vimState';
import { VsCodeContext } from '../util/vscode-context';
import { commandLine } from '../cmd_line/commandLine';
import { configuration } from '../configuration/configuration';
import { decoration } from '../configuration/decoration';
import { getCursorsAfterSync } from '../util/util';
import {
  BaseCommand,
  CommandQuitRecordMacro,
  DocumentContentChangeAction,
} from './../actions/commands/actions';
import {
  areAnyTransformationsOverlapping,
  isTextTransformation,
  TextTransformations,
} from './../transformations/transformations';
import { globalState } from '../state/globalState';
import { ReportSearch } from '../util/statusBarTextUtils';

export class ModeHandler implements vscode.Disposable {
  private _disposables: vscode.Disposable[] = [];
  private _remappers: Remappers;
  private readonly _logger = Logger.get('ModeHandler');

  // TODO: clarify the difference between ModeHandler.currentMode and VimState.currentMode
  private _currentMode: Mode;
  public vimState: VimState;

  get currentMode(): Mode {
    return this._currentMode;
  }

  private async setCurrentMode(modeName: Mode): Promise<void> {
    await this.vimState.setCurrentMode(modeName);
    this._currentMode = modeName;
  }

  public static async Create(textEditor = vscode.window.activeTextEditor!): Promise<ModeHandler> {
    const modeHandler = new ModeHandler(textEditor);
    await modeHandler.setCurrentMode(configuration.startInInsertMode ? Mode.Insert : Mode.Normal);
    modeHandler.syncCursors();
    return modeHandler;
  }

  private constructor(textEditor: vscode.TextEditor) {
    this._remappers = new Remappers();

    this.vimState = new VimState(textEditor);
    this._disposables.push(this.vimState);
  }

  /**
   * Syncs cursors between vscode representation and vim representation
   */
  public syncCursors() {
    setImmediate(() => {
      if (this.vimState.editor) {
        this.vimState.cursorStartPosition = Position.FromVSCodePosition(
          this.vimState.editor.selection.start
        );
        this.vimState.cursorStopPosition = Position.FromVSCodePosition(
          this.vimState.editor.selection.start
        );
        this.vimState.desiredColumn = this.vimState.cursorStopPosition.character;
      }
    }, 0);
  }

  /**
   * This is easily the worst function in VSCodeVim.
   *
   * We need to know when VSCode has updated our selection, so that we can sync
   * that internally. Unfortunately, VSCode has a habit of calling this
   * function at weird times, or or with incomplete information, so we have to
   * do a lot of voodoo to make sure we're updating the cursors correctly.
   *
   * Even worse, we don't even know how to test this stuff.
   *
   * Anyone who wants to change the behavior of this method should make sure
   * all selection related test cases pass. Follow this spec
   * https://gist.github.com/rebornix/d21d1cc060c009d4430d3904030bd4c1 to
   * perform the manual testing.
   */
  public async handleSelectionChange(e: vscode.TextEditorSelectionChangeEvent): Promise<void> {
    let selection = e.selections[0];
    if (
      (e.selections.length !== this.vimState.cursors.length || this.vimState.isMultiCursor) &&
      this.vimState.currentMode !== Mode.VisualBlock
    ) {
      // Number of selections changed, make sure we know about all of them still
      this.vimState.cursors = e.textEditor.selections.map(
        sel =>
          new Range(
            // Adjust the cursor positions because cursors & selections don't match exactly
            sel.anchor.compareTo(sel.active) > 0
              ? Position.FromVSCodePosition(sel.anchor).getLeft()
              : Position.FromVSCodePosition(sel.anchor),
            Position.FromVSCodePosition(sel.active)
          )
      );
      return this.updateView(this.vimState);
    }

    /**
     * We only trigger our view updating process if it's a mouse selection.
     * Otherwise we only update our internal cursor positions accordingly.
     */
    if (e.kind !== vscode.TextEditorSelectionChangeKind.Mouse) {
      if (selection) {
        if (isVisualMode(this.vimState.currentMode)) {
          /**
           * In Visual Mode, our `cursorPosition` and `cursorStartPosition` can not reflect `active`,
           * `start`, `end` and `anchor` information in a selection.
           * See `Fake block cursor with text decoration` section of `updateView` method.
           */
          return;
        }

        this.vimState.cursorStopPosition = Position.FromVSCodePosition(selection.active);
        this.vimState.cursorStartPosition = Position.FromVSCodePosition(selection.start);
      }
      return;
    }

    if (this.vimState.isMultiCursor && e.selections.length === 1) {
      this.vimState.isMultiCursor = false;
    }

    if (
      this.vimState.currentMode === Mode.SearchInProgressMode ||
      this.vimState.currentMode === Mode.CommandlineInProgress
    ) {
      return;
    }

    let toDraw = false;

    if (selection) {
      let newPosition = new Position(selection.active.line, selection.active.character);

      // Only check on a click, not a full selection (to prevent clicking past EOL)
      if (newPosition.character >= newPosition.getLineEnd().character && selection.isEmpty) {
        if (this.vimState.currentMode !== Mode.Insert) {
          this.vimState.lastClickWasPastEol = true;

          // This prevents you from mouse clicking past the EOL
          newPosition = newPosition.withColumn(Math.max(newPosition.getLineEnd().character - 1, 0));

          // Switch back to normal mode since it was a click not a selection
          await this.setCurrentMode(Mode.Normal);

          toDraw = true;
        }
      } else if (selection.isEmpty) {
        this.vimState.lastClickWasPastEol = false;
      }

      this.vimState.cursorStopPosition = newPosition;
      this.vimState.cursorStartPosition = newPosition;
      this.vimState.desiredColumn = newPosition.character;

      // start visual mode?
      if (
        selection.anchor.line === selection.active.line &&
        selection.anchor.character >= newPosition.getLineEnd().character - 1 &&
        selection.active.character >= newPosition.getLineEnd().character - 1
      ) {
        // This prevents you from selecting EOL
      } else if (!selection.anchor.isEqual(selection.active)) {
        let selectionStart = new Position(selection.anchor.line, selection.anchor.character);

        if (selectionStart.character > selectionStart.getLineEnd().character) {
          selectionStart = new Position(selectionStart.line, selectionStart.getLineEnd().character);
        }

        this.vimState.cursorStartPosition = selectionStart;

        if (selectionStart.compareTo(newPosition) > 0) {
          this.vimState.cursorStartPosition = this.vimState.cursorStartPosition.getLeft();
        }

        // If we prevented from clicking past eol but it is part of this selection, include the last char
        if (this.vimState.lastClickWasPastEol) {
          const newStart = new Position(selection.anchor.line, selection.anchor.character + 1);
          this.vimState.editor.selection = new vscode.Selection(newStart, selection.end);
          this.vimState.cursorStartPosition = selectionStart;
          this.vimState.lastClickWasPastEol = false;
        }

        if (
          configuration.mouseSelectionGoesIntoVisualMode &&
          !isVisualMode(this.vimState.currentMode) &&
          this.currentMode !== Mode.Insert
        ) {
          await this.setCurrentMode(Mode.Visual);

          // double click mouse selection causes an extra character to be selected so take one less character
        }
      } else if (this.vimState.currentMode !== Mode.Insert) {
        await this.setCurrentMode(Mode.Normal);
      }

      return this.updateView(this.vimState, { drawSelection: toDraw, revealRange: true });
    }
  }

  public async handleKeyEvent(key: string): Promise<Boolean> {
    const now = Number(new Date());

    this._logger.debug(`handling key=${key}.`);

    // rewrite copy
    if (configuration.overrideCopy) {
      // The conditions when you trigger a "copy" rather than a ctrl-c are
      // too sophisticated to be covered by the "when" condition in package.json
      if (key === '<D-c>') {
        key = '<copy>';
      }

      if (key === '<C-c>' && process.platform !== 'darwin') {
        if (
          !configuration.useCtrlKeys ||
          this.vimState.currentMode === Mode.Visual ||
          this.vimState.currentMode === Mode.VisualBlock ||
          this.vimState.currentMode === Mode.VisualLine
        ) {
          key = '<copy>';
        }
      }
    }

    // <C-d> triggers "add selection to next find match" by default,
    // unless users explicity make <C-d>: true
    if (key === '<C-d>' && !(configuration.handleKeys['<C-d>'] === true)) {
      key = '<D-d>';
    }

    this.vimState.cursorsInitialState = this.vimState.cursors;
    this.vimState.recordedState.commandList.push(key);

    const oldMode = this.vimState.currentMode;

    try {
      const isWithinTimeout = now - this.vimState.lastKeyPressedTimestamp < configuration.timeout;
      if (!isWithinTimeout) {
        // sufficient time has elapsed since the prior keypress,
        // only consider the last keypress for remapping
        this.vimState.recordedState.commandList = [
          this.vimState.recordedState.commandList[
            this.vimState.recordedState.commandList.length - 1
          ],
        ];
      }

      let handled = false;
      const isOperatorCombination = this.vimState.recordedState.operator;

      // Check for remapped keys if:
      // 1. We are not currently performing a non-recursive remapping
      // 2. We are not in normal mode performing on an operator
      //    Example: ciwjj should be remapped if jj -> <Esc> in insert mode
      //             dd should not remap the second "d", if d -> "_d in normal mode
      if (
        !this.vimState.isCurrentlyPerformingRemapping &&
        (!isOperatorCombination || this.vimState.currentMode !== Mode.Normal)
      ) {
        handled = await this._remappers.sendKey(
          this.vimState.recordedState.commandList,
          this,
          this.vimState
        );
      }

      if (handled) {
        this.vimState.recordedState.resetCommandList();
      } else {
        this.vimState = await this.handleKeyEventHelper(key, this.vimState);
      }
    } catch (e) {
      if (e instanceof VimError) {
        StatusBar.Set(e.toString(), this.vimState, true, true);
      } else {
        throw new Error(`Failed to handle key=${key}. ${e.message}`);
      }
    }

    this.vimState.lastKeyPressedTimestamp = now;
    StatusBar.Clear(this.vimState, this.vimState.currentMode !== oldMode);

    return true;
  }

  private async handleKeyEventHelper(key: string, vimState: VimState): Promise<VimState> {
    if (vscode.window.activeTextEditor !== this.vimState.editor) {
      this._logger.warn('Current window is not active');
      return this.vimState;
    }

    // Catch any text change not triggered by us (example: tab completion).
    vimState.historyTracker.addChange(this.vimState.cursorsInitialState.map(c => c.stop));

    vimState.keyHistory.push(key);

    let recordedState = vimState.recordedState;
    recordedState.actionKeys.push(key);

    let result = Actions.getRelevantAction(recordedState.actionKeys, vimState);
    switch (result) {
      case KeypressState.NoPossibleMatch:
        if (!this._remappers.isPotentialRemap) {
          vimState.recordedState = new RecordedState();
        }

        return vimState;
      case KeypressState.WaitingOnKeys:
        return vimState;
    }

    let action = result as BaseAction;
    let actionToRecord: BaseAction | undefined = action;

    if (recordedState.actionsRun.length === 0) {
      recordedState.actionsRun.push(action);
    } else {
      let lastAction = recordedState.actionsRun[recordedState.actionsRun.length - 1];

      if (lastAction instanceof DocumentContentChangeAction) {
        lastAction.keysPressed.push(key);

        if (
          action instanceof CommandInsertInInsertMode ||
          action instanceof CommandInsertPreviousText
        ) {
          // delay the macro recording
          actionToRecord = undefined;
        } else {
          // Push document content change to the stack
          lastAction.contentChanges = lastAction.contentChanges.concat(
            vimState.historyTracker.currentContentChanges.map(x => ({
              textDiff: x,
              positionDiff: new PositionDiff(0, 0),
            }))
          );
          vimState.historyTracker.currentContentChanges = [];
          recordedState.actionsRun.push(action);
        }
      } else {
        if (
          action instanceof CommandInsertInInsertMode ||
          action instanceof CommandInsertPreviousText
        ) {
          // This means we are already in Insert Mode but there is still not DocumentContentChangeAction in stack
          vimState.historyTracker.currentContentChanges = [];
          let newContentChange = new DocumentContentChangeAction();
          newContentChange.keysPressed.push(key);
          recordedState.actionsRun.push(newContentChange);
          actionToRecord = newContentChange;
        } else {
          recordedState.actionsRun.push(action);
        }
      }
    }

    if (
      vimState.isRecordingMacro &&
      actionToRecord &&
      !(actionToRecord instanceof CommandQuitRecordMacro)
    ) {
      vimState.recordedMacro.actionsRun.push(actionToRecord);
    }

    vimState = await this.runAction(vimState, recordedState, action);

    if (vimState.currentMode === Mode.Insert) {
      recordedState.isInsertion = true;
    }

    // Update view
    await this.updateView(vimState);

    if (action.isJump) {
      globalState.jumpTracker.recordJump(
        Jump.fromStateBefore(vimState),
        Jump.fromStateNow(vimState)
      );
    }

    if (!this._remappers.isPotentialRemap && recordedState.isInsertion) {
      vimState.recordedState.resetCommandList();
    }

    return vimState;
  }

  private async runAction(
    vimState: VimState,
    recordedState: RecordedState,
    action: BaseAction
  ): Promise<VimState> {
    let ranRepeatableAction = false;
    let ranAction = false;

    // If arrow keys or mouse was used prior to entering characters while in insert mode, create an undo point
    // this needs to happen before any changes are made

    /*

    TODO: This causes . to crash vscodevim for some reason.

    if (!vimState.isMultiCursor) {
      let prevPos = vimState.historyTracker.getLastHistoryEndPosition();
      if (prevPos !== undefined && !vimState.isRunningDotCommand) {
        if (vimState.cursorPositionJustBeforeAnythingHappened[0].line !== prevPos[0].line ||
          vimState.cursorPositionJustBeforeAnythingHappened[0].character !== prevPos[0].character) {
          globalState.previousFullAction = recordedState;
          vimState.historyTracker.finishCurrentStep();
        }
      }
    }
    */

    if (vimState.currentMode === Mode.Visual) {
      vimState.cursors = vimState.cursors.map(x =>
        x.start.isEarlierThan(x.stop) ? x.withNewStop(x.stop.getLeftThroughLineBreaks(true)) : x
      );
    }

    if (action instanceof BaseMovement) {
      ({ vimState, recordedState } = await this.executeMovement(vimState, action));
      ranAction = true;
    }

    if (action instanceof BaseCommand) {
      vimState = await action.execCount(vimState.cursorStopPosition, vimState);

      await this.executeCommand(vimState);

      if (action.isCompleteAction) {
        ranAction = true;
      }

      if (action.canBeRepeatedWithDot) {
        ranRepeatableAction = true;
      }
    }

    if (action instanceof DocumentContentChangeAction) {
      vimState = await action.exec(vimState.cursorStopPosition, vimState);
    }

    // Update mode (note the ordering allows you to go into search mode,
    // then return and have the motion immediately applied to an operator).
    const prevState = this.currentMode;
    if (vimState.currentMode !== this.currentMode) {
      await this.setCurrentMode(vimState.currentMode);

      // We don't want to mark any searches as a repeatable action
      if (
        vimState.currentMode === Mode.Normal &&
        prevState !== Mode.SearchInProgressMode &&
        prevState !== Mode.CommandlineInProgress &&
        prevState !== Mode.EasyMotionInputMode &&
        prevState !== Mode.EasyMotionMode
      ) {
        ranRepeatableAction = true;
      }
    }

    // Set context for overriding cmd-V, this is only done in search entry and
    // commandline modes
    if (
      this.IsModeWhereCmdVIsOverridden(vimState.currentMode) &&
      !this.IsModeWhereCmdVIsOverridden(prevState)
    ) {
      await VsCodeContext.Set('vim.overrideCmdV', true);
    } else if (
      this.IsModeWhereCmdVIsOverridden(prevState) &&
      !this.IsModeWhereCmdVIsOverridden(vimState.currentMode)
    ) {
      await VsCodeContext.Set('vim.overrideCmdV', false);
    }

    if (recordedState.operatorReadyToExecute(vimState.currentMode)) {
      if (vimState.recordedState.operator) {
        vimState = await this.executeOperator(vimState);
        vimState.recordedState.hasRunOperator = true;
        ranRepeatableAction = vimState.recordedState.operator.canBeRepeatedWithDot;
        ranAction = true;
      }
    }

    if (vimState.currentMode === Mode.Visual) {
      vimState.cursors = vimState.cursors.map(x =>
        x.start.isEarlierThan(x.stop)
          ? x.withNewStop(
              x.stop.isLineEnd() ? x.stop.getRightThroughLineBreaks() : x.stop.getRight()
            )
          : x
      );
    }

    // And then we have to do it again because an operator could
    // have changed it as well. (TODO: do you even decomposition bro)
    if (vimState.currentMode !== this.currentMode) {
      await this.setCurrentMode(vimState.currentMode);

      if (vimState.currentMode === Mode.Normal) {
        ranRepeatableAction = true;
      }
    }

    if (ranAction && vimState.currentMode !== Mode.Insert) {
      vimState.recordedState.resetCommandList();
    }

    ranRepeatableAction =
      (ranRepeatableAction && vimState.currentMode === Mode.Normal) ||
      this.createUndoPointForBrackets(vimState);
    ranAction = ranAction && vimState.currentMode === Mode.Normal;

    // Record down previous action and flush temporary state
    if (ranRepeatableAction) {
      globalState.previousFullAction = vimState.recordedState;

      if (recordedState.isInsertion) {
        Register.putByKey(recordedState, '.', undefined, true);
      }
    }

    // Updated desired column
    const movement = action instanceof BaseMovement ? action : undefined;

    if (
      (movement && !movement.doesntChangeDesiredColumn) ||
<<<<<<< HEAD
      (!movement &&
        vimState.currentMode !== ModeName.VisualBlock &&
        !action.doesntChangeDesiredColumn)
=======
      (!movement && vimState.currentMode !== Mode.VisualBlock)
>>>>>>> 0cfc8e09
    ) {
      // We check !operator here because e.g. d$ should NOT set the desired column to EOL.

      if (movement && movement.setsDesiredColumnToEOL && !recordedState.operator) {
        vimState.desiredColumn = Number.POSITIVE_INFINITY;
      } else {
        vimState.desiredColumn = vimState.cursorStopPosition.character;
      }
    }

    if (ranAction) {
      vimState.recordedState = new RecordedState();

      // Return to insert mode after 1 command in this case for <C-o>
      if (vimState.returnToInsertAfterCommand) {
        if (vimState.actionCount > 0) {
          vimState.returnToInsertAfterCommand = false;
          vimState.actionCount = 0;
          await this.setCurrentMode(Mode.Insert);
        } else {
          vimState.actionCount++;
        }
      }
    }

    // track undo history
    if (!this.vimState.focusChanged) {
      // important to ensure that focus didn't change, otherwise
      // we'll grab the text of the incorrect active window and assume the
      // whole document changed!

      if (this.vimState.alteredHistory) {
        this.vimState.alteredHistory = false;
        vimState.historyTracker.ignoreChange();
      } else {
        vimState.historyTracker.addChange(this.vimState.cursorsInitialState.map(c => c.stop));
      }
    }

    // Don't record an undo point for every action of a macro, only at the very end
    if (ranRepeatableAction && !vimState.isReplayingMacro) {
      vimState.historyTracker.finishCurrentStep();
    }

    recordedState.actionKeys = [];
    vimState.currentRegisterMode = RegisterMode.AscertainFromCurrentMode;

    if (this.currentMode === Mode.Normal) {
      vimState.cursorStartPosition = vimState.cursorStopPosition;
    }

    // Ensure cursor is within bounds
    if (!vimState.editor.document.isClosed && vimState.editor === vscode.window.activeTextEditor) {
      const cursors = new Array<Range>();
      for (let { range } of Range.IterateRanges(vimState.cursors)) {
        // adjust start/stop
        const documentEndPosition = vimState.cursorStopPosition.getDocumentEnd(vimState.editor);
        const documentLineCount = TextEditor.getLineCount(vimState.editor);
        if (range.start.line >= documentLineCount) {
          range = range.withNewStart(documentEndPosition);
        }
        if (range.stop.line >= documentLineCount) {
          range = range.withNewStop(documentEndPosition);
        }

        // adjust column
        if (vimState.currentMode === Mode.Normal) {
          const currentLineLength = TextEditor.getLineAt(range.stop).text.length;
          if (currentLineLength > 0) {
            const lineEndPosition = range.start.getLineEnd().getLeftThroughLineBreaks(true);
            if (range.start.character >= currentLineLength) {
              range = range.withNewStart(lineEndPosition);
            }

            if (range.stop.character >= currentLineLength) {
              range = range.withNewStop(lineEndPosition);
            }
          }
        }
        cursors.push(range);
      }
      vimState.cursors = cursors;
    }

    // Update the current history step to have the latest cursor position
    vimState.historyTracker.setLastHistoryEndPosition(vimState.cursors.map(x => x.stop));

    if (isVisualMode(this.vimState.currentMode) && !this.vimState.isRunningDotCommand) {
      // Store selection for commands like gv
      this.vimState.lastVisualMode = this.vimState.currentMode;
      this.vimState.lastVisualSelectionStart = this.vimState.cursorStartPosition;
      this.vimState.lastVisualSelectionEnd = this.vimState.cursorStopPosition;
    }

    return vimState;
  }

  private async executeMovement(
    vimState: VimState,
    movement: BaseMovement
  ): Promise<{ vimState: VimState; recordedState: RecordedState }> {
    vimState.lastMovementFailed = false;
    let recordedState = vimState.recordedState;

    for (let i = 0; i < vimState.cursors.length; i++) {
      /**
       * Essentially what we're doing here is pretending like the
       * current VimState only has one cursor (the cursor that we just
       * iterated to).
       *
       * We set the cursor position to be equal to the iterated one,
       * and then set it back immediately after we're done.
       *
       * The slightly more complicated logic here allows us to write
       * Action definitions without having to think about multiple
       * cursors in almost all cases.
       */
      let cursorPosition = vimState.cursors[i].stop;
      const old = vimState.cursorStopPosition;

      vimState.cursorStopPosition = cursorPosition;
      const result = await movement.execActionWithCount(
        cursorPosition,
        vimState,
        recordedState.count
      );
      vimState.cursorStopPosition = old;

      if (result instanceof Position) {
        vimState.cursors[i] = vimState.cursors[i].withNewStop(result);

        if (!isVisualMode(this.currentMode) && !vimState.recordedState.operator) {
          vimState.cursors[i] = vimState.cursors[i].withNewStart(result);
        }
      } else if (isIMovement(result)) {
        if (result.failed) {
          vimState.recordedState = new RecordedState();
          vimState.lastMovementFailed = true;
        }

        vimState.cursors[i] = Range.FromIMovement(result);

        if (result.registerMode) {
          vimState.currentRegisterMode = result.registerMode;
        }
      }
    }

    vimState.recordedState.count = 0;

    // Keep the cursor within bounds
    if (vimState.currentMode !== Mode.Normal || recordedState.operator) {
      let stop = vimState.cursorStopPosition;

      // Vim does this weird thing where it allows you to select and delete
      // the newline character, which it places 1 past the last character
      // in the line. This is why we use > instead of >=.

      if (stop.character > Position.getLineLength(stop.line)) {
        vimState.cursorStopPosition = stop.getLineEnd();
      }
    }

    return { vimState, recordedState };
  }

  private async executeOperator(vimState: VimState): Promise<VimState> {
    let recordedState = vimState.recordedState;

    if (!recordedState.operator) {
      this._logger.warn('recordedState.operator: ' + recordedState.operator);
      throw new Error("what in god's name. recordedState.operator is falsy.");
    }

    let resultVimState = vimState;

    // TODO - if actions were more pure, this would be unnecessary.
    const cachedRegister = vimState.currentRegisterMode;

    const resultingCursors: Range[] = [];
    let i = 0;

    let startingModeName = vimState.currentMode;

    for (let { start, stop } of vimState.cursors) {
      if (start.compareTo(stop) > 0) {
        [start, stop] = [stop, start];
      }

      if (!isVisualMode(startingModeName) && cachedRegister !== RegisterMode.LineWise) {
        stop = stop.getLeftThroughLineBreaks(true);
      }

      if (this.currentMode === Mode.VisualLine) {
        start = start.getLineBegin();
        stop = stop.getLineEnd();

        vimState.currentRegisterMode = RegisterMode.LineWise;
      }

      recordedState.operator.multicursorIndex = i++;

      await resultVimState.setCurrentMode(startingModeName);

      // We run the repeat version of an operator if the last 2 operators are the same.
      if (
        recordedState.operators.length > 1 &&
        recordedState.operators.reverse()[0].constructor ===
          recordedState.operators.reverse()[1].constructor
      ) {
        resultVimState = await recordedState.operator.runRepeat(
          resultVimState,
          start,
          recordedState.count
        );
      } else {
        resultVimState = await recordedState.operator.run(resultVimState, start, stop);
      }

      for (const transformation of resultVimState.recordedState.transformations) {
        if (isTextTransformation(transformation) && transformation.cursorIndex === undefined) {
          transformation.cursorIndex = recordedState.operator.multicursorIndex;
        }
      }

      let resultingRange = new Range(
        resultVimState.cursorStartPosition,
        resultVimState.cursorStopPosition
      );

      resultingCursors.push(resultingRange);
    }

    if (vimState.recordedState.transformations.length > 0) {
      await this.executeCommand(vimState);
    } else {
      // Keep track of all cursors (in the case of multi-cursor).
      resultVimState.cursors = resultingCursors;
      this.vimState.editor.selections = vimState.cursors.map(
        cursor => new vscode.Selection(cursor.start, cursor.stop)
      );
    }

    return resultVimState;
  }

  private async executeCommand(vimState: VimState) {
    const transformations = vimState.recordedState.transformations;

    if (transformations.length === 0) {
      return;
    }

    const textTransformations: TextTransformations[] = transformations.filter(x =>
      isTextTransformation(x)
    ) as any;
    const otherTransformations = transformations.filter(x => !isTextTransformation(x));

    let accumulatedPositionDifferences: { [key: number]: PositionDiff[] } = {};

    const doTextEditorEdit = (command: TextTransformations, edit: vscode.TextEditorEdit) => {
      switch (command.type) {
        case 'insertText':
          edit.insert(command.position, command.text);
          break;
        case 'replaceText':
          edit.replace(new vscode.Selection(command.end, command.start), command.text);
          break;
        case 'deleteText':
          let matchRange = PairMatcher.immediateMatchingBracket(command.position);
          if (matchRange) {
            edit.delete(matchRange);
          }
          edit.delete(
            new vscode.Range(command.position, command.position.getLeftThroughLineBreaks())
          );
          break;
        case 'deleteRange':
          edit.delete(new vscode.Selection(command.range.start, command.range.stop));
          break;
        case 'moveCursor':
          break;
        default:
          this._logger.warn(`Unhandled text transformation type: ${command.type}.`);
          break;
      }

      if (command.cursorIndex === undefined) {
        throw new Error('No cursor index - this should never ever happen!');
      }

      if (command.diff) {
        if (!accumulatedPositionDifferences[command.cursorIndex!]) {
          accumulatedPositionDifferences[command.cursorIndex!] = [];
        }

        accumulatedPositionDifferences[command.cursorIndex!].push(command.diff);
      }
    };

    if (textTransformations.length > 0) {
      if (areAnyTransformationsOverlapping(textTransformations)) {
        this._logger.debug(
          `Text transformations are overlapping. Falling back to serial
           transformations. This is generally a very bad sign. Try to make
           your text transformations operate on non-overlapping ranges.`
        );

        // TODO: Select one transformation for every cursor and run them all
        // in parallel. Repeat till there are no more transformations.
        for (const command of textTransformations) {
          await this.vimState.editor.edit(edit => doTextEditorEdit(command, edit));
        }
      } else {
        // This is the common case!

        /**
         * batch all text operations together as a single operation
         * (this is primarily necessary for multi-cursor mode, since most
         * actions will trigger at most one text operation).
         */
        await this.vimState.editor.edit(edit => {
          for (const command of textTransformations) {
            doTextEditorEdit(command, edit);
          }
        });
      }
    }

    for (const command of otherTransformations) {
      switch (command.type) {
        case 'insertTextVSCode':
          await TextEditor.insert(command.text);

          vimState.cursorStartPosition = Position.FromVSCodePosition(
            this.vimState.editor.selection.start
          );
          vimState.cursorStopPosition = Position.FromVSCodePosition(
            this.vimState.editor.selection.end
          );
          break;

        case 'showCommandHistory':
          let cmd = await commandLine.ShowHistory(vimState.currentCommandlineText, this.vimState);
          if (cmd && cmd.length !== 0) {
            await commandLine.Run(cmd, this.vimState);
            this.updateView(this.vimState);
          }
          break;

        case 'showSearchHistory':
          const searchState = await globalState.showSearchHistory();
          if (searchState) {
            globalState.searchState = searchState;
            const nextMatch = searchState.getNextSearchMatchPosition(
              vimState.cursorStartPosition,
              command.direction
            );

            vimState.cursorStopPosition = nextMatch.pos;
            this.updateView(this.vimState);
            ReportSearch(nextMatch.index, searchState.matchRanges.length, vimState);
          }
          break;

        case 'dot':
          if (!globalState.previousFullAction) {
            return vimState; // TODO(bell)
          }

          const clonedAction = globalState.previousFullAction.clone();

          await this.rerunRecordedState(vimState, globalState.previousFullAction);

          globalState.previousFullAction = clonedAction;
          break;
        case 'macro':
          let recordedMacro = (await Register.getByKey(command.register)).text as RecordedState;

          vimState.isReplayingMacro = true;

          if (command.register === ':') {
            await commandLine.Run(recordedMacro.commandString, vimState);
          } else if (command.replay === 'contentChange') {
            vimState = await this.runMacro(vimState, recordedMacro);
          } else {
            let keyStrokes: string[] = [];
            for (let action of recordedMacro.actionsRun) {
              keyStrokes = keyStrokes.concat(action.keysPressed);
            }
            this.vimState.recordedState = new RecordedState();
            await this.handleMultipleKeyEvents(keyStrokes);
          }

          vimState.isReplayingMacro = false;
          vimState.historyTracker.lastInvokedMacro = recordedMacro;

          if (vimState.lastMovementFailed) {
            // movement in last invoked macro failed then we should stop all following repeating macros.
            // Besides, we should reset `lastMovementFailed`.
            vimState.lastMovementFailed = false;
            return;
          }

          break;
        case 'contentChange':
          for (const change of command.changes) {
            await TextEditor.insert(change.text);
            vimState.cursorStopPosition = Position.FromVSCodePosition(
              this.vimState.editor.selection.start
            );
          }
          const newPos = vimState.cursorStopPosition.add(command.diff);
          this.vimState.editor.selection = new vscode.Selection(newPos, newPos);
          break;
        case 'tab':
          await vscode.commands.executeCommand('tab');
          if (command.diff) {
            if (command.cursorIndex === undefined) {
              throw new Error('No cursor index - this should never ever happen!');
            }

            if (!accumulatedPositionDifferences[command.cursorIndex]) {
              accumulatedPositionDifferences[command.cursorIndex] = [];
            }

            accumulatedPositionDifferences[command.cursorIndex].push(command.diff);
          }
          break;
        case 'reindent':
          await vscode.commands.executeCommand('editor.action.reindentselectedlines');
          if (command.diff) {
            if (command.cursorIndex === undefined) {
              throw new Error('No cursor index - this should never ever happen!');
            }

            if (!accumulatedPositionDifferences[command.cursorIndex]) {
              accumulatedPositionDifferences[command.cursorIndex] = [];
            }

            accumulatedPositionDifferences[command.cursorIndex].push(command.diff);
          }
          break;
        default:
          this._logger.warn(`Unhandled text transformation type: ${command.type}.`);
          break;
      }
    }

    const selections = this.vimState.editor.selections.map(x => {
      let y = Range.FromVSCodeSelection(x);
      y = y.start.isEarlierThan(y.stop) ? y.withNewStop(y.stop.getLeftThroughLineBreaks(true)) : y;
      return new vscode.Selection(
        new vscode.Position(y.start.line, y.start.character),
        new vscode.Position(y.stop.line, y.stop.character)
      );
    });
    const firstTransformation = transformations[0];
    const manuallySetCursorPositions =
      (firstTransformation.type === 'deleteRange' ||
        firstTransformation.type === 'replaceText' ||
        firstTransformation.type === 'insertText') &&
      firstTransformation.manuallySetCursorPositions;

    // We handle multiple cursors in a different way in visual block mode, unfortunately.
    // TODO - refactor that out!
    if (vimState.currentMode !== Mode.VisualBlock && !manuallySetCursorPositions) {
      vimState.cursors = [];

      const resultingCursors: Range[] = [];

      for (let i = 0; i < selections.length; i++) {
        let sel = Range.FromVSCodeSelection(selections[i]);

        let resultStart = Position.FromVSCodePosition(sel.start);
        let resultEnd = Position.FromVSCodePosition(sel.stop);

        if (accumulatedPositionDifferences[i] && accumulatedPositionDifferences[i].length > 0) {
          for (const diff of accumulatedPositionDifferences[i]) {
            resultStart = resultStart.add(diff);
            resultEnd = resultEnd.add(diff);
          }

          sel = new Range(resultStart, resultEnd);
        } else {
          sel = new Range(
            Position.FromVSCodePosition(sel.start),
            Position.FromVSCodePosition(sel.stop)
          );
        }

        if (vimState.recordedState.operatorPositionDiff) {
          sel = sel.add(vimState.recordedState.operatorPositionDiff);
        }

        resultingCursors.push(sel);
      }

      vimState.recordedState.operatorPositionDiff = undefined;

      vimState.cursors = resultingCursors;
    } else {
      if (accumulatedPositionDifferences[0] !== undefined) {
        if (accumulatedPositionDifferences[0].length > 0) {
          vimState.cursorStopPosition = vimState.cursorStopPosition.add(
            accumulatedPositionDifferences[0][0]
          );
          vimState.cursorStartPosition = vimState.cursorStartPosition.add(
            accumulatedPositionDifferences[0][0]
          );
        }
      }
    }

    /**
     * This is a bit of a hack because Visual Block Mode isn't fully on board with
     * the new text transformation style yet.
     *
     * (TODO)
     */
    if (firstTransformation.type === 'deleteRange') {
      if (firstTransformation.collapseRange) {
        vimState.cursorStopPosition = new Position(
          vimState.cursorStopPosition.line,
          vimState.cursorStartPosition.character
        );
      }
    }

    vimState.recordedState.transformations = [];
    return;
  }

  private async rerunRecordedState(
    vimState: VimState,
    recordedState: RecordedState
  ): Promise<VimState> {
    const actions = recordedState.actionsRun.slice(0);
    const hasRunSurround = recordedState.hasRunSurround;
    const surroundKeys = recordedState.surroundKeys;

    vimState.isRunningDotCommand = true;

    // If a previous visual selection exists, store it for use in replay of some commands
    if (vimState.lastVisualSelectionStart && vimState.lastVisualSelectionEnd) {
      vimState.dotCommandPreviousVisualSelection = new vscode.Selection(
        vimState.lastVisualSelectionStart,
        vimState.lastVisualSelectionEnd
      );
    }

    recordedState = new RecordedState();
    vimState.recordedState = recordedState;

    // Replay surround if applicable, otherwise rerun actions
    if (hasRunSurround) {
      await this.handleMultipleKeyEvents(surroundKeys);
    } else {
      let i = 0;
      for (let action of actions) {
        recordedState.actionsRun = actions.slice(0, ++i);
        vimState = await this.runAction(vimState, recordedState, action);

        if (vimState.lastMovementFailed) {
          return vimState;
        }

        await this.updateView(vimState);
      }
      recordedState.actionsRun = actions;
    }
    vimState.isRunningDotCommand = false;

    return vimState;
  }

  private async runMacro(vimState: VimState, recordedMacro: RecordedState): Promise<VimState> {
    const actions = recordedMacro.actionsRun || [];
    let recordedState = new RecordedState();
    vimState.recordedState = recordedState;
    vimState.isRunningDotCommand = true;

    for (let action of actions) {
      let originalLocation = Jump.fromStateNow(vimState);

      recordedState.actionsRun.push(action);
      vimState.keyHistory = vimState.keyHistory.concat(action.keysPressed);

      vimState = await this.runAction(vimState, recordedState, action);

      // We just finished a full action; let's clear out our current state.
      if (vimState.recordedState.actionsRun.length === 0) {
        recordedState = new RecordedState();
        vimState.recordedState = recordedState;
      }

      if (vimState.lastMovementFailed) {
        break;
      }

      await this.updateView(vimState);

      if (action.isJump) {
        globalState.jumpTracker.recordJump(originalLocation, Jump.fromStateNow(vimState));
      }
    }

    vimState.isRunningDotCommand = false;
    vimState.cursorsInitialState = vimState.cursors;
    return vimState;
  }

  public async updateView(
    vimState: VimState,
    args: { drawSelection: boolean; revealRange: boolean } = {
      drawSelection: true,
      revealRange: true,
    }
  ): Promise<void> {
    // Draw selection (or cursor)

    if (args.drawSelection) {
      let selections: vscode.Selection[];

      let selectionMode: Mode = vimState.currentMode;
      if (vimState.currentMode === Mode.SearchInProgressMode) {
        selectionMode = globalState.searchState!.previousMode;
      }
      if (vimState.currentMode === Mode.CommandlineInProgress) {
        selectionMode = commandLine.previousMode;
      }

      if (!vimState.isMultiCursor) {
        let start = vimState.cursorStartPosition;
        let stop = vimState.cursorStopPosition;

        if (selectionMode === Mode.Visual) {
          /**
           * Always select the letter that we started visual mode on, no matter
           * if we are in front or behind it. Imagine that we started visual mode
           * with some text like this:
           *
           *   abc|def
           *
           * (The | represents the cursor.) If we now press w, we'll select def,
           * but if we hit b we expect to select abcd, so we need to getRight() on the
           * start of the selection when it precedes where we started visual mode.
           */

          if (start.compareTo(stop) > 0) {
            start = start.getRightThroughLineBreaks();
          }

          selections = [new vscode.Selection(start, stop)];
        } else if (selectionMode === Mode.VisualLine) {
          selections = [
            new vscode.Selection(
              Position.EarlierOf(start, stop).getLineBegin(),
              Position.LaterOf(start, stop).getLineEnd()
            ),
          ];

          // Maintain cursor position based on which direction the selection is going
          if (start.line <= stop.line) {
            vimState.cursorStartPosition = selections[0].start as Position;
            vimState.cursorStopPosition = selections[0].end as Position;
          } else {
            vimState.cursorStartPosition = selections[0].end as Position;
            vimState.cursorStopPosition = selections[0].start as Position;
          }

          // Adjust the selection so that active and anchor are correct, this
          // makes relative line numbers display correctly
          if (
            selections[0].start.line <= selections[0].end.line &&
            vimState.cursorStopPosition.line <= vimState.cursorStartPosition.line
          ) {
            selections = [new vscode.Selection(selections[0].end, selections[0].start)];
          }
        } else if (selectionMode === Mode.VisualBlock) {
          selections = [];

          for (const { start: lineStart, end } of Position.IterateLine(vimState)) {
            selections.push(new vscode.Selection(lineStart, end));
          }
        } else {
          selections = [new vscode.Selection(stop, stop)];
        }
      } else {
        // MultiCursor mode is active.
        selections = [];
        switch (selectionMode) {
          case Mode.Visual: {
            for (let { start: cursorStart, stop: cursorStop } of vimState.cursors) {
              if (cursorStart.compareTo(cursorStop) > 0) {
                cursorStart = cursorStart.getRight();
              }

              selections.push(new vscode.Selection(cursorStart, cursorStop));
            }
            break;
          }
          case Mode.Normal:
          case Mode.Insert: {
            for (const { stop: cursorStop } of vimState.cursors) {
              selections.push(new vscode.Selection(cursorStop, cursorStop));
            }
            break;
          }
          default: {
            this._logger.error(`unexpected selection mode. selectionMode=${selectionMode}`);
            break;
          }
        }
      }

      if (
        vimState.recordedState.actionsRun.filter(x => x instanceof DocumentContentChangeAction)
          .length === 0
      ) {
        this.vimState.editor.selections = selections;
      }
    }

    // Scroll to position of cursor
    if (this.vimState.currentMode === Mode.SearchInProgressMode) {
      const nextMatch = globalState.searchState!.getNextSearchMatchPosition(
        vimState.cursorStopPosition
      ).pos;

      this.vimState.editor.revealRange(new vscode.Range(nextMatch, nextMatch));
    } else {
      if (args.revealRange) {
        this.vimState.editor.revealRange(
          new vscode.Range(vimState.cursorStopPosition, vimState.cursorStopPosition)
        );
      }
    }

    // cursor style
    let cursorStyle = configuration.getCursorStyleForMode(this.currentMode);
    if (!cursorStyle) {
      const cursorType = getCursorType(this.currentMode);
      cursorStyle = getCursorStyle(cursorType);
      if (
        cursorType === VSCodeVimCursorType.Native &&
        configuration.editorCursorStyle !== undefined
      ) {
        cursorStyle = configuration.editorCursorStyle;
      }
    }

    this.vimState.editor.options.cursorStyle = cursorStyle;

    // cursor block
    let cursorRange: vscode.Range[] = [];
    if (
      getCursorType(this.currentMode) === VSCodeVimCursorType.TextDecoration &&
      this.currentMode !== Mode.Insert
    ) {
      // Fake block cursor with text decoration. Unfortunately we can't have a cursor
      // in the middle of a selection natively, which is what we need for Visual Mode.
      if (this.currentMode === Mode.Visual) {
        for (const { start: cursorStart, stop: cursorStop } of vimState.cursors) {
          if (cursorStart.isEarlierThan(cursorStop)) {
            cursorRange.push(new vscode.Range(cursorStop.getLeft(), cursorStop));
          } else {
            cursorRange.push(new vscode.Range(cursorStop, cursorStop.getRight()));
          }
        }
      } else {
        for (const { stop: cursorStop } of vimState.cursors) {
          cursorRange.push(new vscode.Range(cursorStop, cursorStop.getRight()));
        }
      }
    }

    this.vimState.editor.setDecorations(decoration.Default, cursorRange);

    // Draw marks
    // I should re-enable this with a config setting at some point

    /*

    for (const mark of this.vimState.historyTracker.getMarks()) {
      rangesToDraw.push(new vscode.Range(mark.position, mark.position.getRight()));
    }

    */

    // Draw search highlight
    let searchRanges: vscode.Range[] = [];
    if (
      (configuration.incsearch && this.currentMode === Mode.SearchInProgressMode) ||
      (configuration.hlsearch && globalState.hl && globalState.searchState)
    ) {
      const searchState = globalState.searchState!;

      searchRanges.push.apply(searchRanges, searchState.matchRanges);

      const { start, end, match } = searchState.getNextSearchMatchRange(
        vimState.cursorStopPosition
      );

      if (match) {
        searchRanges.push(new vscode.Range(start, end));
      }
    }
    this.vimState.editor.setDecorations(decoration.SearchHighlight, searchRanges);

    const easyMotionHighlightRanges =
      this.currentMode === Mode.EasyMotionInputMode
        ? vimState.easyMotion.searchAction
            .getMatches(vimState.cursorStopPosition, vimState)
            .map(x => x.toRange())
        : [];
    this.vimState.editor.setDecorations(decoration.EasyMotion, easyMotionHighlightRanges);

    for (const viewChange of this.vimState.postponedCodeViewChanges) {
      await vscode.commands.executeCommand(viewChange.command, viewChange.args);
      vimState.cursors = await getCursorsAfterSync();
    }
    this.vimState.postponedCodeViewChanges = [];

    if (this.currentMode === Mode.EasyMotionMode) {
      // Update all EasyMotion decorations
      this.vimState.easyMotion.updateDecorations();
    }

    StatusBar.Clear(this.vimState, false);

    await VsCodeContext.Set('vim.mode', Mode[this.vimState.currentMode]);

    // Tell VSCode that the cursor position changed, so it updates its highlights for
    // `editor.occurrencesHighlight`.
    const cursor = vimState.cursors[0];
    const range = new vscode.Range(cursor.start, cursor.stop);
    if (!/\s+/.test(vimState.editor.document.getText(range))) {
      await vscode.commands.executeCommand('editor.action.wordHighlight.trigger');
    }
  }

  async handleMultipleKeyEvents(keys: string[]): Promise<void> {
    for (const key of keys) {
      await this.handleKeyEvent(key!);
    }
  }

  // Return true if a new undo point should be created based on brackets and parenthesis
  private createUndoPointForBrackets(vimState: VimState): boolean {
    // }])> keys all start a new undo state when directly next to an {[(< opening character
    const key = vimState.recordedState.actionKeys[vimState.recordedState.actionKeys.length - 1];

    if (key === undefined) {
      return false;
    }

    if (vimState.currentMode === Mode.Insert) {
      // Check if the keypress is a closing bracket to a corresponding opening bracket right next to it
      let result = PairMatcher.nextPairedChar(vimState.cursorStopPosition, key);
      if (result !== undefined) {
        if (vimState.cursorStopPosition.compareTo(result) === 0) {
          return true;
        }
      }

      result = PairMatcher.nextPairedChar(vimState.cursorStopPosition.getLeft(), key);
      if (result !== undefined) {
        if (vimState.cursorStopPosition.getLeftByCount(2).compareTo(result) === 0) {
          return true;
        }
      }
    }

    return false;
  }

  dispose() {
    this._disposables.map(d => d.dispose());
  }

  private IsModeWhereCmdVIsOverridden(mode: Mode): boolean {
    return [Mode.SearchInProgressMode, Mode.CommandlineInProgress].includes(mode);
  }
}<|MERGE_RESOLUTION|>--- conflicted
+++ resolved
@@ -549,13 +549,7 @@
 
     if (
       (movement && !movement.doesntChangeDesiredColumn) ||
-<<<<<<< HEAD
-      (!movement &&
-        vimState.currentMode !== ModeName.VisualBlock &&
-        !action.doesntChangeDesiredColumn)
-=======
-      (!movement && vimState.currentMode !== Mode.VisualBlock)
->>>>>>> 0cfc8e09
+      (!movement && vimState.currentMode !== Mode.VisualBlock && !action.doesntChangeDesiredColumn)
     ) {
       // We check !operator here because e.g. d$ should NOT set the desired column to EOL.
 

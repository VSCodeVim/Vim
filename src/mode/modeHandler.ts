import _ from 'lodash';
import * as vscode from 'vscode';

import * as process from 'process';
import { Position, Range, Uri } from 'vscode';
import { BaseMovement } from '../actions/baseMotion';
import { BaseOperator } from '../actions/operator';
import { EasyMotion } from '../actions/plugins/easymotion/easymotion';
import { SearchByNCharCommand } from '../actions/plugins/easymotion/easymotion.cmd';
import { IBaseAction } from '../actions/types';
import { Cursor } from '../common/motion/cursor';
import { configuration } from '../configuration/configuration';
import { decoration } from '../configuration/decoration';
import { isLiteralMode, remapKey } from '../configuration/langmap';
import { Notation } from '../configuration/notation';
import { Remappers } from '../configuration/remapper';
import { Jump } from '../jumps/jump';
import { globalState } from '../state/globalState';
import { RemapState } from '../state/remapState';
import { StatusBar } from '../statusBar';
import { IModeHandler, executeTransformations } from '../transformations/execute';
import { Dot, isTextTransformation } from '../transformations/transformations';
import { SearchDecorations, getDecorationsForSearchMatchRanges } from '../util/decorationUtils';
import { Logger } from '../util/logger';
import { SpecialKeys } from '../util/specialKeys';
import { scrollView } from '../util/util';
import { VSCodeContext } from '../util/vscodeContext';
import { BaseAction, BaseCommand, KeypressState, getRelevantAction } from './../actions/base';
import {
  ActionOverrideCmdD,
  ActionReplaceCharacter,
  CommandInsertAtCursor,
  CommandNumber,
  CommandQuitRecordMacro,
  CommandRegister,
} from './../actions/commands/actions';
import {
  CommandBackspaceInInsertMode,
  CommandEscInsertMode,
  CommandInsertInInsertMode,
  CommandInsertPreviousText,
  InsertCharAbove,
  InsertCharBelow,
} from './../actions/commands/insert';
import { earlierOf, laterOf } from './../common/motion/position';
import { ForceStopRemappingError, VimError } from './../error';
import { Register, RegisterMode } from './../register/register';
import { RecordedState } from './../state/recordedState';
import { VimState } from './../state/vimState';
import { TextEditor } from './../textEditor';
import { InternalSelectionsTracker } from './internalSelectionsTracker';
import {
  DotCommandStatus,
  Mode,
  NormalCommandState,
  ReplayMode,
  VSCodeVimCursorType,
  getCursorStyle,
  isStatusBarMode,
  isVisualMode,
} from './mode';
import { DocumentContentChangeAction } from '../actions/commands/documentChange';

interface IModeHandlerMap {
  get(editorId: Uri): ModeHandler | undefined;
}

/**
 * ModeHandler is the extension's backbone. It listens to events and updates the VimState.
 * One of these exists for each editor - see ModeHandlerMap
 *
 * See:  https://github.com/VSCodeVim/Vim/blob/master/.github/CONTRIBUTING.md#the-vim-state-machine
 */
export class ModeHandler implements vscode.Disposable, IModeHandler {
  public readonly vimState: VimState;
  public readonly remapState: RemapState;

  public lastMovementFailed: boolean = false;

  public focusChanged = false;

  private searchDecorationCacheKey:
    | { searchString: string; matchIndex: number | undefined }
    | undefined;

  private readonly disposables: vscode.Disposable[] = [];
  private readonly handlerMap: IModeHandlerMap;
  private readonly remappers: Remappers;

  public internalSelectionsTracker = new InternalSelectionsTracker();

  /**
   * Was the previous mouse click past EOL
   */
  private lastClickWasPastEol: boolean = false;

  private _currentMode!: Mode;
  private get currentMode(): Mode {
    return this._currentMode;
  }
  private async setCurrentMode(mode: Mode): Promise<void> {
    if (this.vimState.currentMode !== mode) {
      await this.vimState.setCurrentMode(mode);
    }
    this._currentMode = mode;
  }

  public static async create(
    handlerMap: IModeHandlerMap,
    textEditor: vscode.TextEditor,
  ): Promise<ModeHandler> {
    const modeHandler = new ModeHandler(handlerMap, textEditor);
    await modeHandler.vimState.load();
    await modeHandler.setCurrentMode(configuration.startInInsertMode ? Mode.Insert : Mode.Normal);
    modeHandler.syncCursors();
    return modeHandler;
  }

  private constructor(handlerMap: IModeHandlerMap, textEditor: vscode.TextEditor) {
    this.handlerMap = handlerMap;
    this.remappers = new Remappers();

    this.vimState = new VimState(textEditor, new EasyMotion());
    this.remapState = new RemapState();
    this.disposables.push(this.vimState);
  }

  /**
   * Updates VSCodeVim's internal representation of cursors to match VSCode's selections.
   * This loses some information, so it should only be done when necessary.
   */
  public syncCursors() {
    // TODO: getCursorsAfterSync() is basically this, but stupider
    const { selections } = this.vimState.editor;
    // TODO: this if block is a workaround for a problem described here https://github.com/VSCodeVim/Vim/pull/8426
    if (
      selections.length === 1 &&
      selections[0].isEqual(new Range(new Position(0, 0), new Position(0, 0)))
    ) {
      return;
    }

    if (
      !this.vimState.cursorStartPosition.isEqual(selections[0].anchor) ||
      !this.vimState.cursorStopPosition.isEqual(selections[0].active)
    ) {
      this.vimState.desiredColumn = selections[0].active.character;
    }

    this.vimState.cursors = selections.map(({ active, anchor }) =>
      active.isBefore(anchor) ? new Cursor(anchor.getLeft(), active) : new Cursor(anchor, active),
    );
  }

  /**
   * This is easily the worst function in VSCodeVim.
   *
   * We need to know when VSCode has updated our selection, so that we can sync
   * that internally. Unfortunately, VSCode has a habit of calling this
   * function at weird times, or or with incomplete information, so we have to
   * do a lot of voodoo to make sure we're updating the cursors correctly.
   *
   * Even worse, we don't even know how to test this stuff.
   *
   * Anyone who wants to change the behavior of this method should make sure
   * all selection related test cases pass. Follow this spec
   * https://gist.github.com/rebornix/d21d1cc060c009d4430d3904030bd4c1 to
   * perform the manual testing. Besides this testing you should still test
   * commands like 'editor.action.smartSelect.grow' and you should test moving
   * continuously up/down or left/right with and without remapped movement keys
   * because sometimes vscode lags behind and calls this function with information
   * that is not up to date with our selections yet and we need to make sure we don't
   * change our cursors to previous information (this usally is only an issue in visual
   * mode because of our different ways of handling selections and in those cases
   * updating our cursors with not up to date info might result in us changing our
   * cursor start position).
   */
  public async handleSelectionChange(e: vscode.TextEditorSelectionChangeEvent): Promise<void> {
    if (
      vscode.window.activeTextEditor === undefined ||
      e.textEditor.document !== vscode.window.activeTextEditor.document
    ) {
      // we don't care if there is no active editor
      // or user selection changed in a paneled window (e.g debug console/terminal)
      // This check is made before enqueuing this selection change, but sometimes
      // between the enqueueing and the actual calling of this function the editor
      // might close or change to other document
      return;
    }
    const selection = e.selections[0];
    Logger.debug(
      `Selection change: ${selection.anchor.toString()}, ${selection.active}, SelectionsLength: ${
        e.selections.length
      }`,
    );

    // If our previous cursors are not included on any of the current selections, then a snippet
    // must have been inserted.
    const isSnippetSelectionChange = () => {
      return e.selections.every((s) => {
        return this.vimState.cursors.every((c) => !s.contains(new vscode.Range(c.start, c.stop)));
      });
    };

    if (
      (e.selections.length !== this.vimState.cursors.length || this.vimState.isMultiCursor) &&
      this.vimState.currentMode !== Mode.VisualBlock
    ) {
      const allowedModes = [Mode.Normal];
      if (!isSnippetSelectionChange()) {
        allowedModes.push(Mode.Insert, Mode.Replace);
      }
      // Number of selections changed, make sure we know about all of them still
      this.vimState.cursors = e.textEditor.selections.map(
        (sel) =>
          new Cursor(
            // Adjust the cursor positions because cursors & selections don't match exactly
            sel.anchor.isAfter(sel.active) ? sel.anchor.getLeft() : sel.anchor,
            sel.active,
          ),
      );
      if (
        e.selections.some((s) => !s.anchor.isEqual(s.active)) &&
        allowedModes.includes(this.vimState.currentMode)
      ) {
        // If we got a visual selection and we are on normal, insert or replace mode, enter visual mode.
        // We shouldn't go to visual mode on any other mode, because the other visual modes are handled
        // very differently than vscode so only our extension will create them. And the other modes
        // like the plugin modes shouldn't be changed or else it might mess up the plugins actions.
        await this.setCurrentMode(Mode.Visual);
      }
      return this.updateView({ drawSelection: false, revealRange: false });
    }

    /**
     * We only trigger our view updating process if it's a mouse selection.
     * Otherwise we only update our internal cursor positions accordingly.
     */
    if (e.kind !== vscode.TextEditorSelectionChangeKind.Mouse) {
      if (selection) {
        if (e.kind === vscode.TextEditorSelectionChangeKind.Command) {
          // This 'Command' kind is triggered when using a command like 'editor.action.smartSelect.grow'
          // but it is also triggered when we set the 'editor.selections' on 'updateView'.
          const allowedModes = [Mode.Normal, Mode.Visual, Mode.VisualLine];
          if (!isSnippetSelectionChange()) {
            // if we just inserted a snippet then don't allow insert modes to go to visual mode
            allowedModes.push(Mode.Insert, Mode.Replace);
          }
          if (allowedModes.includes(this.vimState.currentMode)) {
            // Since the selections weren't ignored then probably we got change of selection from
            // a command, so we need to update our start and stop positions. This is where commands
            // like 'editor.action.smartSelect.grow' are handled.
            if (this.vimState.currentMode === Mode.Visual) {
              Logger.trace('Updating Visual Selection!');
              this.vimState.cursorStopPosition = selection.active;
              this.vimState.cursorStartPosition = selection.anchor;
              this.updateView({ drawSelection: false, revealRange: false });

              // Store selection for commands like gv
              this.vimState.lastVisualSelection = {
                mode: this.vimState.currentMode,
                start: this.vimState.cursorStartPosition,
                end: this.vimState.cursorStopPosition,
              };
              return;
            } else if (!selection.active.isEqual(selection.anchor)) {
              Logger.trace('Creating Visual Selection from command!');
              this.vimState.cursorStopPosition = selection.active;
              this.vimState.cursorStartPosition = selection.anchor;
              await this.setCurrentMode(Mode.Visual);
              this.updateView({ drawSelection: false, revealRange: false });

              // Store selection for commands like gv
              this.vimState.lastVisualSelection = {
                mode: Mode.Visual,
                start: this.vimState.cursorStartPosition,
                end: this.vimState.cursorStopPosition,
              };
              return;
            }
          }
        }
        // Here we are on the selection changed of kind 'Keyboard' or 'undefined' which is triggered
        // when pressing movement keys that are not caught on the 'type' override but also when using
        // commands like 'cursorMove'.

        if (isVisualMode(this.vimState.currentMode)) {
          /**
           * In Visual Mode, our `cursorPosition` and `cursorStartPosition` can not reflect `active`,
           * `start`, `end` and `anchor` information in a selection.
           * See `Fake block cursor with text decoration` section of `updateView` method.
           * Besides this, sometimes on visual modes our start position is not the same has vscode
           * anchor because we need to move vscode anchor one to the right of our start when our start
           * is after our stop in order to include the start character on vscodes selection.
           */
          return;
        }

        const cursorEnd = laterOf(
          this.vimState.cursorStartPosition,
          this.vimState.cursorStopPosition,
        );
        if (e.textEditor.document.validatePosition(cursorEnd).isBefore(cursorEnd)) {
          // The document changed such that our cursor position is now out of bounds, possibly by
          // another program. Let's just use VSCode's selection.
          // TODO: if this is the case, but we're in visual mode, we never get here (because of branch above)
        } else if (
          e.kind === vscode.TextEditorSelectionChangeKind.Keyboard &&
          this.vimState.cursorStopPosition.isEqual(this.vimState.cursorStartPosition) &&
          this.vimState.cursorStopPosition.getRight().isLineEnd(this.vimState.document) &&
          this.vimState.cursorStopPosition.getLineEnd().isEqual(selection.active)
        ) {
          // We get here when we use a 'cursorMove' command (that is considered a selection changed
          // kind of 'Keyboard') that ends past the line break. But our cursors are already on last
          // character which is what we want. Even though our cursors will be corrected again when
          // checking if they are in bounds on 'runAction' there is no need to be changing them back
          // and forth so we check for this situation here.
          return;
        }

        // Here we allow other 'cursorMove' commands to update our cursors in case there is another
        // extension making cursor changes that we need to catch.
        //
        // We still need to be careful with this because this here might be changing our cursors
        // in ways we don't want to. So with future selection issues this is a good place to start
        // looking.
        Logger.debug(
          `Selections: Changing Cursors from selection handler... ${selection.anchor.toString()}, ${
            selection.active
          }`,
        );
        this.vimState.cursorStopPosition = selection.active;
        this.vimState.cursorStartPosition = selection.anchor;
        this.vimState.desiredColumn = selection.active.character;
        this.updateView({ drawSelection: false, revealRange: false });
      }
      return;
    }

    if (isStatusBarMode(this.vimState.currentMode)) {
      return;
    }

    let toDraw = false;

    if (selection) {
      let newPosition = selection.active;

      // Only check on a click, not a full selection (to prevent clicking past EOL)
      if (newPosition.character >= newPosition.getLineEnd().character && selection.isEmpty) {
        if (this.vimState.currentMode !== Mode.Insert) {
          this.lastClickWasPastEol = true;

          // This prevents you from mouse clicking past the EOL
          newPosition = newPosition.withColumn(Math.max(newPosition.getLineEnd().character - 1, 0));

          // Switch back to normal mode since it was a click not a selection
          await this.setCurrentMode(Mode.Normal);

          toDraw = true;
        }
      } else if (selection.isEmpty) {
        this.lastClickWasPastEol = false;
      }

      this.vimState.cursorStopPosition = newPosition;
      this.vimState.cursorStartPosition = newPosition;
      this.vimState.desiredColumn = newPosition.character;

      // start visual mode?
      if (
        selection.anchor.line === selection.active.line &&
        selection.anchor.character >= newPosition.getLineEnd().character &&
        selection.active.character >= newPosition.getLineEnd().character
      ) {
        // This prevents you from selecting EOL
      } else if (!selection.anchor.isEqual(selection.active)) {
        let selectionStart = new Position(selection.anchor.line, selection.anchor.character);

        if (selectionStart.character > selectionStart.getLineEnd().character) {
          selectionStart = new Position(selectionStart.line, selectionStart.getLineEnd().character);
        }

        this.vimState.cursorStartPosition = selectionStart;

        if (selectionStart.isAfter(newPosition)) {
          this.vimState.cursorStartPosition = this.vimState.cursorStartPosition.getLeft();
        }

        // If we prevented from clicking past eol but it is part of this selection, include the last char
        if (this.lastClickWasPastEol) {
          const newStart = new Position(selection.anchor.line, selection.anchor.character + 1);
          this.vimState.editor.selection = new vscode.Selection(newStart, selection.active);
          this.vimState.cursorStartPosition = selectionStart;
          this.lastClickWasPastEol = false;
        }

        if (
          configuration.mouseSelectionGoesIntoVisualMode &&
          !isVisualMode(this.vimState.currentMode) &&
          this.currentMode !== Mode.Insert
        ) {
          await this.setCurrentMode(Mode.Visual);

          // double click mouse selection causes an extra character to be selected so take one less character
        }
      } else if (this.vimState.currentMode !== Mode.Insert) {
        await this.setCurrentMode(Mode.Normal);
      }

      if (isVisualMode(this.vimState.currentMode)) {
        // Store selection for commands like gv
        this.vimState.lastVisualSelection = {
          mode: this.vimState.currentMode,
          start: this.vimState.cursorStartPosition,
          end: this.vimState.cursorStopPosition,
        };
      }
      void this.updateView({ drawSelection: toDraw, revealRange: false });
    }
  }

  async handleMultipleKeyEvents(keys: string[], alreadyRemapped: boolean = true): Promise<void> {
    for (const key of keys) {
      await (alreadyRemapped ? this.handleKeyEventLangmapped(key) : this.handleKeyEvent(key));
    }
  }

  public async handleKeyEvent(keyRaw: string): Promise<void> {
    const key =
      isLiteralMode(this.currentMode) || this.vimState.isReplayingMacro ? keyRaw : remapKey(keyRaw);
    return this.handleKeyEventLangmapped(key);
  }

  private async handleKeyEventLangmapped(key: string): Promise<void> {
    if (this.remapState.forceStopRecursiveRemapping) {
      return;
    }

    const now = Date.now();

    const printableKey = Notation.printableKey(key, configuration.leader);
    Logger.debug(`Handling key: ${printableKey}`);

    if (
      // eslint-disable-next-line @typescript-eslint/no-unsafe-enum-comparison
      (key === SpecialKeys.TimeoutFinished ||
        this.vimState.recordedState.bufferedKeys.length > 0) &&
      this.vimState.recordedState.bufferedKeysTimeoutObj
    ) {
      // Handle the bufferedKeys or append the new key to the previously bufferedKeys
      clearTimeout(this.vimState.recordedState.bufferedKeysTimeoutObj);
      this.vimState.recordedState.bufferedKeysTimeoutObj = undefined;
      this.vimState.recordedState.commandList = [...this.vimState.recordedState.bufferedKeys];
      this.vimState.recordedState.bufferedKeys = [];
    }

    // rewrite copy
    if (configuration.overrideCopy) {
      // The conditions when you trigger a "copy" rather than a ctrl-c are
      // too sophisticated to be covered by the "when" condition in package.json
      if (key === '<D-c>') {
        key = '<copy>';
      }

      if (key === '<C-c>' && process.platform !== 'darwin') {
        if (
          !configuration.useCtrlKeys ||
          this.vimState.currentMode === Mode.Visual ||
          this.vimState.currentMode === Mode.VisualBlock ||
          this.vimState.currentMode === Mode.VisualLine
        ) {
          key = '<copy>';
        }
      }
    }

    // <C-d> triggers "add selection to next find match" by default,
    // unless users explicity make <C-d>: true
    // TODO: Destroy this silliness
    if (key === '<C-d>' && !(configuration.handleKeys['<C-d>'] === true)) {
      key = '<D-d>';
    }

    this.vimState.cursorsInitialState = this.vimState.cursors;
    this.vimState.recordedState.commandList.push(key);

    const oldMode = this.vimState.currentMode;
    const oldFullMode = this.vimState.currentModeIncludingPseudoModes;
    const oldStatusBarText = StatusBar.getText();
    const oldWaitingForAnotherActionKey = this.vimState.recordedState.waitingForAnotherActionKey;

    let handledAsRemap = false;
    let handledAsAction = false;
    try {
      // Handling special case for '0'. From Vim documentation (:help :map-modes)
      // Special case: While typing a count for a command in Normal mode, mapping zero
      // is disabled. This makes it possible to map zero without making it impossible
      // to type a count with a zero.
      const preventZeroRemap =
        key === '0' && this.vimState.recordedState.actionsRun.at(-1) instanceof CommandNumber;

      // Check for remapped keys if:
      // 1. We are not currently performing a non-recursive remapping
      // 2. We are not typing '0' after starting to type a count
      // 3. We are not waiting for another action key
      //    Example: jj should not remap the second 'j', if jj -> <Esc> in insert mode
      //             0 should not be remapped if typed after another number, like 10
      //             for actions with multiple keys like 'gg' or 'fx' the second character
      //           shouldn't be mapped
      if (
        !this.remapState.isCurrentlyPerformingNonRecursiveRemapping &&
        !preventZeroRemap &&
        !this.vimState.recordedState.waitingForAnotherActionKey
      ) {
        handledAsRemap = await this.remappers.sendKey(
          this.vimState.recordedState.commandList,
          this,
        );
      }

      this.vimState.recordedState.allowPotentialRemapOnFirstKey = true;

      if (!handledAsRemap) {
        // eslint-disable-next-line @typescript-eslint/no-unsafe-enum-comparison
        if (key === SpecialKeys.TimeoutFinished) {
          // Remove the <TimeoutFinished> key and get the key before that. If the <TimeoutFinished>
          // key was the last key, then 'key' will be undefined and won't be sent to handle action.
          this.vimState.recordedState.commandList.pop();
          key = this.vimState.recordedState.commandList.at(-1)!;
        }
        if (key !== undefined) {
          handledAsAction = await this.handleKeyAsAnAction(key);
        }
      }
    } catch (e) {
      this.internalSelectionsTracker.stopIgnoringIntermediateSelections();
      if (e instanceof VimError) {
        StatusBar.displayError(this.vimState, e);
        this.vimState.recordedState = new RecordedState();
        if (this.remapState.isCurrentlyPerformingRemapping) {
          // If we are handling a remap and we got a VimError stop handling the remap
          // and discard the rest of the keys. We throw an Exception here to stop any other
          // remapping handling steps and go straight to the 'finally' step of the remapper.
          throw ForceStopRemappingError.fromVimError(e);
        }
      } else if (e instanceof ForceStopRemappingError) {
        // If this is a ForceStopRemappingError rethrow it until it gets to the remapper
        throw e;
      } else if (e instanceof Error) {
        e.message = `Failed to handle key \`${key}\`: ${e.message}`;
        throw e;
      } else {
        throw new Error(`Failed to handle key \`${key}\` due to an unknown error.`);
      }
    }

    this.remapState.lastKeyPressedTimestamp = now;

    StatusBar.updateShowCmd(this.vimState);

    // We don't want to immediately erase any message that resulted from the action just performed
    if (StatusBar.getText() === oldStatusBarText) {
      // Clear the status bar of high priority messages if the mode has changed, the view has scrolled
      // or it is recording a Macro
      const forceClearStatusBar =
        (this.vimState.currentMode !== oldMode && this.vimState.currentMode !== Mode.Normal) ||
        this.vimState.macro !== undefined;
      StatusBar.clear(this.vimState, forceClearStatusBar);
    }

    // We either already ran an action or we have a potential action to run but
    // the key is already stored on 'actionKeys' in that case we don't need it
    // anymore on commandList that is only used for the remapper and 'showCmd'
    // and both had already been handled at this point.
    // If we got here it means that there is no potential remap for the key
    // either so we need to clear it from commandList so that it doesn't interfere
    // with the next remapper check.
    this.vimState.recordedState.resetCommandList();

    Logger.trace(`handleKeyEvent('${printableKey}') took ${Date.now() - now}ms`);

    // If we are handling a remap and the last movement failed stop handling the remap
    // and discard the rest of the keys. We throw an Exception here to stop any other
    // remapping handling steps and go straight to the 'finally' step of the remapper.
    if (this.remapState.isCurrentlyPerformingRemapping && this.lastMovementFailed) {
      this.lastMovementFailed = false;
      throw new ForceStopRemappingError('Last movement failed');
    }

    // Reset lastMovementFailed. Anyone who needed it has probably already handled it.
    // And keeping it past this point would make any following remapping force stop.
    this.lastMovementFailed = false;

    if (!handledAsAction) {
      // There was no action run yet but we still want to update the view to be able
      // to show the potential remapping keys being pressed, the `"` character when
      // waiting on a register key or the `?` character and any following character
      // when waiting on digraph keys. The 'oldWaitingForAnotherActionKey' is used
      // to call the updateView after we are no longer waiting keys so that any
      // existing overlapped key is removed.
      if (
        ((this.vimState.currentMode === Mode.Insert ||
          this.vimState.currentMode === Mode.Replace) &&
          (this.vimState.recordedState.bufferedKeys.length > 0 ||
            this.vimState.recordedState.waitingForAnotherActionKey ||
            this.vimState.recordedState.waitingForAnotherActionKey !==
              oldWaitingForAnotherActionKey)) ||
        this.vimState.currentModeIncludingPseudoModes !== oldFullMode
      ) {
        // TODO: this call to updateView is only used to update the virtualCharacter and halfBlock
        // cursor decorations, if in the future we split up the updateView function there should
        // be no need to call all of it.
        this.updateView({ drawSelection: false, revealRange: false });
      }
    }
  }

  private async handleKeyAsAnAction(key: string): Promise<boolean> {
    if (vscode.window.activeTextEditor !== this.vimState.editor) {
      Logger.warn('Current window is not active');
      return false;
    }

    // Catch any text change not triggered by us (example: tab completion).
    this.vimState.historyTracker.addChange();

    const recordedState = this.vimState.recordedState;
    recordedState.actionKeys.push(key);
    void VSCodeContext.set('vim.command', recordedState.commandString);

    const action = getRelevantAction(recordedState.actionKeys, this.vimState);
    switch (action) {
      case KeypressState.NoPossibleMatch:
        if (this.vimState.currentMode === Mode.Insert) {
          this.vimState.recordedState.actionKeys = [];
        } else {
          this.vimState.recordedState = new RecordedState();
        }
        // Since there is no possible action we are no longer waiting any action keys
        this.vimState.recordedState.waitingForAnotherActionKey = false;
        void VSCodeContext.set('vim.command', '');

        return false;
      case KeypressState.WaitingOnKeys:
        this.vimState.recordedState.waitingForAnotherActionKey = true;

        return false;
    }

    if (
      !this.remapState.remapUsedACharacter &&
      this.remapState.isCurrentlyPerformingRecursiveRemapping
    ) {
      // Used a character inside a recursive remapping so we reset the mapDepth.
      this.remapState.remapUsedACharacter = true;
      this.remapState.mapDepth = 0;
    }

    // Since we got an action we are no longer waiting any action keys
    this.vimState.recordedState.waitingForAnotherActionKey = false;

    // Store action pressed keys for showCmd
    recordedState.actionsRunPressedKeys.push(...recordedState.actionKeys);

    let actionToRecord: BaseAction | undefined = action;
    const lastAction = recordedState.actionsRun.at(-1);
    if (lastAction === undefined) {
      recordedState.actionsRun.push(action);
    } else {
      const actionCanBeMergedWithDocumentChange =
        action instanceof CommandInsertInInsertMode ||
        action instanceof CommandBackspaceInInsertMode ||
        action instanceof CommandInsertPreviousText ||
        action instanceof InsertCharAbove ||
        action instanceof InsertCharBelow;

      if (lastAction instanceof DocumentContentChangeAction) {
        if (!(action instanceof CommandEscInsertMode)) {
          // TODO: this includes things like <BS>, which it shouldn't
          lastAction.keysPressed.push(key);
        }

        if (actionCanBeMergedWithDocumentChange) {
          // delay the macro recording
          actionToRecord = undefined;
        } else {
          // Push document content change to the stack
          lastAction.addChanges(
            this.vimState.historyTracker.currentContentChanges,
            this.vimState.cursorStopPosition,
          );
          this.vimState.historyTracker.currentContentChanges = [];
          recordedState.actionsRun.push(action);
        }
      } else {
        if (actionCanBeMergedWithDocumentChange) {
          // This means we are already in Insert Mode but there is still not DocumentContentChangeAction in stack
          this.vimState.historyTracker.currentContentChanges = [];
          const newContentChange = new DocumentContentChangeAction(
            this.vimState.cursorStopPosition,
          );
          newContentChange.keysPressed.push(key);
          recordedState.actionsRun.push(newContentChange);
          actionToRecord = newContentChange;
        } else {
          recordedState.actionsRun.push(action);
        }
      }
    }

    if (
      this.vimState.macro !== undefined &&
      actionToRecord &&
      !(actionToRecord instanceof CommandQuitRecordMacro)
    ) {
      this.vimState.macro.actionsRun.push(actionToRecord);
    }

    await this.runAction(recordedState, action);

    if (this.vimState.currentMode === Mode.Insert) {
      recordedState.isInsertion = true;
    }

    // Update view
    this.updateView();

    if (action.isJump) {
      globalState.jumpTracker.recordJump(
        Jump.fromStateBefore(this.vimState),
        Jump.fromStateNow(this.vimState),
      );
    }

    return true;
  }

  private async runAction(recordedState: RecordedState, action: IBaseAction): Promise<void> {
    this.internalSelectionsTracker.startIgnoringIntermediateSelections();

    // We handle the end of selections different to VSCode. In order for VSCode to select
    // including the last character we will at the end of 'runAction' shift our stop position
    // to the right. So here we shift it back by one so that our actions have our correct
    // position instead of the position sent to VSCode.
    if (this.vimState.currentMode === Mode.Visual) {
      this.vimState.cursors = this.vimState.cursors.map((c) =>
        c.start.isBefore(c.stop) ? c.withNewStop(c.stop.getLeftThroughLineBreaks(true)) : c,
      );
    }

    // Make sure all cursors are within the document's bounds before running any action
    // It's not 100% clear to me that this is the correct place to do this, but it should solve a lot of issues
    this.vimState.cursors = this.vimState.cursors.map(
      (c) =>
        new Cursor(
          this.vimState.document.validatePosition(c.start),
          this.vimState.document.validatePosition(c.stop),
        ),
    );

    let ranRepeatableAction = false;
    let ranAction = false;

    if (action instanceof BaseMovement) {
      recordedState = await this.executeMovement(action);
      ranAction = true;
    } else if (action instanceof BaseCommand) {
      await action.execCount(this.vimState.cursorStopPosition, this.vimState);

      const transformer = this.vimState.recordedState.transformer;
      await executeTransformations(this, transformer.transformations);

      if (action.isCompleteAction) {
        ranAction = true;
      }

      if (action.createsUndoPoint) {
        ranRepeatableAction = true;
      }

      if (this.vimState.normalCommandState === NormalCommandState.Finished) {
        ranRepeatableAction = true;
      }
    } else if (action instanceof BaseOperator) {
      recordedState.operatorCount = recordedState.count;
    } else {
      throw new Error('Unknown action type');
    }

    // Update mode (note the ordering allows you to go into search mode,
    // then return and have the motion immediately applied to an operator).
    const prevMode = this.currentMode;
    if (this.vimState.currentMode !== this.currentMode) {
      await this.setCurrentMode(this.vimState.currentMode);

      // We don't want to mark any searches as a repeatable action
      if (
        this.vimState.currentMode === Mode.Normal &&
        prevMode !== Mode.SearchInProgressMode &&
        prevMode !== Mode.EasyMotionInputMode &&
        prevMode !== Mode.EasyMotionMode &&
        !(
          prevMode === Mode.CommandlineInProgress &&
          this.vimState.normalCommandState === NormalCommandState.Executing
        )
      ) {
        ranRepeatableAction = true;
      }
    }

    // If there's an operator pending and we have a motion or visual selection, run the operator
    if (recordedState.getOperatorState(this.vimState.currentMode) === 'ready') {
      const operator = this.vimState.recordedState.operator;
      if (operator) {
        await this.executeOperator();
        this.vimState.recordedState.hasRunOperator = true;
        ranRepeatableAction = operator.createsUndoPoint;
        ranAction = true;
      }
    }

    // And then we have to do it again because an operator could
    // have changed it as well. (TODO: do you even decomposition bro)
    if (this.vimState.currentMode !== this.currentMode) {
      await this.setCurrentMode(this.vimState.currentMode);

      if (this.vimState.currentMode === Mode.Normal) {
        ranRepeatableAction = true;
      }
    }

    ranRepeatableAction &&= this.vimState.currentMode === Mode.Normal;

    // We don't want to record a repeatable action when exiting from these modes
    // by pressing <Esc>
    if (
      (prevMode === Mode.Visual ||
        prevMode === Mode.VisualBlock ||
        prevMode === Mode.VisualLine ||
        prevMode === Mode.CommandlineInProgress) &&
      action.keysPressed[0] === '<Esc>'
    ) {
      ranRepeatableAction = false;
    }

    // Record down previous action and flush temporary state
    if (
      ranRepeatableAction &&
      this.vimState.lastCommandDotRepeatable &&
      this.vimState.dotCommandStatus !== DotCommandStatus.Finished
    ) {
      globalState.previousFullAction = _.cloneDeep(this.vimState.recordedState);

      if (recordedState.isInsertion) {
        Register.setReadonlyRegister('.', recordedState);
      }
    }
    this.vimState.lastCommandDotRepeatable = true;

    // Update desiredColumn
    const preservesDesiredColumn =
      action instanceof BaseOperator && !ranAction ? true : action.preservesDesiredColumn;
    if (!preservesDesiredColumn) {
      if (action instanceof BaseMovement) {
        // We check !operator here because e.g. d$ should NOT set the desired column to EOL.
        if (action.setsDesiredColumnToEOL && !recordedState.operator) {
          this.vimState.desiredColumn = Number.POSITIVE_INFINITY;
        } else {
          this.vimState.desiredColumn = this.vimState.cursorStopPosition.character;
        }
      } else if (this.vimState.currentMode !== Mode.VisualBlock) {
        // TODO: explain why not VisualBlock
        this.vimState.desiredColumn = this.vimState.cursorStopPosition.character;
      }
    }

    // Like previously stated we handle the end of selections different to VSCode. In order
    // for VSCode to select including the last character we shift our stop position to the
    // right now that all steps that need that position have already run. On the next action
    // we will shift it back again on the start of 'runAction'.
    if (this.vimState.currentMode === Mode.Visual) {
      this.vimState.cursors = this.vimState.cursors.map((c) =>
        c.start.isBeforeOrEqual(c.stop)
          ? c.withNewStop(
              c.stop.isLineEnd(this.vimState.document)
                ? c.stop.getRightThroughLineBreaks()
                : c.stop.getRight(),
            )
          : c,
      );
    }

    // We've run a complete action sequence - wipe the slate clean with a new RecordedState
    if (
      ranAction &&
      this.vimState.currentMode === Mode.Normal &&
      this.vimState.dotCommandStatus !== DotCommandStatus.Executing
    ) {
      this.vimState.recordedState = new RecordedState();

      // Return to insert mode after 1 command in this case for <C-o>
      if (this.vimState.returnToInsertAfterCommand) {
        if (this.vimState.actionCount > 0) {
          await this.setCurrentMode(Mode.Insert);
        } else {
          this.vimState.actionCount++;
        }
      }
    }

    if (this.vimState.dotCommandStatus === DotCommandStatus.Finished) {
      this.vimState.dotCommandStatus = DotCommandStatus.Waiting;
    }

    // track undo history
    if (!this.focusChanged) {
      // important to ensure that focus didn't change, otherwise
      // we'll grab the text of the incorrect active window and assume the
      // whole document changed!

      this.vimState.historyTracker.addChange();
    }

    // Don't record an undo point for every action of a macro, only at the very end
    if (
      ranRepeatableAction &&
      !this.vimState.isReplayingMacro &&
      this.vimState.normalCommandState !== NormalCommandState.Executing &&
      this.vimState.dotCommandStatus !== DotCommandStatus.Executing &&
      !this.remapState.isCurrentlyPerformingRemapping
    ) {
      this.vimState.historyTracker.finishCurrentStep();
    }

    if (this.vimState.normalCommandState === NormalCommandState.Finished) {
      this.vimState.normalCommandState = NormalCommandState.Waiting;
    }

    recordedState.actionKeys = [];
    this.vimState.currentRegisterMode = undefined;

    // If we're in Normal mode, collapse each cursor down to one character
    if (this.currentMode === Mode.Normal) {
      this.vimState.cursors = this.vimState.cursors.map(
        (cursor) => new Cursor(cursor.stop, cursor.stop),
      );
    }

    // Ensure cursors are within bounds
    if (
      !this.vimState.document.isClosed &&
      this.vimState.editor === vscode.window.activeTextEditor
    ) {
      const documentEndPosition = TextEditor.getDocumentEnd(this.vimState.document);
      const documentLineCount = this.vimState.document.lineCount;

      this.vimState.cursors = this.vimState.cursors.map((cursor: Cursor) => {
        // Adjust start/stop
        if (cursor.start.line >= documentLineCount) {
          cursor = cursor.withNewStart(documentEndPosition);
        }
        if (cursor.stop.line >= documentLineCount) {
          cursor = cursor.withNewStop(documentEndPosition);
        }

        // Adjust column. When getting from insert into normal mode with <C-o>,
        // the cursor position should remain even if it is behind the last
        // character in the line
        if (
          !this.vimState.returnToInsertAfterCommand &&
          (this.vimState.currentMode === Mode.Normal || isVisualMode(this.vimState.currentMode))
        ) {
          const currentStopLineLength = TextEditor.getLineLength(cursor.stop.line);
          const currentStartLineLength = TextEditor.getLineLength(cursor.start.line);

          // When in visual mode you can move the cursor past the last character in order
          // to select that character. We use this offset to allow for that, otherwise
          // we would consider the position invalid and change it to the left of the last
          // character.
          const offsetStartAllowed =
            isVisualMode(this.vimState.currentMode) && currentStartLineLength > 0 ? 1 : 0;
          const offsetStopAllowed =
            isVisualMode(this.vimState.currentMode) && currentStopLineLength > 0 ? 1 : 0;

          if (cursor.start.character >= currentStartLineLength + offsetStartAllowed) {
            cursor = cursor.withNewStart(
              cursor.start.withColumn(Math.max(currentStartLineLength - 1, 0)),
            );
          }
          if (cursor.stop.character >= currentStopLineLength + offsetStopAllowed) {
            cursor = cursor.withNewStop(
              cursor.stop.withColumn(Math.max(currentStopLineLength - 1, 0)),
            );
          }
        }
        return cursor;
      });
    }

    if (
      isVisualMode(this.vimState.currentMode) &&
      this.vimState.dotCommandStatus !== DotCommandStatus.Executing
    ) {
      // Store selection for commands like gv
      this.vimState.lastVisualSelection = {
        mode: this.vimState.currentMode,
        start: this.vimState.cursorStartPosition,
        end: this.vimState.cursorStopPosition,
      };
    }

    this.internalSelectionsTracker.stopIgnoringIntermediateSelections();
  }

  private async executeMovement(movement: BaseMovement): Promise<RecordedState> {
    this.lastMovementFailed = false;
    const recordedState = this.vimState.recordedState;
    const cursorsToRemove: number[] = [];

    for (let i = 0; i < this.vimState.cursors.length; i++) {
      /**
       * Essentially what we're doing here is pretending like the
       * current VimState only has one cursor (the cursor that we just
       * iterated to).
       *
       * We set the cursor position to be equal to the iterated one,
       * and then set it back immediately after we're done.
       *
       * The slightly more complicated logic here allows us to write
       * Action definitions without having to think about multiple
       * cursors in almost all cases.
       */
      const oldCursorPositionStart = this.vimState.cursorStartPosition;
      const oldCursorPositionStop = this.vimState.cursorStopPosition;
      movement.multicursorIndex = i;

      this.vimState.cursorStartPosition = this.vimState.cursors[i].start;
      const cursorPosition = this.vimState.cursors[i].stop;
      this.vimState.cursorStopPosition = cursorPosition;

      const result = await movement.execActionWithCount(
        cursorPosition,
        this.vimState,
        recordedState.count,
      );

      // We also need to update the specific cursor, in case the cursor position was modified inside
      // the handling functions (e.g. 'it')
      this.vimState.cursors[i] = new Cursor(
        this.vimState.cursorStartPosition,
        this.vimState.cursorStopPosition,
      );

      this.vimState.cursorStartPosition = oldCursorPositionStart;
      this.vimState.cursorStopPosition = oldCursorPositionStop;

      if (result instanceof Position) {
        this.vimState.cursors[i] = this.vimState.cursors[i].withNewStop(result);

        if (!isVisualMode(this.currentMode) && !this.vimState.recordedState.operator) {
          this.vimState.cursors[i] = this.vimState.cursors[i].withNewStart(result);
        }
      } else {
        if (result.failed) {
          this.vimState.recordedState = new RecordedState();
          this.lastMovementFailed = true;
        }

        if (result.removed) {
          cursorsToRemove.push(i);
        } else {
          this.vimState.cursors[i] = new Cursor(result.start, result.stop);
        }
      }
    }

    if (cursorsToRemove.length > 0) {
      // Remove the cursors that no longer exist. Remove from the end to the start
      // so that the index values don't change.
      for (let i = cursorsToRemove.length - 1; i >= 0; i--) {
        const idx = cursorsToRemove[i];
        if (idx !== 0) {
          // We should never remove the main selection! This shouldn't happen, but just
          // in case it does, lets protect against it. Remember kids, always use protection!
          this.vimState.cursors.splice(idx, 1);
        }
      }
    }

    this.vimState.recordedState.count = 0;

    // Keep the cursor within bounds
    if (this.vimState.currentMode !== Mode.Normal || recordedState.operator) {
      const stop = this.vimState.cursorStopPosition;

      // Vim does this weird thing where it allows you to select and delete
      // the newline character, which it places 1 past the last character
      // in the line. This is why we use > instead of >=.

      if (stop.character > TextEditor.getLineLength(stop.line)) {
        this.vimState.cursorStopPosition = stop.getLineEnd();
      }
    }

    return recordedState;
  }

  private async executeOperator(): Promise<void> {
    const recordedState = this.vimState.recordedState;
    const operator = recordedState.operator!;

    // TODO - if actions were more pure, this would be unnecessary.
    const startingMode = this.vimState.currentMode;
    const startingRegisterMode = this.vimState.currentRegisterMode;

    const resultingCursors: Cursor[] = [];
    for (let [i, { start, stop }] of this.vimState.cursors.entries()) {
      operator.multicursorIndex = i;

      if (start.isAfter(stop)) {
        [start, stop] = [stop, start];
      }

      if (!isVisualMode(startingMode) && startingRegisterMode !== RegisterMode.LineWise) {
        stop = stop.getLeftThroughLineBreaks(true);
      }

      if (this.currentMode === Mode.VisualLine) {
        start = start.getLineBegin();
        stop = stop.getLineEnd();

        this.vimState.currentRegisterMode = RegisterMode.LineWise;
      }

      await this.vimState.setCurrentMode(startingMode);

      // We run the repeat version of an operator if the last 2 operators are the same.
      if (
        recordedState.operators.length > 1 &&
        recordedState.operators.reverse()[0].constructor ===
          recordedState.operators.reverse()[1].constructor
      ) {
        await operator.runRepeat(this.vimState, start, recordedState.count);
      } else {
        await operator.run(this.vimState, start, stop);
      }

      for (const transformation of this.vimState.recordedState.transformer.transformations) {
        if (isTextTransformation(transformation) && transformation.cursorIndex === undefined) {
          transformation.cursorIndex = operator.multicursorIndex;
        }
      }

      const resultingCursor = new Cursor(
        this.vimState.cursorStartPosition,
        this.vimState.cursorStopPosition,
      );

      resultingCursors.push(resultingCursor);
    }

    if (this.vimState.recordedState.transformer.transformations.length > 0) {
      const transformer = this.vimState.recordedState.transformer;
      await executeTransformations(this, transformer.transformations);
    } else {
      // Keep track of all cursors (in the case of multi-cursor).
      this.vimState.cursors = resultingCursors;
    }
  }

  public async rerunRecordedState(transformation: Dot): Promise<void> {
    let recordedState = transformation.recordedState.clone();
    const actions = [...recordedState.actionsRun];

    this.vimState.dotCommandStatus = DotCommandStatus.Executing;

    // If a previous visual selection exists, store it for use in replay of some commands
    if (this.vimState.lastVisualSelection) {
      this.vimState.dotCommandPreviousVisualSelection = new vscode.Selection(
        this.vimState.lastVisualSelection.start,
        this.vimState.lastVisualSelection.end,
      );
    }

    let replayMode = null;
    if (actions[0] instanceof CommandInsertAtCursor) {
      replayMode = ReplayMode.Insert;
    } else if (actions[0] instanceof ActionReplaceCharacter) {
      replayMode = ReplayMode.Replace;
    } else if (actions[0] instanceof CommandRegister) {
      // Increment numbered registers "1 to "9.
      const keyPressed = Number(actions[0].keysPressed[1]);
      if (!isNaN(keyPressed) && keyPressed > 0 && keyPressed < 9) {
        actions[0].keysPressed[1] = String(keyPressed + 1);
      }
    }
    for (let j = 0; j < transformation.count; j++) {
      recordedState = new RecordedState();
      this.vimState.recordedState = recordedState;
      for (const [i, action] of actions.entries()) {
        if (
          replayMode === ReplayMode.Insert &&
          !(j === transformation.count - 1 && i === actions.length - 1) &&
          action instanceof CommandEscInsertMode
        ) {
          continue;
        }
        recordedState.actionsRun = actions.slice(0, i + 1);
        await this.runAction(recordedState, action);

        if (this.lastMovementFailed) {
          break;
        }

        this.updateView();
        if (
          replayMode === ReplayMode.Replace &&
          !(j === transformation.count - 1 && i === actions.length - 1)
        ) {
          this.vimState.cursorStopPosition = this.vimState.cursorStartPosition = new Position(
            this.vimState.cursorStopPosition.line,
            this.vimState.cursorStopPosition.character + 1,
          );
        }
      }
    }
    let combinedActions: IBaseAction[] = [];
    for (let i = 0; i < transformation.count; i++) {
      combinedActions = combinedActions.concat(actions);
    }
    recordedState.actionsRun = combinedActions;
    this.vimState.dotCommandStatus = DotCommandStatus.Finished;
  }

  public async runMacro(recordedMacro: RecordedState): Promise<void> {
    let recordedState = new RecordedState();
    this.vimState.recordedState = recordedState;

    for (const action of recordedMacro.actionsRun) {
      const originalLocation = Jump.fromStateNow(this.vimState);

      this.vimState.cursorsInitialState = this.vimState.cursors;

      recordedState.actionsRun.push(action);

      await this.runAction(recordedState, action);

      // We just finished a full action; let's clear out our current state.
      if (this.vimState.recordedState.actionsRun.length === 0) {
        recordedState = new RecordedState();
        this.vimState.recordedState = recordedState;
      }

      if (this.lastMovementFailed) {
        break;
      }

      this.updateView();

      if (action.isJump) {
        globalState.jumpTracker.recordJump(originalLocation, Jump.fromStateNow(this.vimState));
      }
    }

    this.vimState.dotCommandStatus = DotCommandStatus.Finished;
    this.vimState.cursorsInitialState = this.vimState.cursors;
  }

  private updateSearchHighlights(showHighlights: boolean) {
    const cacheKey = this.searchDecorationCacheKey;
    this.searchDecorationCacheKey = undefined;

    let decorations: SearchDecorations | undefined;
    if (showHighlights) {
      if (
        this.vimState.modeData.mode === Mode.CommandlineInProgress ||
        this.vimState.modeData.mode === Mode.SearchInProgressMode
      ) {
        decorations = this.vimState.modeData.commandLine.getDecorations(this.vimState);
      } else if (globalState.searchState) {
        if (
          cacheKey &&
          cacheKey.searchString === globalState.searchState.searchString &&
          cacheKey.matchIndex === globalState.searchState.nextMatchIndex
        ) {
          // The decorations are fine as-is, don't waste time re-calculating
          this.searchDecorationCacheKey = cacheKey;
          return;
        }
<<<<<<< HEAD
        // Update decorations highlighting the current match
        if (globalState.searchState.nextMatchIndex !== undefined) {
          decorations = getDecorationsForSearchMatchRanges(
            globalState.searchState.getMatchRanges(this.vimState),
            globalState.searchState.nextMatchIndex,
          );
        } else {
          // No next match defined, update decorations without a currentMatchIndex
          decorations = getDecorationsForSearchMatchRanges(
            globalState.searchState.getMatchRanges(this.vimState),
          );
        }
=======
        // If there are no decorations from the command line, get decorations for previous SearchState
        decorations = getDecorationsForSearchMatchRanges(
          globalState.searchState.getMatchRanges(this.vimState),
          this.vimState.document,
        );
>>>>>>> c50f424f
        this.searchDecorationCacheKey = {
          searchString: globalState.searchState.searchString,
          matchIndex: globalState.searchState.nextMatchIndex,
        };
      }
    }

    this.vimState.editor.setDecorations(
      decoration.searchHighlight,
      decorations?.searchHighlight ?? [],
    );
    this.vimState.editor.setDecorations(decoration.searchMatch, decorations?.searchMatch ?? []);
    this.vimState.editor.setDecorations(
      decoration.substitutionAppend,
      decorations?.substitutionAppend ?? [],
    );
    this.vimState.editor.setDecorations(
      decoration.substitutionReplace,
      decorations?.substitutionReplace ?? [],
    );
  }

  public updateView(
    args: { drawSelection: boolean; revealRange: boolean } = {
      drawSelection: true,
      revealRange: true,
    },
  ): void {
    // Draw selection (or cursor)
    if (args.drawSelection) {
      let selectionMode: Mode = this.vimState.currentMode;
      if (this.vimState.modeData.mode === Mode.SearchInProgressMode) {
        selectionMode = this.vimState.modeData.commandLine.previousMode;
      } else if (this.vimState.modeData.mode === Mode.CommandlineInProgress) {
        selectionMode = this.vimState.modeData.commandLine.previousMode;
      } else if (this.vimState.modeData.mode === Mode.SurroundInputMode) {
        selectionMode = this.vimState.surround!.previousMode;
      }

      let selections: vscode.Selection[] = [];
      for (const cursor of this.vimState.cursors) {
        let { start, stop } = cursor;
        switch (selectionMode) {
          case Mode.Visual:
            /**
             * Always select the letter that we started visual mode on, no matter
             * if we are in front or behind it. Imagine that we started visual mode
             * with some text like this:
             *
             *   abc|def
             *
             * (The | represents the cursor.) If we now press w, we'll select def,
             * but if we hit b we expect to select abcd, so we need to getRight() on the
             * start of the selection when it precedes where we started visual mode.
             */
            if (start.isAfterOrEqual(stop)) {
              start = start.getRight();
            }

            selections.push(new vscode.Selection(start, stop));
            break;

          case Mode.VisualLine:
            if (start.isBeforeOrEqual(stop)) {
              selections.push(new vscode.Selection(start.getLineBegin(), stop.getLineEnd()));
            } else {
              selections.push(new vscode.Selection(start.getLineEnd(), stop.getLineBegin()));
            }
            break;

          case Mode.VisualBlock:
            for (const line of TextEditor.iterateLinesInBlock(this.vimState, cursor)) {
              selections.push(
                new vscode.Selection(
                  this.vimState.document.validatePosition(line.start),
                  this.vimState.document.validatePosition(line.end),
                ),
              );
            }
            break;

          case Mode.Insert:
            // Don't collapse existing selections in insert mode
            selections.push(new vscode.Selection(start, stop));
            break;

          default:
            // Note that this collapses the selection onto one position
            selections.push(new vscode.Selection(stop, stop));
            break;
        }
      }

      /**
       * Combine instersected selections - When we have multiple cursors
       * sometimes those cursors selections intersect and combine, we need
       * to check that here so that we know if our currents cursors will
       * trigger a selectionChangeEvent or not. If we didn't check for this
       * vscode might already have the resulting combined selection selected
       * but since that wouldn't be the same as our selections we would think
       * there would be a selectionChangeEvent when there wouldn't be any.
       */
      const getSelectionsCombined = (sel: vscode.Selection[]) => {
        const combinedSelections: vscode.Selection[] = [];
        sel.forEach((s, i) => {
          if (i > 0) {
            const previousSelection = combinedSelections.at(-1)!;
            const overlap = s.intersection(previousSelection);
            if (overlap) {
              combinedSelections[combinedSelections.length - 1] = s.anchor.isBeforeOrEqual(s.active)
                ? // Forwards Selection
                  new vscode.Selection(
                    earlierOf(s.anchor, previousSelection.anchor),
                    laterOf(s.active, previousSelection.active),
                  )
                : // Backwards Selection
                  new vscode.Selection(
                    laterOf(s.anchor, previousSelection.anchor),
                    earlierOf(s.active, previousSelection.active),
                  );
            } else {
              combinedSelections.push(s);
            }
          } else {
            combinedSelections.push(s);
          }
        });
        return combinedSelections;
      };
      selections = getSelectionsCombined(selections);

      this.internalSelectionsTracker.maybeTrackSelectionsUpdateToIgnore({
        updatedSelections: selections,
        currentEditorSelections: this.vimState.editor.selections,
      });

      this.vimState.editor.selections = selections;
    }

    // cursor style
    let cursorStyle = configuration.getCursorStyleForMode(this.currentMode);
    if (!cursorStyle) {
      const cursorType = getCursorType(
        this.vimState,
        this.vimState.currentModeIncludingPseudoModes,
      );
      cursorStyle = getCursorStyle(cursorType);
      if (
        cursorType === VSCodeVimCursorType.Native &&
        configuration.editorCursorStyle !== undefined
      ) {
        cursorStyle = configuration.editorCursorStyle;
      }
    }
    this.vimState.editor.options.cursorStyle = cursorStyle;

    // Scroll to position of cursor
    // (This needs to run after cursor style as setting editor.options recomputes the scroll position and breaks when smooth scrolling is enabled: #8254)
    if (
      this.vimState.editor.visibleRanges.length > 0 &&
      !this.vimState.postponedCodeViewChanges.some((change) => change.command === 'editorScroll')
    ) {
      /**
       * This variable decides to which cursor we scroll the view.
       * It is meant as a patch to #880.
       * Extend this condition if it is the desired behaviour for other actions as well.
       */
      const isLastCursorTracked =
        this.vimState.recordedState.actionsRun.at(-1) instanceof ActionOverrideCmdD;

      let cursorToTrack: Cursor;
      if (isLastCursorTracked) {
        cursorToTrack = this.vimState.cursors.at(-1)!;
      } else {
        cursorToTrack = this.vimState.cursors[0];
      }

      const isCursorAboveRange = (visibleRange: vscode.Range): boolean =>
        visibleRange.start.line - cursorToTrack.stop.line >= 15;
      const isCursorBelowRange = (visibleRange: vscode.Range): boolean =>
        cursorToTrack.stop.line - visibleRange.end.line >= 15;

      const { visibleRanges } = this.vimState.editor;
      const centerViewportAroundCursor =
        visibleRanges.every(isCursorAboveRange) || visibleRanges.every(isCursorBelowRange);

      const revealType = centerViewportAroundCursor
        ? vscode.TextEditorRevealType.InCenter
        : vscode.TextEditorRevealType.Default;

      if (this.vimState.modeData.mode === Mode.SearchInProgressMode && configuration.incsearch) {
        const currentMatch = this.vimState.modeData.commandLine.getCurrentMatchRange(this.vimState);

        if (currentMatch) {
          this.vimState.editor.revealRange(currentMatch.range, revealType);
        } else if (this.vimState.modeData.mode === Mode.SearchInProgressMode) {
          const offset =
            this.vimState.editor.visibleRanges[0].start.line -
            this.vimState.modeData.firstVisibleLineBeforeSearch;
          scrollView(this.vimState, offset);
        }
      } else if (args.revealRange) {
        if (
          !isLastCursorTracked ||
          this.vimState.cursorsInitialState.length !== this.vimState.cursors.length
        ) {
          /**
           * We scroll the view if either:
           * 1. the cursor we want to keep in view is the main one (this is the "standard"
           * (before this commit) situation)
           * 2. if we track the last cursor, but no additional cursor was created in this step
           * (in the Cmd+D situation this means that no other matches were found)
           */
          this.vimState.editor.revealRange(
            new vscode.Range(cursorToTrack.stop, cursorToTrack.stop),
            revealType,
          );
        }
      }
    }

    // cursor block
    const cursorRange: vscode.Range[] = [];
    if (
      getCursorType(this.vimState, this.currentMode) === VSCodeVimCursorType.TextDecoration &&
      this.currentMode !== Mode.Insert
    ) {
      // Fake block cursor with text decoration. Unfortunately we can't have a cursor
      // in the middle of a selection natively, which is what we need for Visual Mode.
      if (this.currentMode === Mode.Visual) {
        for (const { start: cursorStart, stop: cursorStop } of this.vimState.cursors) {
          if (cursorStart.isBefore(cursorStop)) {
            cursorRange.push(new vscode.Range(cursorStop.getLeft(), cursorStop));
          } else {
            cursorRange.push(new vscode.Range(cursorStop, cursorStop.getRight()));
          }
        }
      } else {
        for (const { stop: cursorStop } of this.vimState.cursors) {
          cursorRange.push(new vscode.Range(cursorStop, cursorStop.getRight()));
        }
      }
    }

    this.vimState.editor.setDecorations(decoration.default, cursorRange);

    // Insert Mode virtual characters: used to temporarily show the remapping pressed keys on
    // insert mode, to show the `"` character after pressing `<C-r>`, and to show `?` and the
    // first character when inserting digraphs with `<C-k>`.
    const iModeVirtualCharDecorationOptions: vscode.DecorationOptions[] = [];
    if (this.vimState.currentMode === Mode.Insert || this.vimState.currentMode === Mode.Replace) {
      let virtualKey: string | undefined;
      if (this.vimState.recordedState.bufferedKeys.length > 0) {
        virtualKey = this.vimState.recordedState.bufferedKeys.at(-1);
      } else if (this.vimState.recordedState.waitingForAnotherActionKey) {
        virtualKey = this.vimState.recordedState.actionKeys.at(-1);
        if (virtualKey === '<C-r>') {
          virtualKey = '"';
        } else if (virtualKey === '<C-k>') {
          virtualKey = '?';
        }
      }
      // Don't show keys with `<` like `<C-x>` but show everything else
      virtualKey = virtualKey && /<[^>]+>/.test(virtualKey) ? undefined : virtualKey;

      if (virtualKey) {
        // Normal Render Options with the key to overlap on the next character
        const renderOptions: vscode.ThemableDecorationRenderOptions = {
          before: {
            contentText: virtualKey,
          },
        };

        /**
         * EOL Render Options:
         * Some times when at the end of line the `currentColor` won't work, or it might be
         * transparent, so we set the color to 'editor.foreground' when at EOL to avoid the
         * virtualKey character not showing up.
         */
        const eolRenderOptions: vscode.ThemableDecorationRenderOptions = {
          before: {
            contentText: virtualKey,
            color: new vscode.ThemeColor('editor.foreground'),
          },
        };

        for (const { stop: cursorStop } of this.vimState.cursors) {
          if (cursorStop.isLineEnd(this.vimState.document)) {
            iModeVirtualCharDecorationOptions.push({
              range: new vscode.Range(cursorStop, cursorStop.getLineEndIncludingEOL()),
              renderOptions: eolRenderOptions,
            });
          } else {
            iModeVirtualCharDecorationOptions.push({
              range: new vscode.Range(cursorStop, cursorStop.getRightThroughLineBreaks(true)),
              renderOptions,
            });
          }
        }
      }
    }

    this.vimState.editor.setDecorations(
      decoration.insertModeVirtualCharacter,
      iModeVirtualCharDecorationOptions,
    );

    // OperatorPendingMode half block cursor
    const opCursorDecorations: vscode.DecorationOptions[] = [];
    const opCursorCharDecorations: vscode.DecorationOptions[] = [];
    if (this.vimState.currentModeIncludingPseudoModes === Mode.OperatorPendingMode) {
      for (const { stop: cursorStop } of this.vimState.cursors) {
        let text = TextEditor.getCharAt(this.vimState.document, cursorStop);
        // the ' ' (<space>) needs to be changed to '&nbsp;'
        text = text === ' ' ? '\u00a0' : text;
        const decorationOptions = {
          range: new vscode.Range(cursorStop, cursorStop.getRight()),
          renderOptions: {
            before: {
              contentText: text,
            },
          },
        };
        opCursorDecorations.push(decorationOptions);
        opCursorCharDecorations.push(decorationOptions);
      }
    }

    this.vimState.editor.setDecorations(decoration.operatorPendingModeCursor, opCursorDecorations);
    this.vimState.editor.setDecorations(
      decoration.operatorPendingModeCursorChar,
      opCursorCharDecorations,
    );

    for (const markDecoration of decoration.allMarkDecorations()) {
      this.vimState.editor.setDecorations(markDecoration, []);
    }

    if (configuration.showMarksInGutter) {
      for (const mark of this.vimState.historyTracker.getMarks()) {
        if (mark.isUppercaseMark && mark.document !== this.vimState.document) {
          continue;
        }

        const markDecoration = decoration.getOrCreateMarkDecoration(mark.name);
        const markLine = mark.position.getLineBegin();
        const markRange = new vscode.Range(markLine, markLine);

        this.vimState.editor.setDecorations(markDecoration, [markRange]);
      }
    }

    const showHighlights =
      (configuration.incsearch &&
        (this.currentMode === Mode.SearchInProgressMode ||
          this.currentMode === Mode.CommandlineInProgress)) ||
      (configuration.inccommand && this.currentMode === Mode.CommandlineInProgress) ||
      (configuration.hlsearch && globalState.hl);
    for (const editor of vscode.window.visibleTextEditors) {
      const mh = this.handlerMap.get(editor.document.uri);
      if (mh) {
        mh.updateSearchHighlights(showHighlights);
      }
    }

    const easyMotionDimRanges =
      this.currentMode === Mode.EasyMotionInputMode &&
      configuration.easymotionDimBackground &&
      this.vimState.easyMotion.searchAction instanceof SearchByNCharCommand
        ? [TextEditor.getDocumentRange(this.vimState.document)]
        : [];
    const easyMotionHighlightRanges =
      this.currentMode === Mode.EasyMotionInputMode &&
      this.vimState.easyMotion.searchAction instanceof SearchByNCharCommand
        ? this.vimState.easyMotion.searchAction
            .getMatches(this.vimState.cursorStopPosition, this.vimState)
            .map((match) => match.toRange())
        : [];
    this.vimState.editor.setDecorations(decoration.easyMotionDimIncSearch, easyMotionDimRanges);
    this.vimState.editor.setDecorations(decoration.easyMotionIncSearch, easyMotionHighlightRanges);

    for (const viewChange of this.vimState.postponedCodeViewChanges) {
      void vscode.commands.executeCommand(viewChange.command, viewChange.args);
    }
    this.vimState.postponedCodeViewChanges = [];

    if (this.currentMode === Mode.EasyMotionMode) {
      // Update all EasyMotion decorations
      this.vimState.easyMotion.updateDecorations(this.vimState.editor);
    }

    StatusBar.clear(this.vimState, false);

    // NOTE: this is not being awaited to save the 15-20ms block - I think this is fine
    void VSCodeContext.set('vim.mode', Mode[this.vimState.currentMode]);

    // Tell VSCode that the cursor position changed, so it updates its highlights for `editor.occurrencesHighlight`.
    const range = new vscode.Range(
      this.vimState.cursorStartPosition,
      this.vimState.cursorStopPosition,
    );
    if (!/\s+/.test(this.vimState.document.getText(range))) {
      void vscode.commands.executeCommand('editor.action.wordHighlight.trigger');
    }
  }

  dispose() {
    for (const d of this.disposables) {
      d.dispose();
    }
  }
}

function getCursorType(vimState: VimState, mode: Mode): VSCodeVimCursorType {
  switch (mode) {
    case Mode.Normal:
      return VSCodeVimCursorType.Block;
    case Mode.Insert:
      return VSCodeVimCursorType.Native;
    case Mode.Visual:
      return VSCodeVimCursorType.TextDecoration;
    case Mode.VisualBlock:
      return VSCodeVimCursorType.TextDecoration;
    case Mode.VisualLine:
      return VSCodeVimCursorType.TextDecoration;
    case Mode.SearchInProgressMode:
      return VSCodeVimCursorType.UnderlineThin;
    case Mode.CommandlineInProgress:
      return VSCodeVimCursorType.UnderlineThin;
    case Mode.Replace:
      return VSCodeVimCursorType.Underline;
    case Mode.EasyMotionMode:
      return VSCodeVimCursorType.Block;
    case Mode.EasyMotionInputMode:
      return VSCodeVimCursorType.Block;
    case Mode.SurroundInputMode:
      return getCursorType(vimState, vimState.surround!.previousMode);
    case Mode.OperatorPendingMode:
      return VSCodeVimCursorType.UnderlineThin;
    case Mode.Disabled:
    default:
      return VSCodeVimCursorType.Line;
  }
}<|MERGE_RESOLUTION|>--- conflicted
+++ resolved
@@ -1288,7 +1288,7 @@
           this.searchDecorationCacheKey = cacheKey;
           return;
         }
-<<<<<<< HEAD
+
         // Update decorations highlighting the current match
         if (globalState.searchState.nextMatchIndex !== undefined) {
           decorations = getDecorationsForSearchMatchRanges(
@@ -1301,13 +1301,7 @@
             globalState.searchState.getMatchRanges(this.vimState),
           );
         }
-=======
-        // If there are no decorations from the command line, get decorations for previous SearchState
-        decorations = getDecorationsForSearchMatchRanges(
-          globalState.searchState.getMatchRanges(this.vimState),
-          this.vimState.document,
-        );
->>>>>>> c50f424f
+
         this.searchDecorationCacheKey = {
           searchString: globalState.searchState.searchString,
           matchIndex: globalState.searchState.nextMatchIndex,

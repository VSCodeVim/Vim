--- conflicted
+++ resolved
@@ -27,24 +27,23 @@
   UnderlineThin,
 }
 
-<<<<<<< HEAD
 export enum NormalCommandState {
-=======
-export enum DotCommandStatus {
->>>>>>> a3bd036a
   Waiting,
   Executing,
   Finished,
 }
 
-<<<<<<< HEAD
-=======
+export enum DotCommandStatus {
+  Waiting,
+  Executing,
+  Finished,
+}
+
 export enum ReplayMode {
   Insert,
   Replace,
 }
 
->>>>>>> a3bd036a
 /**
  * Is the given mode visual, visual line, or visual block?
  */

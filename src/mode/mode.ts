import * as vscode from 'vscode';
import { VimState } from '../state/vimState';
import { globalState } from '../state/globalState';
import { SearchDirection } from '../state/searchState';
import { Position } from '../common/motion/position';
<<<<<<< HEAD
import { configuration } from '../configuration/configuration';
import { commandLine } from '../cmd_line/commandLine';
=======
>>>>>>> 702e8a03

export enum Mode {
  Normal,
  Insert,
  Visual,
  VisualBlock,
  VisualLine,
  SearchInProgressMode,
  CommandlineInProgress,
  Replace,
  EasyMotionMode,
  EasyMotionInputMode,
  SurroundInputMode,
  Disabled,
}

export enum VSCodeVimCursorType {
  Block,
  Line,
  LineThin,
  Underline,
  TextDecoration,
  Native,
}

/**
 * Is the given mode visual, visual line, or visual block?
 */
export function isVisualMode(mode: Mode) {
  return [Mode.Visual, Mode.VisualLine, Mode.VisualBlock].includes(mode);
}

/**
 * Is the given mode one where the cursor is on the status bar?
 * This means SearchInProgess and CommandlineInProgress modes.
 */
export function isStatusBarMode(mode: Mode): boolean {
  return [Mode.SearchInProgressMode, Mode.CommandlineInProgress].includes(mode);
}

export function statusBarText(vimState: VimState) {
  const cursorChar =
    vimState.recordedState.actionKeys[vimState.recordedState.actionKeys.length - 1] === '<C-r>'
      ? '"'
      : '|';
  switch (vimState.currentMode) {
    case Mode.Normal:
      return '-- NORMAL --';
    case Mode.Insert:
      return '-- INSERT --';
    case Mode.Visual:
      return '-- VISUAL --';
    case Mode.VisualBlock:
      return '-- VISUAL BLOCK --';
    case Mode.VisualLine:
      return '-- VISUAL LINE --';
    case Mode.Replace:
      return '-- REPLACE --';
    case Mode.EasyMotionMode:
      return '-- EASYMOTION --';
    case Mode.EasyMotionInputMode:
      return '-- EASYMOTION INPUT --';
    case Mode.SurroundInputMode:
      return '-- SURROUND INPUT --';
    case Mode.Disabled:
      return '-- VIM: DISABLED --';
    case Mode.SearchInProgressMode:
      if (globalState.searchState === undefined) {
        this._logger.warn(`globalState.searchState is undefined.`);
        return '';
      }
      const leadingChar =
        globalState.searchState.searchDirection === SearchDirection.Forward ? '/' : '?';

      let searchWithCursor = globalState.searchState!.searchString.split('');
      searchWithCursor.splice(vimState.statusBarCursorCharacterPos, 0, cursorChar);

      return `${leadingChar}${searchWithCursor.join('')}`;
    case Mode.CommandlineInProgress:
      let commandWithCursor = vimState.currentCommandlineText.split('');
      commandWithCursor.splice(vimState.statusBarCursorCharacterPos, 0, cursorChar);

      return `:${commandWithCursor.join('')}`;
    default:
      return '';
  }
}

export function statusBarCommandText(vimState: VimState): string {
  switch (vimState.currentMode) {
    case Mode.SurroundInputMode:
      return vimState.surround && vimState.surround.replacement
        ? vimState.surround.replacement
        : '';
    case Mode.EasyMotionMode:
      return `Target key: ${vimState.easyMotion.accumulation}`;
    case Mode.EasyMotionInputMode:
      if (!vimState.easyMotion) {
        return '';
      }

      const searchCharCount = vimState.easyMotion.searchAction.searchCharCount;
      const message =
        searchCharCount > 0
          ? `Search for ${searchCharCount} character(s): `
          : 'Search for characters: ';
      return message + vimState.easyMotion.searchAction.getSearchString();
    case Mode.Visual: {
      // TODO: holy shit, this is SO much more complicated than it should be because
      // our representation of a visual selection is so weird and inconsistent
      let [start, end] = [vimState.cursorStartPosition, vimState.cursorStopPosition];
      let wentOverEOL = false;
      if (start.isAfter(end)) {
        start = start.getRightThroughLineBreaks();
        [start, end] = [end, start];
      } else if (end.isAfter(start) && end.character === 0) {
        end = end.getLeftThroughLineBreaks(true);
        wentOverEOL = true;
      }
      const lines = end.line - start.line + 1;
      if (lines > 1) {
        return `${lines}`;
      } else {
        const chars = Math.max(end.character - start.character, 1) + (wentOverEOL ? 1 : 0);
        return `${chars}`;
      }
    }
    case Mode.VisualLine:
      return `${
        Math.abs(vimState.cursorStopPosition.line - vimState.cursorStartPosition.line) + 1
      }`;
    case Mode.VisualBlock: {
      const lines =
        Math.abs(vimState.cursorStopPosition.line - vimState.cursorStartPosition.line) + 1;
      const chars =
        Math.abs(vimState.cursorStopPosition.character - vimState.cursorStartPosition.character) +
        1;
      return `${lines}x${chars}`;
    }
    case Mode.Normal:
    case Mode.Replace:
    case Mode.Disabled:
      let text: string = '';
      if (vimState.recordedState.actionKeys.length > 0) {
        text = vimState.recordedState.actionKeys.join('');
        text += vimState.recordedState.bufferedKeys.join('');
      } else {
        text = vimState.recordedState.commandString;
      }
      const regexEscape = new RegExp(/[|\\{}()[\]^$+*?.]/, 'g');
      const regexLeader = new RegExp(configuration.leader.replace(regexEscape, '\\$&'), 'g');
      const regexBufferedKeys = new RegExp('<BufferedKeys>', 'g');
      text = text.replace(regexLeader, '<leader>').replace(regexBufferedKeys, '');
      return text;
    default:
      return '';
  }
}

export function getCursorStyle(cursorType: VSCodeVimCursorType) {
  switch (cursorType) {
    case VSCodeVimCursorType.Block:
      return vscode.TextEditorCursorStyle.Block;
    case VSCodeVimCursorType.Line:
      return vscode.TextEditorCursorStyle.Line;
    case VSCodeVimCursorType.LineThin:
      return vscode.TextEditorCursorStyle.LineThin;
    case VSCodeVimCursorType.Underline:
      return vscode.TextEditorCursorStyle.Underline;
    case VSCodeVimCursorType.TextDecoration:
      return vscode.TextEditorCursorStyle.LineThin;
    case VSCodeVimCursorType.Native:
    default:
      return vscode.TextEditorCursorStyle.Block;
  }
}

export function visualBlockGetTopLeftPosition(start: Position, stop: Position): Position {
  return new Position(Math.min(start.line, stop.line), Math.min(start.character, stop.character));
}

export function visualBlockGetBottomRightPosition(start: Position, stop: Position): Position {
  return new Position(Math.max(start.line, stop.line), Math.max(start.character, stop.character));
}<|MERGE_RESOLUTION|>--- conflicted
+++ resolved
@@ -3,11 +3,8 @@
 import { globalState } from '../state/globalState';
 import { SearchDirection } from '../state/searchState';
 import { Position } from '../common/motion/position';
-<<<<<<< HEAD
 import { configuration } from '../configuration/configuration';
 import { commandLine } from '../cmd_line/commandLine';
-=======
->>>>>>> 702e8a03
 
 export enum Mode {
   Normal,

import * as vscode from 'vscode';

import { IMovement } from '../actions/baseMotion';
import { configuration } from '../configuration/configuration';
import { IEasyMotion } from '../actions/plugins/easymotion/types';
import { HistoryTracker } from './../history/historyTracker';
import { Logger } from '../util/logger';
import { Mode } from '../mode/mode';
import { Cursor } from '../common/motion/cursor';
import { RecordedState } from './recordedState';
import { RegisterMode } from './../register/register';
import { ReplaceState } from './../state/replaceState';
import { SurroundState } from '../actions/plugins/surround';
import { SUPPORT_NVIM, SUPPORT_IME_SWITCHER } from 'platform/constants';
import { Position } from 'vscode';
<<<<<<< HEAD
import { TextEditor } from '../textEditor';
import { CommandLine } from '../cmd_line/commandLine';
=======
import { ExCommandLine, SearchCommandLine } from '../cmd_line/commandLine';
import { ModeData } from '../mode/modeData';
import { SearchDirection } from '../vimscript/pattern';
import { globalState } from './globalState';
>>>>>>> 8a9c52e2

interface IInputMethodSwitcher {
  switchInputMethod(prevMode: Mode, newMode: Mode): Promise<void>;
}

interface IBaseMovement {
  execActionWithCount(
    position: Position,
    vimState: VimState,
    count: number
  ): Promise<Position | IMovement>;
}

interface INVim {
  run(vimState: VimState, command: string): Promise<{ statusBarText: string; error: boolean }>;

  dispose(): void;
}

/**
 * The VimState class holds permanent state that carries over from action
 * to action.
 *
 * Actions defined in actions.ts are only allowed to mutate a VimState in order to
 * indicate what they want to do.
 *
 * Each ModeHandler holds a VimState, so there is one for each open editor.
 */
export class VimState implements vscode.Disposable {
  private static readonly logger = Logger.get('VimState');

  /**
   * The column the cursor wants to be at, or Number.POSITIVE_INFINITY if it should always
   * be the rightmost column.
   *
   * Example: If you go to the end of a 20 character column, this value
   * will be 20, even if you press j and the next column is only 5 characters.
   * This is because if the third column is 25 characters, the cursor will go
   * back to the 20th column.
   */
  public desiredColumn = 0;

  public historyTracker: HistoryTracker;

  public easyMotion: IEasyMotion;

  public readonly documentUri: vscode.Uri;

  public editor: vscode.TextEditor;

  public get document(): vscode.TextDocument {
    return this.editor.document;
  }

  /**
   * Are multiple cursors currently present?
   */
  public get isMultiCursor(): boolean {
    return this._cursors.length > 1;
  }

  /**
   * Is the multicursor something like visual block "multicursor", where
   * natively in vim there would only be one cursor whose changes were applied
   * to all lines after edit.
   */
  public isFakeMultiCursor = false;

  /**
   * Tracks movements that can be repeated with ; (e.g. t, T, f, and F).
   */
  public lastSemicolonRepeatableMovement: IBaseMovement | undefined = undefined;

  /**
   * Tracks movements that can be repeated with , (e.g. t, T, f, and F).
   */
  public lastCommaRepeatableMovement: IBaseMovement | undefined = undefined;

  // TODO: move into ModeHandler
  public lastMovementFailed: boolean = false;

  /**
   * Keep track of whether the last command that ran is able to be repeated
   * with the dot command.
   */
  public lastCommandDotRepeatable: boolean = true;

  public isRunningDotCommand = false;
  public isReplayingMacro: boolean = false;

  /**
   * The last visual selection before running the dot command
   */
  public dotCommandPreviousVisualSelection: vscode.Selection | undefined = undefined;

  public surround: SurroundState | undefined = undefined;

  /**
   * Used for `<C-o>` in insert mode, which allows you run one normal mode
   * command, then go back to insert mode.
   */
  public returnToInsertAfterCommand = false;
  public actionCount = 0;

  /**
   * Every time we invoke a VSCode command which might trigger a view update.
   * We should postpone its view updating phase to avoid conflicting with our internal view updating mechanism.
   * This array is used to cache every VSCode view updating event and they will be triggered once we run the inhouse `viewUpdate`.
   */
  public postponedCodeViewChanges: ViewChange[] = [];

  /**
   * The cursor position (start, stop) when this action finishes.
   */
  public get cursorStartPosition(): Position {
    return this.cursors[0].start;
  }
  public set cursorStartPosition(value: Position) {
    if (!value.isValid(this.editor)) {
      VimState.logger.warn(`invalid cursor start position. ${value.toString()}.`);
    }
    this.cursors[0] = this.cursors[0].withNewStart(value);
  }

  public get cursorStopPosition(): Position {
    return this.cursors[0].stop;
  }
  public set cursorStopPosition(value: Position) {
    if (!value.isValid(this.editor)) {
      VimState.logger.warn(`invalid cursor stop position. ${value.toString()}.`);
    }
    this.cursors[0] = this.cursors[0].withNewStop(value);
  }

  /**
   * The position of every cursor. Will never be empty.
   */
  private _cursors: Cursor[] = [new Cursor(new Position(0, 0), new Position(0, 0))];

  public get cursors(): Cursor[] {
    return this._cursors;
  }
  public set cursors(value: Cursor[]) {
    if (value.length === 0) {
      VimState.logger.warn('Tried to set VimState.cursors to an empty array');
      return;
    }

    const map = new Map<string, Cursor>();
    for (const cursor of value) {
      if (!cursor.isValid(this.editor)) {
        VimState.logger.warn(`invalid cursor position. ${cursor.toString()}.`);
      }

      // use a map to ensure no two cursors are at the same location.
      map.set(cursor.toString(), cursor);
    }

    this._cursors = [...map.values()];
  }

  /**
   * Initial state of cursors prior to any action being performed
   */
  private _cursorsInitialState!: Cursor[];
  public get cursorsInitialState(): Cursor[] {
    return this._cursorsInitialState;
  }
  public set cursorsInitialState(cursors: Cursor[]) {
    this._cursorsInitialState = [...cursors];
  }

  /**
   * Stores last visual mode as well as what was selected for `gv`
   */
  public lastVisualSelection:
    | {
        mode: Mode.Visual | Mode.VisualLine | Mode.VisualBlock;
        start: Position;
        end: Position;
      }
    | undefined = undefined;

  /**
   * The current mode and its associated state.
   */
  public modeData: ModeData = { mode: Mode.Normal };

  public get currentMode(): Mode {
    return this.modeData.mode;
  }

  private inputMethodSwitcher?: IInputMethodSwitcher;
  /**
   * The mode Vim is currently including pseudo-modes like OperatorPendingMode
   * This is to be used only by the Remappers when getting the remappings so don't
   * use it anywhere else.
   */
  public get currentModeIncludingPseudoModes(): Mode {
    return this.recordedState.getOperatorState(this.currentMode) === 'pending'
      ? Mode.OperatorPendingMode
      : this.currentMode;
  }

  public async setModeData(modeData: ModeData): Promise<void> {
    if (modeData === undefined) {
      // TODO: remove this once we're sure this is no longer an issue (#6500, #6464)
      throw new Error('Tried setting modeData to undefined');
    }

    await this.inputMethodSwitcher?.switchInputMethod(this.currentMode, modeData.mode);
    if (this.returnToInsertAfterCommand && modeData.mode === Mode.Insert) {
      this.returnToInsertAfterCommand = false;
    }

    if (modeData.mode === Mode.SearchInProgressMode) {
      globalState.searchState = modeData.commandLine.getSearchState();
    }

    if (configuration.smartRelativeLine) {
      this.editor.options.lineNumbers =
        modeData.mode === Mode.Insert
          ? vscode.TextEditorLineNumbersStyle.On
          : vscode.TextEditorLineNumbersStyle.Relative;
    }

    this.modeData = modeData;
  }

  public async setCurrentMode(mode: Mode): Promise<void> {
    if (mode === undefined) {
      // TODO: remove this once we're sure this is no longer an issue (#6500, #6464)
      throw new Error('Tried setting currentMode to undefined');
    }

    await this.setModeData(
      mode === Mode.Replace
        ? {
            mode,
            replaceState: new ReplaceState(
              this.document,
              this.cursors.map((cursor) => cursor.stop),
              this.recordedState.count
            ),
          }
        : mode === Mode.CommandlineInProgress
        ? {
            mode,
            commandLine: new ExCommandLine('', this.modeData.mode),
          }
        : mode === Mode.SearchInProgressMode
        ? {
            mode,
            commandLine: new SearchCommandLine(this, '', SearchDirection.Forward),
            firstVisibleLineBeforeSearch: this.editor.visibleRanges[0].start.line,
          }
        : { mode }
    );
  }

  /**
   * The currently active `RegisterMode`.
   *
   * When setting, `undefined` means "default for current `Mode`".
   */
  public set currentRegisterMode(registerMode: RegisterMode | undefined) {
    this._currentRegisterMode = registerMode;
  }
  public get currentRegisterMode(): RegisterMode {
    if (this._currentRegisterMode) {
      return this._currentRegisterMode;
    }
    switch (this.currentMode) {
      case Mode.VisualLine:
        return RegisterMode.LineWise;
      case Mode.VisualBlock:
        return RegisterMode.BlockWise;
      default:
        return RegisterMode.CharacterWise;
    }
  }
  private _currentRegisterMode: RegisterMode | undefined;

  public recordedState = new RecordedState();

  /** The macro currently being recorded, if one exists. */
  public macro: RecordedState | undefined;

  public lastInvokedMacro: RecordedState | undefined;

  public nvim?: INVim;

  /**
   * This variable acts as a cache for DocumentSymbols provided by the LSP using the
   * vscode.executeDocumentSymbolProvider command. If the version number changes then the
   * symbols are probably outdated and the lsp should provide a new up to date version of
   * the symbols.
   */
  private _documentSymbols: { version: number | null; symbols: vscode.DocumentSymbol[] };

  /**
   * This function returns the latest DocumentSymbols parsed by the LSP. We cache the result
   * until the next document change.
   *
   * @returns symbols, the DocumentSymbols parsed by the LSP
   */
  public async requestDocumentSymbols(): Promise<vscode.DocumentSymbol[]> {
    const version = this.editor.document.version;

    let symbols: vscode.DocumentSymbol[] = [];

    // Cache the symbols provided by vscode's LSP and update if the document changes
    if (version !== this._documentSymbols.version) {
      symbols = await TextEditor.getSymbols(this.document);
      this._documentSymbols = { version, symbols };
    } else {
      symbols = this._documentSymbols.symbols;
    }

    return symbols;
  }

  public constructor(editor: vscode.TextEditor, easyMotion: IEasyMotion) {
    this.editor = editor;
    this.documentUri = editor?.document.uri ?? vscode.Uri.file(''); // TODO: this is needed for some badly written tests
    this.historyTracker = new HistoryTracker(this);
    this.easyMotion = easyMotion;
    this._documentSymbols = { version: null, symbols: [] };
  }

  async load() {
    if (SUPPORT_NVIM) {
      const m = await import('../neovim/neovim');
      this.nvim = new m.NeovimWrapper();
    }

    if (SUPPORT_IME_SWITCHER) {
      const ime = await import('../actions/plugins/imswitcher');
      this.inputMethodSwitcher = new ime.InputMethodSwitcher();
    }
  }

  dispose() {
    this.nvim?.dispose();
  }
}

export interface ViewChange {
  command: string;
  args: any;
}<|MERGE_RESOLUTION|>--- conflicted
+++ resolved
@@ -13,15 +13,11 @@
 import { SurroundState } from '../actions/plugins/surround';
 import { SUPPORT_NVIM, SUPPORT_IME_SWITCHER } from 'platform/constants';
 import { Position } from 'vscode';
-<<<<<<< HEAD
 import { TextEditor } from '../textEditor';
-import { CommandLine } from '../cmd_line/commandLine';
-=======
 import { ExCommandLine, SearchCommandLine } from '../cmd_line/commandLine';
 import { ModeData } from '../mode/modeData';
 import { SearchDirection } from '../vimscript/pattern';
 import { globalState } from './globalState';
->>>>>>> 8a9c52e2
 
 interface IInputMethodSwitcher {
   switchInputMethod(prevMode: Mode, newMode: Mode): Promise<void>;

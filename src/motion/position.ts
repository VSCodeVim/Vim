--- conflicted
+++ resolved
@@ -108,32 +108,11 @@
         return this.getWordRightWithRegex(this._nonBigWordCharRegex);
     }
 
-<<<<<<< HEAD
-    public getCurrentWordEnd(count : number): Position {
-        if (!TextEditor.isLastLine(this) && this.character === this.getLineEnd().character) {
-            // go to next line
-            let line = TextEditor.getLineAt(this.translate(1));
-            return new Position(line.lineNumber, line.firstNonWhitespaceCharacterIndex, this.positionOptions);
-        }
-
-        let line = TextEditor.getLineAt(this);
-
-        if (Position.WordDelimiters.indexOf(line.text.charAt(this.character)) !== -1) {
-            return new Position(this.line, this.character + 1, this.positionOptions);
-        }
-
-        for (var index = this.character; index < line.text.length; index++) {
-            if (Position.WordDelimiters.indexOf(line.text.charAt(index)) !== -1) {
-                return new Position(this.line, index, this.positionOptions);
-            }
-        }
-=======
-    public getCurrentWordEnd(): Position {
+    public getCurrentWordEnd(count : number) : Position {
         return this.getCurrentWordEndWithRegex(this._nonWordCharRegex);
     }
->>>>>>> 4caa813f
-
-    public getCurrentBigWordEnd(): Position {
+
+    public getCurrentBigWordEnd(ccount : number) : Position {
         return this.getCurrentWordEndWithRegex(this._nonBigWordCharRegex);
     }
 

"use strict";

import * as _ from "lodash";
import * as vscode from "vscode";
import {TextEditor} from "./../textEditor";

export enum PositionOptions {
    CharacterWiseInclusive,
    CharacterWiseExclusive,
}

export class Position extends vscode.Position {
    private static NonWordCharacters = "/\\()\"':,.;<>~!@#$%^&*|+=[]{}`?-";
    private static NonBigWordCharacters = "";

    private _nonWordCharRegex : RegExp;
    private _nonBigWordCharRegex : RegExp;

    public positionOptions: PositionOptions = null;

    constructor(line: number, character: number, options: PositionOptions) {
        super(line, character);

        this.positionOptions = options;

        this._nonWordCharRegex = this.makeWordRegex(Position.NonWordCharacters);
        this._nonBigWordCharRegex = this.makeWordRegex(Position.NonBigWordCharacters);
    }

    public setLocation(line: number, character: number) : Position {
        let position = new Position(line, character, this.positionOptions);
        return position;
    }

    public getLeft(count? : number) : Position {
        count = count || 1;
        let position : Position = this;
        while (count) {
            if (!position.isLineBeginning()) {
                position = new Position(position.line, position.character - 1, position.positionOptions);
            }
            count--;
        }
        return position;
    }

    public getRight(count? : number) : Position {
        count = count || 1;
        let position : Position = this;
        while (count) {
            if (!this.isLineEnd()) {
                return new Position(this.line, this.character + 1, this.positionOptions);
            }
            count--;
        }
        return position;
    }

    public getRightMore(count? : number) : Position {
        count = count || 1;
        let position : Position = this;
        while (count) {
            if (this.character < Position.getLineLength(this.line, this.positionOptions) + 1) {
                return new Position(this.line, this.character + 1, this.positionOptions);
            }
            count--;
        }
        return position;
    }

    /**
     * Get the position of the line directly below the current line.
     */
    public getDown(desiredColumn : number, count? : number) : Position {
        count = count || 1;
        let position : Position = this;
        while (count) {
            if (position.getDocumentEnd().line !== position.line) {
                let nextLine = position.line + 1;
                let nextLineLength = Position.getLineLength(nextLine, position.positionOptions);

                position = new Position(nextLine, Math.min(nextLineLength, desiredColumn), position.positionOptions);
            }
            count--;
        }
        return position;
    }

    /**
     * Get the position of the line directly above the current line.
     */
    public getUp(desiredColumn : number, count? : number) : Position {
        count = count || 1;
        let position : Position = this;
        while (count) {
            if (position.getDocumentBegin().line !== position.line) {
                let nextLine = position.line - 1;
                let nextLineLength = Position.getLineLength(nextLine, position.positionOptions);

                position = new Position(nextLine, Math.min(nextLineLength, desiredColumn), position.positionOptions);
            }
            count--;
        }
        return position;
    }

    public getWordLeft(count? : number) : Position {
        return this.getWordLeftWithRegex(this._nonWordCharRegex, count || 1);
    }

    public getBigWordLeft(count? : number) : Position {
        return this.getWordLeftWithRegex(this._nonBigWordCharRegex, count || 1);
    }

    public getWordRight(count? : number) : Position {
        return this.getWordRightWithRegex(this._nonWordCharRegex, count || 1);
    }

    public getBigWordRight(count? : number) : Position {
        return this.getWordRightWithRegex(this._nonBigWordCharRegex, count || 1);
    }

    public getCurrentWordEnd(count? : number) : Position {
        return this.getCurrentWordEndWithRegex(this._nonWordCharRegex, count || 1);
    }

    public getCurrentBigWordEnd(count? : number) : Position {
        return this.getCurrentWordEndWithRegex(this._nonBigWordCharRegex, count || 1);
    }

    /**
     * Get the end of the current paragraph.
     */
    public getCurrentParagraphEnd(count? : number) : Position {
        count = count || 1;
        let pos: Position = this;

        while (count) {
            // If we're not in a paragraph yet, go down until we are.
            while (TextEditor.getLineAt(pos).text === "" && !TextEditor.isLastLine(pos)) {
                pos = pos.getDown(0);
            }

            // Go until we're outside of the paragraph, or at the end of the document.
            while (TextEditor.getLineAt(pos).text !== "" && pos.line < TextEditor.getLineCount() - 1) {
                pos = pos.getDown(0);
            }
            count --;
        }

        return pos.getLineEnd();
    }

    /**
     * Get the beginning of the current paragraph.
     */
    public getCurrentParagraphBeginning(count? : number) : Position {
        count = count || 1;
        let pos: Position = this;

        while (count) {
            // If we're not in a paragraph yet, go up until we are.
            while (TextEditor.getLineAt(pos).text === "" && !TextEditor.isFirstLine(pos)) {
                pos = pos.getUp(0);
            }

            // Go until we're outside of the paragraph, or at the beginning of the document.
            while (pos.line > 0 && TextEditor.getLineAt(pos).text !== "") {
                pos = pos.getUp(0);
            }
            count--;
        }

        return pos.getLineBegin();
    }

    public getLineBegin() : Position {
        return new Position(this.line, 0, this.positionOptions);
    }

    /**
     * Returns a new position at the end of this position's line.
     */
    public getLineEnd(inclusive? : boolean) : Position {
        return new Position(this.line, Position.getLineLength(this.line, this.positionOptions) + (inclusive ? 1 : 0), this.positionOptions);
    }

    public getDocumentBegin() : Position {
        return new Position(0, 0, this.positionOptions);
    }

    public getDocumentEnd() : Position {
        let lineCount = TextEditor.getLineCount();
        let line = lineCount > 0 ? lineCount - 1 : 0;
        let char = Position.getLineLength(line, this.positionOptions);

        return new Position(line, char, this.positionOptions);
    }

    public isValid() : boolean {
        // line
        let lineCount = TextEditor.getLineCount();
        if (this.line > lineCount) {
            return false;
        }

        // char
        let charCount = Position.getLineLength(this.line, this.positionOptions);
        if (this.character > charCount) {
            return false;
        }

        // options
        if (this.positionOptions === null) {
            return false;
        }

        return true;
    }

    /**
     * Is this position at the beginning of the line?
     */
    public isLineBeginning() : boolean {
        return this.character === 0;
    }

    /**
     * Is this position at the end of the line?
     */
    public isLineEnd() : boolean {
        return this.character === Position.getLineLength(this.line, this.positionOptions);
    }

    public tilForwards(argument : string, count : number, inclusive?: boolean) : Position {
        const position = this.findHelper(argument, count, +1);
        if (inclusive) {
            return new Position(this.line, position.character, this.positionOptions);
        } else {
            return new Position(this.line, position.character - 1, this.positionOptions);
        }
    }

    public tilBackwards(argument : string, count : number, inclusive?: boolean) : Position {
        const position = this.findHelper(argument, count, -1);
        return new Position(this.line, position.character + 1, this.positionOptions);
    }

    public findForwards(argument : string, count : number, inclusive?: boolean) : Position {
        const position = this.findHelper(argument, count, +1);
        if (inclusive) {
            return new Position(this.line, position.character + 1, this.positionOptions);
        } else {
            return new Position(this.line, position.character, this.positionOptions);
        }
    }

    public findBackwards(argument : string, count : number, inclusive?: boolean) : Position {
        return this.findHelper(argument, count, -1);
    }

    public static getFirstNonBlankCharAtLine(line: number): number {
        return TextEditor.readLineAt(line).match(/^\s*/)[0].length;
    }

    private static getLineLength(line: number, options: PositionOptions) : number {
        switch (options) {
            case PositionOptions.CharacterWiseExclusive:
                // Valid Positions for Caret: [0, eol)
                var len = TextEditor.readLineAt(line).length;
                return len > 0 ? len - 1 : len;
            case PositionOptions.CharacterWiseInclusive:
                // Valid Positions for Caret: [0, eol]
                return TextEditor.readLineAt(line).length;

            default:
                throw new Error("Unhandled PositionOptions: " + options);
        }
    }

    private findHelper(argument : string, count: number, direction : number) {
        // -1 = backwards, +1 = forwards
        count = count || 1;
        const line = TextEditor.getLineAt(this);
        let index = this.character;
        while (count && index !== -1) {
            if (direction > 0) {
                index = line.text.indexOf(argument, index + direction);
            } else {
                index = line.text.lastIndexOf(argument, index + direction);
            }

            count--;
        }

        if (index > -1) {
            return new Position(this.line, index, this.positionOptions);
        } else {
            return this;
        }
    }

    private makeWordRegex(characterSet: string) : RegExp {
        let escaped = characterSet && _.escapeRegExp(characterSet);
        let segments = [];
        segments.push(`([^\\s${escaped}]+)`);
        segments.push(`[${escaped}]+`);
        segments.push(`$^`);
        let result = new RegExp(segments.join("|"), "g");

        return result;
    }

    private getAllPositions(line: string, regex: RegExp): number[] {
        let positions: number[] = [];
        let result = regex.exec(line);

        while (result) {
            positions.push(result.index);

             // Handles the case where an empty string match causes lastIndex not to advance,
             // which gets us in an infinite loop.
            if (result.index === regex.lastIndex) { regex.lastIndex++; }
            result = regex.exec(line);
        }

        return positions;
    }

    private getAllEndPositions(line: string, regex: RegExp): number[] {
        let positions: number[] = [];
        let result = regex.exec(line);

        while (result) {
            if (result[0].length) {
                positions.push(result.index + result[0].length - 1);
            }

             // Handles the case where an empty string match causes lastIndex not to advance,
             // which gets us in an infinite loop.
            if (result.index === regex.lastIndex) { regex.lastIndex++; }
            result = regex.exec(line);
        }

        return positions;
    }

    private getWordLeftWithRegex(regex : RegExp, count : number) : Position {
        if (!count) {
            return this;
        }
        for (let currentLine = this.line; currentLine >= 0; currentLine--) {
            let positions    = this.getAllPositions(TextEditor.getLineAt(new vscode.Position(currentLine, 0)).text, regex);
            let newCharacter = _.find(positions.reverse(), index => index < this.character || currentLine !== this.line);

            if (newCharacter !== undefined) {
                return new Position(currentLine, newCharacter, this.positionOptions).getWordLeftWithRegex(regex, count - 1);
            }
        }

        return new Position(0, 0, this.positionOptions).getLineBegin();
    }

    private getWordRightWithRegex(regex : RegExp, count : number) : Position {
        if (!count) {
            return this;
        }
        for (let currentLine = this.line; currentLine < TextEditor.getLineCount(); currentLine++) {
            let positions    = this.getAllPositions(TextEditor.getLineAt(new vscode.Position(currentLine, 0)).text, regex);
            let newCharacter = _.find(positions, index => index > this.character || currentLine !== this.line);

            if (newCharacter !== undefined) {
                return new Position(currentLine, newCharacter, this.positionOptions).getWordRightWithRegex(regex, count - 1);
            }
        }

        return new Position(TextEditor.getLineCount() - 1, 0, this.positionOptions).getLineEnd();
    }

    private getCurrentWordEndWithRegex(regex : RegExp, count : number) : Position {
        if (!count) {
            return this;
        }
        for (let currentLine = this.line; currentLine < TextEditor.getLineCount(); currentLine++) {
            let positions    = this.getAllEndPositions(TextEditor.getLineAt(new vscode.Position(currentLine, 0)).text, regex);
            let newCharacter = _.find(positions, index => index > this.character || currentLine !== this.line);

            if (newCharacter !== undefined) {
<<<<<<< HEAD
                return new Position(currentLine, newCharacter, this.positionOptions).getCurrentWordEndWithRegex(regex, count - 1);
=======
                if (this.positionOptions === PositionOptions.CharacterWiseInclusive) {
                    newCharacter++;
                }
                return new Position(currentLine, newCharacter, this.positionOptions);
>>>>>>> 00f39c9e
            }
        }

        return new Position(TextEditor.getLineCount() - 1, 0, this.positionOptions).getLineEnd();
    }
}<|MERGE_RESOLUTION|>--- conflicted
+++ resolved
@@ -386,14 +386,10 @@
             let newCharacter = _.find(positions, index => index > this.character || currentLine !== this.line);
 
             if (newCharacter !== undefined) {
-<<<<<<< HEAD
-                return new Position(currentLine, newCharacter, this.positionOptions).getCurrentWordEndWithRegex(regex, count - 1);
-=======
                 if (this.positionOptions === PositionOptions.CharacterWiseInclusive) {
                     newCharacter++;
                 }
-                return new Position(currentLine, newCharacter, this.positionOptions);
->>>>>>> 00f39c9e
+                return new Position(currentLine, newCharacter, this.positionOptions).getCurrentWordEndWithRegex(regex, count - 1);
             }
         }
 

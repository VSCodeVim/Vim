<<<<<<< HEAD
import { alt, any, noneOf, Parser, regexp, seq, string, succeed, whitespace } from 'parsimmon';
import { configuration } from '../configuration/configuration';
=======
// eslint-disable-next-line id-denylist
import { alt, any, Parser, regexp, seq, string, succeed, whitespace } from 'parsimmon';
>>>>>>> 3e4f9e8f

export const numberParser: Parser<number> = regexp(/\d+/)
  .map((num) => Number.parseInt(num, 10))
  .desc('a number');
export const integerParser: Parser<number> = regexp(/-?\d+/).map((num) => Number.parseInt(num, 10));

export const bangParser: Parser<boolean> = string('!')
  .fallback(undefined)
  .map((bang) => bang !== undefined);

export function nameAbbrevParser(abbrev: string, rest: string): Parser<string> {
  const suffixes = [...Array(rest.length + 1).keys()]
    .reverse()
    .map((idx) => rest.substring(0, idx));
  return string(abbrev)
    .then(alt(...suffixes.map(string)))
    .map((suffix) => abbrev + suffix);
}

// TODO: `:help cmdline-special`
// TODO: `:help filename-modifiers`
export const fileNameParser: Parser<string> = alt<string>(
  string('\\').then(
    // eslint-disable-next-line id-denylist
    any.fallback(undefined).map((escaped) => {
      if (escaped === undefined || escaped === '\\') {
        return '\\';
      } else if (escaped === ' ') {
        return ' ';
      } else {
        // TODO: anything else that needs escaping?
        return `\\${escaped}`;
      }
    }),
  ),
  regexp(/\S/),
)
  .atLeast(1)
  .map((chars) => chars.join(''));

/**
 * Options for how a file should be encoded
 * See `:help ++opt`
 */
export type FileOpt = Array<[string, string | undefined]>;
export const fileOptParser: Parser<FileOpt> = string('++')
  .then(
    seq(
      alt(
        alt(string('ff'), string('fileformat')).result('ff'),
        alt(string('enc'), string('encoding')).result('enc'),
        alt(string('bin'), string('binary')).result('bin'),
        alt(string('nobin'), string('nobinary')).result('nobin'),
        string('bad'),
        string('edit'),
      ),
      string('=').then(regexp(/\S+/)).fallback(undefined),
    ),
  )
  .sepBy(whitespace)
  .desc('[++opt]');

/**
 * A Command which will be run after opening a file
 * See `:help +cmd`
 */
export type FileCmd =
  | {
      type: 'line_number';
      line: number;
    }
  | {
      type: 'last_line';
    };
export const fileCmdParser: Parser<FileCmd | undefined> = string('+')
  .then(
    alt<FileCmd>(
      // Exact line number
      numberParser.map((line) => ({ type: 'line_number', line })),
      // TODO: Next match of pattern
      // string('/').then(Pattern.parser({ direction: SearchDirection.Forward })),
      // TODO: Ex command
      // lazy(() => exCommandParser),
      // Last line
      succeed({ type: 'last_line' }),
    ),
  )
  .fallback(undefined)
  .desc('[+cmd]');

// TODO: re-create parser when leader changes
const leaderParser = regexp(/<leader>/).map(() => configuration.leader); // lazy evaluation of configuration.leader
const specialCharacters = regexp(/<(?:Esc|C-\w|A-\w|C-A-\w)>/);

const specialCharacterParser = alt(specialCharacters, leaderParser);

// TODO: Add more special characters
const escapedParser = string('\\')
  .then(any.fallback(undefined))
  .map((escaped) => {
    if (escaped === undefined) {
      return '\\\\';
    } else if (escaped === 'n') {
      return '\n';
    }
    return '\\' + escaped;
  });

export const keystrokesExpressionParser: Parser<string[]> = alt(
  escapedParser,
  specialCharacterParser,
  noneOf('"'),
).many();<|MERGE_RESOLUTION|>--- conflicted
+++ resolved
@@ -1,10 +1,6 @@
-<<<<<<< HEAD
+// eslint-disable-next-line id-denylist
 import { alt, any, noneOf, Parser, regexp, seq, string, succeed, whitespace } from 'parsimmon';
 import { configuration } from '../configuration/configuration';
-=======
-// eslint-disable-next-line id-denylist
-import { alt, any, Parser, regexp, seq, string, succeed, whitespace } from 'parsimmon';
->>>>>>> 3e4f9e8f
 
 export const numberParser: Parser<number> = regexp(/\d+/)
   .map((num) => Number.parseInt(num, 10))
@@ -103,6 +99,7 @@
 
 // TODO: Add more special characters
 const escapedParser = string('\\')
+  // eslint-disable-next-line id-denylist
   .then(any.fallback(undefined))
   .map((escaped) => {
     if (escaped === undefined) {
@@ -117,4 +114,10 @@
   escapedParser,
   specialCharacterParser,
   noneOf('"'),
+).many();
+
+export const keystrokesExpressionForMacroParser: Parser<string[]> = alt(
+  escapedParser,
+  specialCharacterParser,
+  noneOf('"'),
 ).many();
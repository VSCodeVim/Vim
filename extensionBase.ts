--- conflicted
+++ resolved
@@ -278,31 +278,6 @@
 
       const mh = await getAndUpdateModeHandler();
 
-<<<<<<< HEAD
-      const selectionsHash = e.selections.reduce(
-        (hash, s) =>
-          hash +
-          `[${s.anchor.line}, ${s.anchor.character}; ${s.active.line}, ${s.active.character}]`,
-        ''
-      );
-      const idx = mh.vimState.selectionsChanged.ourSelections.indexOf(selectionsHash);
-      if (idx > -1) {
-        mh.vimState.selectionsChanged.ourSelections.splice(idx, 1);
-        logger.debug(
-          `Selections: Ignoring selection: ${selectionsHash}, Count left: ${mh.vimState.selectionsChanged.ourSelections.length}`
-        );
-        return;
-      } else if (mh.vimState.selectionsChanged.ignoreIntermediateSelections) {
-        logger.debug(`Selections: ignoring intermediate selection change: ${selectionsHash}`);
-        return;
-      } else if (mh.vimState.selectionsChanged.ourSelections.length > 0) {
-        // Some intermediate selection must have slipped in after setting the
-        // 'ignoreIntermediateSelections' to false. Which means we didn't count
-        // for it yet, but since we have selections to be ignored then we probably
-        // wanted this one to be ignored as well.
-        logger.debug(`Selections: Ignoring slipped selection: ${selectionsHash}`);
-        return;
-=======
       if (e.kind !== vscode.TextEditorSelectionChangeKind.Mouse) {
         const selectionsHash = e.selections.reduce(
           (hash, s) =>
@@ -312,12 +287,10 @@
         );
         const idx = mh.vimState.selectionsChanged.ourSelections.indexOf(selectionsHash);
         if (idx > -1) {
+          mh.vimState.selectionsChanged.ourSelections.splice(idx, 1);
           logger.debug(
-            `Selections: Ignoring selection: ${selectionsHash}, Count left: ${
-              mh.vimState.selectionsChanged.ourSelections.length - 1
-            }`
+            `Selections: Ignoring selection: ${selectionsHash}, Count left: ${mh.vimState.selectionsChanged.ourSelections.length}`
           );
-          mh.vimState.selectionsChanged.ourSelections.splice(idx, 1);
           return;
         } else if (mh.vimState.selectionsChanged.ignoreIntermediateSelections) {
           logger.debug(`Selections: ignoring intermediate selection change: ${selectionsHash}`);
@@ -330,7 +303,6 @@
           logger.debug(`Selections: Ignoring slipped selection: ${selectionsHash}`);
           return;
         }
->>>>>>> bc54d447
       }
 
       // We may receive changes from other panels when, having selections in them containing the same file

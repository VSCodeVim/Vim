--- conflicted
+++ resolved
@@ -3,80 +3,8 @@
  * events to their string names and passes them on to ModeHandler via
  * handleKeyEvent().
  */
-<<<<<<< HEAD
-import './src/actions/include-all';
-
-import * as vscode from 'vscode';
-import * as path from 'path';
-
-import { CompositionState } from './src/state/compositionState';
-import { EditorIdentity } from './src/editorIdentity';
-import { Globals } from './src/globals';
-import { Jump } from './src/jumps/jump';
-import { ModeHandler } from './src/mode/modeHandler';
-import { ModeHandlerMap } from './src/mode/modeHandlerMap';
-import { Mode } from './src/mode/mode';
-import { Notation } from './src/configuration/notation';
-import { Logger } from './src/util/logger';
-import { Position } from './src/common/motion/position';
-import { StatusBar } from './src/statusBar';
-import { VsCodeContext } from './src/util/vscode-context';
-import { commandLine } from './src/cmd_line/commandLine';
-import { configuration } from './src/configuration/configuration';
-import { globalState } from './src/state/globalState';
-import { taskQueue } from './src/taskQueue';
-import { Register } from './src/register/register';
-import { SpecialKeys } from './src/util/specialKeys';
-
-let extensionContext: vscode.ExtensionContext;
-let previousActiveEditorId: EditorIdentity | undefined = undefined;
-let lastClosedModeHandler: ModeHandler | null = null;
-
-interface ICodeKeybinding {
-  after?: string[];
-  commands?: { command: string; args: any[] }[];
-}
-
-export async function getAndUpdateModeHandler(forceSyncAndUpdate = false): Promise<ModeHandler> {
-  const activeTextEditor = vscode.window.activeTextEditor;
-  const activeEditorId = EditorIdentity.fromEditor(activeTextEditor);
-
-  let [curHandler, isNew] = await ModeHandlerMap.getOrCreate(activeEditorId);
-  if (isNew) {
-    extensionContext.subscriptions.push(curHandler);
-  }
-
-  curHandler.vimState.editor = activeTextEditor!;
-
-  if (
-    forceSyncAndUpdate ||
-    !previousActiveEditorId ||
-    !previousActiveEditorId.isEqual(activeEditorId)
-  ) {
-    // We sync the cursors here because ModeHandler is specific to a document, not an editor, so we
-    // need to update our representation of the cursors when switching between editors for the same document.
-    // This will be unnecessary once #4889 is fixed.
-    curHandler.syncCursors();
-    await curHandler.updateView(curHandler.vimState, { drawSelection: false, revealRange: false });
-  }
-
-  previousActiveEditorId = activeEditorId;
-
-  if (curHandler.vimState.focusChanged) {
-    curHandler.vimState.focusChanged = false;
-
-    if (previousActiveEditorId) {
-      const prevHandler = ModeHandlerMap.get(previousActiveEditorId);
-      prevHandler!.vimState.focusChanged = true;
-    }
-  }
-
-  return curHandler;
-}
-=======
 import './src/actions/include-main';
 import './src/actions/include-plugins';
->>>>>>> 5c7443c3
 
 /**
  * Load configuration validator
@@ -97,442 +25,5 @@
   // Set the storage path to be used by history files
   Globals.extensionStoragePath = context.globalStoragePath;
 
-<<<<<<< HEAD
-  if (vscode.window.activeTextEditor) {
-    const filepathComponents = vscode.window.activeTextEditor.document.fileName.split(/\\|\//);
-    Register.putByKey(filepathComponents[filepathComponents.length - 1], '%', undefined, true);
-  }
-
-  // load state
-  await Promise.all([commandLine.load(), globalState.load()]);
-
-  // workspace events
-  registerEventListener(
-    context,
-    vscode.workspace.onDidChangeConfiguration,
-    async () => {
-      await loadConfiguration();
-    },
-    false
-  );
-
-  registerEventListener(context, vscode.workspace.onDidChangeTextDocument, async (event) => {
-    const textWasDeleted = (changeEvent: vscode.TextDocumentChangeEvent) =>
-      changeEvent.contentChanges.length === 1 &&
-      changeEvent.contentChanges[0].text === '' &&
-      changeEvent.contentChanges[0].range.start.line !==
-        changeEvent.contentChanges[0].range.end.line;
-
-    const textWasAdded = (changeEvent: vscode.TextDocumentChangeEvent) =>
-      changeEvent.contentChanges.length === 1 &&
-      (changeEvent.contentChanges[0].text === '\n' ||
-        changeEvent.contentChanges[0].text === '\r\n') &&
-      changeEvent.contentChanges[0].range.start.line ===
-        changeEvent.contentChanges[0].range.end.line;
-
-    if (textWasDeleted(event)) {
-      globalState.jumpTracker.handleTextDeleted(event.document, event.contentChanges[0].range);
-    } else if (textWasAdded(event)) {
-      globalState.jumpTracker.handleTextAdded(
-        event.document,
-        event.contentChanges[0].range,
-        event.contentChanges[0].text
-      );
-    }
-
-    // Change from VSCode editor should set document.isDirty to true but they initially don't!
-    // There is a timing issue in VSCode codebase between when the isDirty flag is set and
-    // when registered callbacks are fired. https://github.com/Microsoft/vscode/issues/11339
-    const contentChangeHandler = (modeHandler: ModeHandler) => {
-      if (modeHandler.vimState.currentMode === Mode.Insert) {
-        if (modeHandler.vimState.historyTracker.currentContentChanges === undefined) {
-          modeHandler.vimState.historyTracker.currentContentChanges = [];
-        }
-
-        modeHandler.vimState.historyTracker.currentContentChanges = modeHandler.vimState.historyTracker.currentContentChanges.concat(
-          event.contentChanges
-        );
-      }
-    };
-
-    if (Globals.isTesting && Globals.mockModeHandler) {
-      contentChangeHandler(Globals.mockModeHandler as ModeHandler);
-    } else {
-      ModeHandlerMap.getAll()
-        .filter((modeHandler) => modeHandler.vimState.identity.fileName === event.document.fileName)
-        .forEach((modeHandler) => {
-          contentChangeHandler(modeHandler);
-        });
-    }
-
-    setTimeout(() => {
-      if (!event.document.isDirty && !event.document.isUntitled && event.contentChanges.length) {
-        handleContentChangedFromDisk(event.document);
-      }
-    }, 0);
-  });
-
-  registerEventListener(
-    context,
-    vscode.workspace.onDidCloseTextDocument,
-    async (closedDocument) => {
-      const documents = vscode.workspace.textDocuments;
-
-      // Delete modehandler once all tabs of this document have been closed
-      for (let editorIdentity of ModeHandlerMap.getKeys()) {
-        const modeHandler = ModeHandlerMap.get(editorIdentity);
-
-        let shouldDelete = false;
-        if (modeHandler == null || modeHandler.vimState.editor === undefined) {
-          shouldDelete = true;
-        } else {
-          const document = modeHandler.vimState.editor.document;
-          if (!documents.includes(document)) {
-            shouldDelete = true;
-            if (closedDocument === document) {
-              lastClosedModeHandler = modeHandler;
-            }
-          }
-        }
-
-        if (shouldDelete) {
-          ModeHandlerMap.delete(editorIdentity);
-        }
-      }
-    },
-    false
-  );
-
-  registerEventListener(context, vscode.workspace.onDidSaveTextDocument, async (document) => {
-    if (
-      configuration.vimrc.enable &&
-      path.relative(document.fileName, configuration.vimrc.path) === ''
-    ) {
-      await configuration.load();
-      vscode.window.showInformationMessage('Sourced new .vimrc');
-    }
-  });
-
-  // window events
-  registerEventListener(
-    context,
-    vscode.window.onDidChangeActiveTextEditor,
-    async () => {
-      const mhPrevious: ModeHandler | undefined = previousActiveEditorId
-        ? ModeHandlerMap.get(previousActiveEditorId)
-        : undefined;
-      // Track the closed editor so we can use it the next time an open event occurs.
-      // When vscode changes away from a temporary file, onDidChangeActiveTextEditor first twice.
-      // First it fires when leaving the closed editor. Then onDidCloseTextDocument first, and we delete
-      // the old ModeHandler. Then a new editor opens.
-      //
-      // This also applies to files that are merely closed, which allows you to jump back to that file similarly
-      // once a new file is opened.
-      lastClosedModeHandler = mhPrevious || lastClosedModeHandler;
-
-      if (vscode.window.activeTextEditor === undefined) {
-        Register.putByKey('', '%', undefined, true);
-        return;
-      }
-
-      const filepathComponents = vscode.window.activeTextEditor.document.fileName.split(/\\|\//);
-      Register.putByKey(filepathComponents[filepathComponents.length - 1], '%', undefined, true);
-
-      taskQueue.enqueueTask(async () => {
-        if (vscode.window.activeTextEditor !== undefined) {
-          const mh: ModeHandler = await getAndUpdateModeHandler(true);
-
-          globalState.jumpTracker.handleFileJump(
-            lastClosedModeHandler ? Jump.fromStateNow(lastClosedModeHandler.vimState) : null,
-            Jump.fromStateNow(mh.vimState)
-          );
-        }
-      });
-    },
-    true,
-    true
-  );
-
-  registerEventListener(
-    context,
-    vscode.window.onDidChangeTextEditorSelection,
-    async (e: vscode.TextEditorSelectionChangeEvent) => {
-      if (
-        vscode.window.activeTextEditor === undefined ||
-        e.textEditor.document !== vscode.window.activeTextEditor.document
-      ) {
-        // we don't care if there is no active editor
-        // or user selection changed in a paneled window (e.g debug console/terminal)
-        return;
-      }
-
-      const mh = await getAndUpdateModeHandler();
-
-      // We may receive changes from other panels when, having selections in them containing the same file
-      // and changing text before the selection in current panel.
-      if (e.textEditor !== mh.vimState.editor) {
-        return;
-      }
-
-      if (mh.vimState.focusChanged) {
-        mh.vimState.focusChanged = false;
-        return;
-      }
-
-      if (mh.currentMode === Mode.EasyMotionMode) {
-        return;
-      }
-
-      taskQueue.enqueueTask(
-        () => mh.handleSelectionChange(e),
-        undefined,
-        /**
-         * We don't want these to become backlogged! If they do, we'll update
-         * the selection to an incorrect value and see a jittering cursor.
-         */
-        true
-      );
-    },
-    true,
-    true
-  );
-
-  const compositionState = new CompositionState();
-
-  // Override VSCode commands
-  overrideCommand(context, 'type', async (args) => {
-    taskQueue.enqueueTask(async () => {
-      const mh = await getAndUpdateModeHandler();
-
-      if (compositionState.isInComposition) {
-        compositionState.composingText += args.text;
-      } else {
-        await mh.handleKeyEvent(args.text);
-      }
-    });
-  });
-
-  overrideCommand(context, 'replacePreviousChar', async (args) => {
-    taskQueue.enqueueTask(async () => {
-      const mh = await getAndUpdateModeHandler();
-
-      if (compositionState.isInComposition) {
-        compositionState.composingText =
-          compositionState.composingText.substr(
-            0,
-            compositionState.composingText.length - args.replaceCharCnt
-          ) + args.text;
-      } else {
-        await vscode.commands.executeCommand('default:replacePreviousChar', {
-          text: args.text,
-          replaceCharCnt: args.replaceCharCnt,
-        });
-        mh.vimState.cursorStopPosition = Position.FromVSCodePosition(
-          mh.vimState.editor.selection.start
-        );
-        mh.vimState.cursorStartPosition = Position.FromVSCodePosition(
-          mh.vimState.editor.selection.start
-        );
-      }
-    });
-  });
-
-  overrideCommand(context, 'compositionStart', async () => {
-    taskQueue.enqueueTask(async () => {
-      const mh = await getAndUpdateModeHandler();
-      if (mh.vimState.currentMode !== Mode.Insert) {
-        compositionState.isInComposition = true;
-      }
-    });
-  });
-
-  overrideCommand(context, 'compositionEnd', async () => {
-    taskQueue.enqueueTask(async () => {
-      const mh = await getAndUpdateModeHandler();
-      if (mh.vimState.currentMode !== Mode.Insert) {
-        let text = compositionState.composingText;
-        compositionState.reset();
-        mh.handleMultipleKeyEvents(text.split(''));
-      }
-    });
-  });
-
-  // Register extension commands
-  registerCommand(context, 'vim.showQuickpickCmdLine', async () => {
-    const mh = await getAndUpdateModeHandler();
-    await commandLine.PromptAndRun('', mh.vimState);
-    mh.updateView(mh.vimState);
-  });
-
-  registerCommand(context, 'vim.remap', async (args: ICodeKeybinding) => {
-    taskQueue.enqueueTask(async () => {
-      const mh = await getAndUpdateModeHandler();
-      if (args.after) {
-        for (const key of args.after) {
-          await mh.handleKeyEvent(Notation.NormalizeKey(key, configuration.leader));
-        }
-        return;
-      }
-
-      if (args.commands) {
-        for (const command of args.commands) {
-          // Check if this is a vim command by looking for :
-          if (command.command.startsWith(':')) {
-            await commandLine.Run(command.command.slice(1, command.command.length), mh.vimState);
-            mh.updateView(mh.vimState);
-          } else {
-            vscode.commands.executeCommand(command.command, command.args);
-          }
-        }
-      }
-    });
-  });
-
-  registerCommand(context, 'toggleVim', async () => {
-    configuration.disableExtension = !configuration.disableExtension;
-    toggleExtension(configuration.disableExtension, compositionState);
-  });
-
-  registerCommand(context, 'vim.editVimrc', async () => {
-    const document = await vscode.workspace.openTextDocument(configuration.vimrc.path);
-    await vscode.window.showTextDocument(document);
-  });
-
-  for (const boundKey of configuration.boundKeyCombinations) {
-    registerCommand(context, boundKey.command, () => {
-      if (['<Esc>', '<C-c>'].includes(boundKey.key)) {
-        checkIfRecursiveRemapping(`${boundKey.key}`);
-      } else {
-        handleKeyEvent(`${boundKey.key}`);
-      }
-    });
-  }
-
-  // Initialize mode handler for current active Text Editor at startup.
-  if (vscode.window.activeTextEditor) {
-    let mh = await getAndUpdateModeHandler();
-    // This is called last because getAndUpdateModeHandler() will change cursor
-    mh.updateView(mh.vimState, { drawSelection: false, revealRange: false });
-  }
-
-  // Disable automatic keyboard navigation in lists, so it doesn't interfere
-  // with our list navigation keybindings
-  await VsCodeContext.Set('listAutomaticKeyboardNavigation', false);
-
-  await toggleExtension(configuration.disableExtension, compositionState);
-
-  logger.debug('Finish.');
-}
-
-/**
- * Toggles the VSCodeVim extension between Enabled mode and Disabled mode. This
- * function is activated by calling the 'toggleVim' command from the Command Palette.
- *
- * @param isDisabled if true, sets VSCodeVim to Disabled mode; else sets to enabled mode
- */
-async function toggleExtension(isDisabled: boolean, compositionState: CompositionState) {
-  await VsCodeContext.Set('vim.active', !isDisabled);
-  if (!vscode.window.activeTextEditor) {
-    // This was happening in unit tests.
-    // If activate was called and no editor window is open, we can't properly initialize.
-    return;
-  }
-  let mh = await getAndUpdateModeHandler();
-  if (isDisabled) {
-    await mh.handleKeyEvent(SpecialKeys.ExtensionDisable);
-    compositionState.reset();
-    ModeHandlerMap.clear();
-  } else {
-    await mh.handleKeyEvent(SpecialKeys.ExtensionEnable);
-  }
-}
-
-function overrideCommand(
-  context: vscode.ExtensionContext,
-  command: string,
-  callback: (...args: any[]) => any
-) {
-  const disposable = vscode.commands.registerCommand(command, async (args) => {
-    if (configuration.disableExtension) {
-      return vscode.commands.executeCommand('default:' + command, args);
-    }
-
-    if (!vscode.window.activeTextEditor) {
-      return;
-    }
-
-    if (
-      vscode.window.activeTextEditor.document &&
-      vscode.window.activeTextEditor.document.uri.toString() === 'debug:input'
-    ) {
-      return vscode.commands.executeCommand('default:' + command, args);
-    }
-
-    return callback(args);
-  });
-  context.subscriptions.push(disposable);
-}
-
-function registerCommand(
-  context: vscode.ExtensionContext,
-  command: string,
-  callback: (...args: any[]) => any
-) {
-  const disposable = vscode.commands.registerCommand(command, async (args) => {
-    if (!vscode.window.activeTextEditor) {
-      return;
-    }
-
-    callback(args);
-  });
-  context.subscriptions.push(disposable);
-}
-
-function registerEventListener<T>(
-  context: vscode.ExtensionContext,
-  event: vscode.Event<T>,
-  listener: (e: T) => void,
-  exitOnExtensionDisable = true,
-  exitOnTests = false
-) {
-  const disposable = event(async (e) => {
-    if (exitOnExtensionDisable && configuration.disableExtension) {
-      return;
-    }
-
-    if (exitOnTests && Globals.isTesting) {
-      return;
-    }
-
-    listener(e);
-  });
-  context.subscriptions.push(disposable);
-}
-
-async function handleKeyEvent(key: string): Promise<void> {
-  const mh = await getAndUpdateModeHandler();
-
-  taskQueue.enqueueTask(async () => {
-    await mh.handleKeyEvent(key);
-  });
-}
-
-async function checkIfRecursiveRemapping(key: string): Promise<void> {
-  const mh = await getAndUpdateModeHandler();
-  if (mh.vimState.isCurrentlyPerformingRecursiveRemapping) {
-    mh.vimState.forceStopRecursiveRemapping = true;
-  } else {
-    handleKeyEvent(key);
-  }
-}
-
-function handleContentChangedFromDisk(document: vscode.TextDocument): void {
-  ModeHandlerMap.getAll()
-    .filter((modeHandler) => modeHandler.vimState.identity.fileName === document.fileName)
-    .forEach((modeHandler) => {
-      modeHandler.vimState.historyTracker.clear();
-    });
-=======
   activateFunc(context);
->>>>>>> 5c7443c3
 }
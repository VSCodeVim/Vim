--- conflicted
+++ resolved
@@ -78,11 +78,7 @@
         showCmdLine("", modeHandlerToFilename[activeFileName()]);
     });
 
-<<<<<<< HEAD
-    'rfbdu['.split('').forEach(key => {
-=======
-    'rfbduc'.split('').forEach(key => {
->>>>>>> 6c208938
+    'rfbduc['.split('').forEach(key => {
         registerCommand(context, `extension.vim_ctrl+${key}`, () => handleKeyEvent(`ctrl+${key}`));
     });
 

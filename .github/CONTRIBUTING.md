# Contribution Guide

This document offers a set of guidelines for contributing to VSCodeVim.
These are just guidelines, not rules; use your best judgment and feel free to propose changes to this document.
If you need help, drop by on [Slack](https://vscodevim.herokuapp.com/).

Thanks for helping us in making VSCodeVim better! :clap:

## Submitting Issues

The [GitHub issue tracker](https://github.com/VSCodeVim/Vim/issues) is the preferred channel for tracking bugs and enhancement suggestions.
When creating a new bug report do:

- Search against existing issues to check if somebody else has already reported your problem or requested your idea
- Fill out the issue template.

## Submitting Pull Requests

Pull requests are _awesome_.
If you're looking to raise a PR for something which doesn't have an open issue, consider creating an issue first.

When submitting a PR, please fill out the template that is presented by GitHub when a PR is opened.

## First Time Setup

1.  Install prerequisites:
    - latest [Visual Studio Code](https://code.visualstudio.com/)
    - [Node.js](https://nodejs.org/) v12.0.0 or higher
    - _Optional_: [Docker Community Edition](https://store.docker.com/search?type=edition&offering=community) 🐋
1.  In a terminal:

    ```bash
    # fork and clone the repository
    git clone git@github.com:<YOUR-FORK>/Vim.git
    cd Vim

    # Install the dependencies
    npm install

    # Open in VSCode
    code .

    # Choose the "Build, Run Extension" in the dropdown of VSCode's
    # debug tab to build and run the extension.
    # Or run tests by selecting the appropriate drop down option

    # Alternatively, build and run tests through gulp and npm scripts
    npx gulp build                  # build
    npm test                        # test (must close all instances of VSCode)

    # Only available if Docker is installed and running
    npx gulp test                   # run tests inside Docker container
    npx gulp test --grep testSuite  # run only tests/suites filtered by js regex inside container
    ```

## Code Architecture

The code is split into two parts:

- ModeHandler - Vim state machine
- Actions - 'actions' which modify the state

### Actions

Actions are all currently stuffed into actions.ts (sorry!). There are:

- `BaseAction` - the base Action type that all Actions derive from.
- `BaseMovement` - A movement (e.g.`w`, `h`, `{`, etc.) _ONLY_ updates the cursor position or returns an `IMovement`, which indicates a start and stop. This is used for movements like `aw` which may actually start before the cursor.
- `BaseCommand` - Anything which is not just a movement is a Command. That includes motions which also update the state of Vim in some way, like `*`.

At one point, I wanted to have actions.ts be completely pure (no side effects whatsoever), so commands would just return objects indicating what side effects on the editor they would have. This explains the giant switch in handleCommand in ModeHandler. I now believe this to be a dumb idea and someone should get rid of it.

### The Vim State Machine

Consists of two data structures:

- `VimState` - this is the state of Vim. It's what actions update.
- `RecordedState` - this is temporary state that will reset at the end of a change.

#### How it works

1.  `handleKeyEventHelper` is called with the most recent keypress.
2.  `Actions.getRelevantAction` determines if all the keys pressed so far uniquely specify any action in actions.ts. If not, we continue waiting for keypresses.
3.  `runAction` runs the action that was matched. Movements, Commands and Operators all have separate functions that dictate how to run them - `executeMovement`, `handleCommand`, and `executeOperator` respectively.
4.  Now that we've updated VimState, we run `updateView` with the new VimState to "redraw" VSCode to the new state.

#### vscode.window.onDidChangeTextEditorSelection

This is my hack to simulate a click event based API in an IDE that doesn't have them (yet?). I check the selection that just came in to see if it's the same as what I thought I previously set the selection to the last time the state machine updated. If it's not, the user _probably_ clicked. (But she also could have tab completed!)

## Release

To push a release:

```bash
<<<<<<< HEAD
gulp release --semver [MAJOR|MINOR|PATCH] --gitHubToken [TOKEN]
=======
npx gulp release --semver [SEMVER] --gitHubToken [TOKEN]
>>>>>>> 82b871a9
git push --follow-tags
```

The above Gulp command will:

1.  Bump the package version based off the semver supplied. Supported values: patch, minor, major.
2.  Create a changelog using [github-changelog-generator](https://github.com/github-changelog-generator/github-changelog-generator).
3.  Create a Git commit with the above changes.
4.  Create a Git tag using the new package version.

In addition to building and testing the extension, when a tag is applied to the commit, the CI server will also create a GitHub release and publish the new version to the Visual Studio marketplace.

## Troubleshooting

### Visual Studio Code Slowdown

If you notice a slowdown and have ever run `npm test` in the past instead of running tests through VSCode, you might find a `.vscode-test/` folder, which VSCode is continually consuming CPU cycles to index. Long story short, you can speed up VSCode by:

```bash
$ rm -rf .vscode-test/
```

## Styleguide

Please try your best to adhere to our [style guidelines](https://github.com/VSCodeVim/Vim/blob/master/STYLE.md).<|MERGE_RESOLUTION|>--- conflicted
+++ resolved
@@ -93,11 +93,7 @@
 To push a release:
 
 ```bash
-<<<<<<< HEAD
-gulp release --semver [MAJOR|MINOR|PATCH] --gitHubToken [TOKEN]
-=======
 npx gulp release --semver [SEMVER] --gitHubToken [TOKEN]
->>>>>>> 82b871a9
 git push --follow-tags
 ```
 

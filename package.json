--- conflicted
+++ resolved
@@ -713,17 +713,10 @@
   "devDependencies": {
     "@types/diff": "4.0.1",
     "@types/diff-match-patch": "1.0.32",
-<<<<<<< HEAD
-    "@types/lodash": "4.14.121",
-    "@types/mocha": "5.2.5",
-    "@types/node": "10.12.27",
-    "@types/sinon": "7.0.8",
-=======
     "@types/lodash": "4.14.122",
     "@types/mocha": "5.2.5",
     "@types/node": "10.12.27",
     "@types/sinon": "7.0.9",
->>>>>>> cf163a88
     "gulp": "4.0.0",
     "gulp-bump": "3.1.3",
     "gulp-git": "2.9.0",
@@ -732,19 +725,11 @@
     "gulp-tslint": "8.1.4",
     "gulp-typescript": "5.0.0",
     "minimist": "1.2.0",
-<<<<<<< HEAD
-    "mocha": "6.0.1",
-    "plugin-error": "1.0.1",
-    "prettier": "1.16.4",
-    "sinon": "7.2.5",
-    "tslint": "5.13.0",
-=======
     "mocha": "6.0.2",
     "plugin-error": "1.0.1",
     "prettier": "1.16.4",
     "sinon": "7.2.7",
     "tslint": "5.13.1",
->>>>>>> cf163a88
     "typescript": "3.3.3333",
     "vscode": "1.1.30"
   }

{
  "name": "vim-with-killring",
  "displayName": "Vim with Kill Ring",
  "description": "Vim emulation for Visual Studio Code, with killring support",
  "icon": "images/icon.png",
<<<<<<< HEAD
  "version": "1.0.5",
  "publisher": "HyunggyuJang",
=======
  "version": "1.27.2",
  "publisher": "vscodevim",
>>>>>>> c9b758c8
  "galleryBanner": {
    "color": "#e3f4ff",
    "theme": "light"
  },
  "license": "MIT",
  "keywords": [
    "vim",
    "vi",
    "vscodevim"
  ],
  "repository": {
    "type": "git",
    "url": "https://github.com/HyunggyuJang/Vim.git"
  },
  "homepage": "https://github.com/HyunggyuJang/Vim",
  "bugs": {
    "url": "https://github.com/HyunggyuJang/Vim/issues"
  },
  "engines": {
    "vscode": "^1.74.0"
  },
  "categories": [
    "Other",
    "Keymaps"
  ],
  "extensionKind": [
    "ui"
  ],
  "sideEffects": false,
  "activationEvents": [
    "onStartupFinished",
    "onCommand:type"
  ],
  "qna": "https://vscodevim.herokuapp.com/",
  "main": "./out/extension",
  "browser": "./out/extensionWeb",
  "capabilities": {
    "untrustedWorkspaces": {
      "supported": true
    },
    "virtualWorkspaces": true
  },
  "contributes": {
    "commands": [
      {
        "command": "toggleVim",
        "title": "Vim: Toggle Vim Mode"
      },
      {
        "command": "vim.showQuickpickCmdLine",
        "title": "Vim: Show Command Line"
      },
      {
        "command": "vim.editVimrc",
        "enablement": "!isWeb",
        "title": "Vim: Edit .vimrc"
      }
    ],
    "keybindings": [
      {
        "key": "Escape",
        "command": "extension.vim_escape",
        "when": "editorTextFocus && vim.active && !inDebugRepl"
      },
      {
        "key": "Escape",
        "command": "notebook.cell.quitEdit",
        "when": "inputFocus && notebookEditorFocused && !editorHasSelection && !editorHoverVisible && vim.active && vim.mode == 'Normal'"
      },
      {
        "key": "Home",
        "command": "extension.vim_home",
        "when": "editorTextFocus && vim.active && !inDebugRepl && vim.mode != 'Insert'"
      },
      {
        "key": "ctrl+home",
        "command": "extension.vim_ctrl+home",
        "when": "editorTextFocus && vim.active && !inDebugRepl && vim.mode != 'Insert'"
      },
      {
        "key": "End",
        "command": "extension.vim_end",
        "when": "editorTextFocus && vim.active && !inDebugRepl && vim.mode != 'Insert'"
      },
      {
        "key": "ctrl+end",
        "command": "extension.vim_ctrl+end",
        "when": "editorTextFocus && vim.active && !inDebugRepl && vim.mode != 'Insert'"
      },
      {
        "key": "Insert",
        "command": "extension.vim_insert",
        "when": "editorTextFocus && vim.active && !inDebugRepl"
      },
      {
        "key": "Backspace",
        "command": "extension.vim_backspace",
        "when": "editorTextFocus && vim.active && !inDebugRepl"
      },
      {
        "key": "Delete",
        "command": "extension.vim_delete",
        "when": "editorTextFocus && vim.active && !inDebugRepl"
      },
      {
        "key": "tab",
        "command": "extension.vim_tab",
        "when": "editorTextFocus && vim.active && vim.mode != 'Insert' && !inDebugRepl"
      },
      {
        "key": "shift+tab",
        "command": "extension.vim_shift+tab",
        "when": "editorTextFocus && vim.active && vim.mode != 'Insert' && !inDebugRepl"
      },
      {
        "key": "left",
        "command": "extension.vim_left",
        "when": "editorTextFocus && vim.active && !inDebugRepl"
      },
      {
        "key": "right",
        "command": "extension.vim_right",
        "when": "editorTextFocus && vim.active && !inDebugRepl"
      },
      {
        "key": "up",
        "command": "extension.vim_up",
        "when": "editorTextFocus && vim.active && !inDebugRepl && !suggestWidgetVisible && !parameterHintsVisible"
      },
      {
        "key": "down",
        "command": "extension.vim_down",
        "when": "editorTextFocus && vim.active && !inDebugRepl && !suggestWidgetVisible && !parameterHintsVisible"
      },
      {
        "key": "g g",
        "command": "list.focusFirst",
        "when": "listFocus && !inputFocus"
      },
      {
        "key": "h",
        "command": "list.collapse",
        "when": "listFocus && !inputFocus"
      },
      {
        "key": "j",
        "command": "list.focusDown",
        "when": "listFocus && !inputFocus"
      },
      {
        "key": "k",
        "command": "list.focusUp",
        "when": "listFocus && !inputFocus"
      },
      {
        "key": "l",
        "command": "list.select",
        "when": "listFocus && !inputFocus"
      },
      {
        "key": "o",
        "command": "list.toggleExpand",
        "when": "listFocus && !inputFocus"
      },
      {
        "key": "/",
        "command": "list.toggleKeyboardNavigation",
        "when": "listFocus && !inputFocus && listSupportsKeyboardNavigation"
      },
      {
        "key": "ctrl+a",
        "command": "extension.vim_ctrl+a",
        "when": "editorTextFocus && vim.active && vim.use<C-a> && !inDebugRepl"
      },
      {
        "key": "ctrl+b",
        "command": "extension.vim_ctrl+b",
        "when": "editorTextFocus && vim.active && vim.use<C-b> && vim.mode != 'Insert' && !inDebugRepl"
      },
      {
        "key": "ctrl+c",
        "command": "extension.vim_ctrl+c",
        "when": "editorTextFocus && vim.active && vim.use<C-c> && !inDebugRepl && vim.overrideCtrlC"
      },
      {
        "key": "ctrl+d",
        "command": "extension.vim_ctrl+d",
        "when": "editorTextFocus && vim.active && vim.use<C-d> && !inDebugRepl"
      },
      {
        "key": "ctrl+d",
        "command": "list.focusPageDown",
        "when": "listFocus && !inputFocus"
      },
      {
        "key": "ctrl+e",
        "command": "extension.vim_ctrl+e",
        "when": "editorTextFocus && vim.active && vim.use<C-e> && !inDebugRepl"
      },
      {
        "key": "ctrl+f",
        "command": "extension.vim_ctrl+f",
        "when": "editorTextFocus && vim.active && vim.use<C-f> && vim.mode != 'Insert' && !inDebugRepl"
      },
      {
        "key": "ctrl+g",
        "command": "extension.vim_ctrl+g",
        "when": "editorTextFocus && vim.active && vim.use<C-g> && !inDebugRepl"
      },
      {
        "key": "ctrl+h",
        "command": "extension.vim_ctrl+h",
        "when": "editorTextFocus && vim.active && vim.use<C-h> && !inDebugRepl"
      },
      {
        "key": "ctrl+i",
        "command": "extension.vim_ctrl+i",
        "when": "editorTextFocus && vim.active && vim.use<C-i> && !inDebugRepl"
      },
      {
        "key": "ctrl+j",
        "command": "extension.vim_ctrl+j",
        "when": "editorTextFocus && vim.active && vim.use<C-j> && !inDebugRepl"
      },
      {
        "key": "ctrl+k",
        "command": "extension.vim_ctrl+k",
        "when": "editorTextFocus && vim.active && vim.use<C-k> && !inDebugRepl"
      },
      {
        "key": "ctrl+l",
        "command": "extension.vim_navigateCtrlL",
        "when": "editorTextFocus && vim.active && vim.use<C-l> && !inDebugRepl"
      },
      {
        "key": "ctrl+m",
        "command": "extension.vim_ctrl+m",
        "when": "editorTextFocus && vim.active && vim.use<C-m> && !inDebugRepl || vim.mode == 'CommandlineInProgress' && vim.active && vim.use<C-m> && !inDebugRepl || vim.mode == 'SearchInProgressMode' && vim.active && vim.use<C-m> && !inDebugRepl"
      },
      {
        "key": "ctrl+n",
        "command": "extension.vim_ctrl+n",
        "when": "editorTextFocus && vim.active && vim.use<C-n> && !inDebugRepl || vim.mode == 'CommandlineInProgress' && vim.active && vim.use<C-n> && !inDebugRepl || vim.mode == 'SearchInProgressMode' && vim.active && vim.use<C-n> && !inDebugRepl"
      },
      {
        "key": "ctrl+o",
        "command": "extension.vim_ctrl+o",
        "when": "editorTextFocus && vim.active && vim.use<C-o> && !inDebugRepl"
      },
      {
        "key": "ctrl+p",
        "command": "extension.vim_ctrl+p",
        "when": "editorTextFocus && vim.active && vim.use<C-p> && !inDebugRepl || vim.mode == 'CommandlineInProgress' && vim.active && vim.use<C-p> && !inDebugRepl || vim.mode == 'SearchInProgressMode' && vim.active && vim.use<C-p> && !inDebugRepl"
      },
      {
        "key": "ctrl+q",
        "command": "extension.vim_winCtrlQ",
        "when": "editorTextFocus && vim.active && vim.use<C-q> && !inDebugRepl"
      },
      {
        "key": "ctrl+r",
        "command": "extension.vim_ctrl+r",
        "when": "editorTextFocus && vim.active && vim.use<C-r> && !inDebugRepl"
      },
      {
        "key": "ctrl+s",
        "command": "extension.vim_ctrl+s",
        "when": "editorTextFocus && vim.active && vim.use<C-s> && !inDebugRepl"
      },
      {
        "key": "ctrl+t",
        "command": "extension.vim_ctrl+t",
        "when": "editorTextFocus && vim.active && vim.use<C-t> && !inDebugRepl"
      },
      {
        "key": "ctrl+u",
        "command": "extension.vim_ctrl+u",
        "when": "editorTextFocus && vim.active && vim.use<C-u> && !inDebugRepl"
      },
      {
        "key": "ctrl+u",
        "command": "list.focusPageUp",
        "when": "listFocus && !inputFocus"
      },
      {
        "key": "ctrl+v",
        "command": "extension.vim_ctrl+v",
        "when": "editorTextFocus && vim.active && vim.use<C-v> && !inDebugRepl"
      },
      {
        "key": "ctrl+w",
        "command": "extension.vim_ctrl+w",
        "when": "editorTextFocus && vim.active && vim.use<C-w> && !inDebugRepl"
      },
      {
        "key": "ctrl+x",
        "command": "extension.vim_ctrl+x",
        "when": "editorTextFocus && vim.active && vim.use<C-x> && !inDebugRepl"
      },
      {
        "key": "ctrl+y",
        "command": "extension.vim_ctrl+y",
        "when": "editorTextFocus && vim.active && vim.use<C-y> && !inDebugRepl"
      },
      {
        "key": "ctrl+z",
        "command": "extension.vim_ctrl+z",
        "when": "editorTextFocus && vim.active && vim.use<C-z> && !inDebugRepl"
      },
      {
        "key": "ctrl+6",
        "command": "extension.vim_ctrl+6",
        "when": "editorTextFocus && vim.active && vim.use<C-6> && !inDebugRepl"
      },
      {
        "key": "ctrl+^",
        "command": "extension.vim_ctrl+^",
        "when": "editorTextFocus && vim.active && vim.use<C-^> && !inDebugRepl"
      },
      {
        "key": "ctrl+[",
        "command": "extension.vim_ctrl+[",
        "when": "editorTextFocus && vim.active && vim.use<C-[> && !inDebugRepl"
      },
      {
        "key": "ctrl+]",
        "command": "extension.vim_ctrl+]",
        "when": "editorTextFocus && vim.active && vim.use<C-]> && !inDebugRepl"
      },
      {
        "key": "ctrl+shift+2",
        "command": "extension.vim_ctrl+shift+2",
        "when": "editorTextFocus && vim.active && vim.use<C-shift+2>"
      },
      {
        "key": "ctrl+up",
        "command": "extension.vim_ctrl+up",
        "when": "editorTextFocus && vim.active && vim.mode != 'Insert' && !inDebugRepl"
      },
      {
        "key": "ctrl+down",
        "command": "extension.vim_ctrl+down",
        "when": "editorTextFocus && vim.active && vim.mode != 'Insert' && !inDebugRepl"
      },
      {
        "key": "ctrl+left",
        "command": "extension.vim_ctrl+left",
        "when": "editorTextFocus && vim.active && vim.mode != 'Insert' && !inDebugRepl"
      },
      {
        "key": "ctrl+right",
        "command": "extension.vim_ctrl+right",
        "when": "editorTextFocus && vim.active && vim.mode != 'Insert' && !inDebugRepl"
      },
      {
        "key": "ctrl+pagedown",
        "command": "extension.vim_ctrl+pagedown",
        "when": "editorTextFocus && vim.active && vim.use<C-pagedown> && !inDebugRepl"
      },
      {
        "key": "ctrl+pageup",
        "command": "extension.vim_ctrl+pageup",
        "when": "editorTextFocus && vim.active && vim.use<C-pageup> && !inDebugRepl"
      },
      {
        "key": "ctrl+space",
        "command": "extension.vim_ctrl+space",
        "when": "editorTextFocus && vim.active && vim.use<C-space> && !inDebugRepl && vim.mode != 'Insert'"
      },
      {
        "key": "shift+G",
        "command": "list.focusLast",
        "when": "listFocus && !inputFocus"
      },
      {
        "key": "ctrl+backspace",
        "command": "extension.vim_ctrl+backspace",
        "when": "editorTextFocus && vim.active && vim.use<C-BS> && vim.mode != 'Insert' && !inDebugRepl"
      },
      {
        "key": "shift+backspace",
        "command": "extension.vim_shift+backspace",
        "when": "editorTextFocus && vim.active && vim.use<S-BS> && vim.mode != 'Insert' && !inDebugRepl"
      },
      {
        "key": "cmd+left",
        "command": "extension.vim_cmd+left",
        "when": "editorTextFocus && vim.active && vim.use<D-left> && !inDebugRepl && vim.mode != 'Insert'"
      },
      {
        "key": "cmd+right",
        "command": "extension.vim_cmd+right",
        "when": "editorTextFocus && vim.active && vim.use<D-right> && !inDebugRepl && vim.mode != 'Insert'"
      },
      {
        "key": "cmd+a",
        "command": "extension.vim_cmd+a",
        "when": "editorTextFocus && vim.active && vim.use<D-a> && !inDebugRepl && vim.mode != 'Insert'"
      },
      {
        "key": "cmd+c",
        "command": "extension.vim_cmd+c",
        "when": "editorTextFocus && vim.active && vim.use<D-c> && vim.overrideCopy && !inDebugRepl"
      },
      {
        "key": "cmd+d",
        "command": "extension.vim_cmd+d",
        "when": "editorTextFocus && vim.active && vim.use<D-d> && !inDebugRepl"
      },
      {
        "key": "cmd+v",
        "command": "extension.vim_cmd+v",
        "when": "editorTextFocus && vim.active && vim.use<D-v> && vim.mode == 'CommandlineInProgress' && !inDebugRepl || editorTextFocus && vim.active && vim.use<D-v> && vim.mode == 'SearchInProgressMode' && !inDebugRepl"
      },
      {
        "key": "alt+y",
        "command": "extension.vim_alt+y",
        "when": "editorTextFocus && vim.active && vim.use<A-y> && !inDebugRepl"
      },
      {
        "key": "alt+w",
        "command": "extension.vim_alt+w",
        "when": "editorTextFocus && vim.active && vim.use<A-w> && !inDebugRepl"
      },
      {
        "key": "alt+k",
        "command": "extension.vim_alt+k",
        "when": "editorTextFocus && vim.active && vim.use<A-k> && !inDebugRepl"
      },
      {
        "key": "alt+r",
        "command": "extension.vim_alt+r",
        "when": "editorTextFocus && vim.active && vim.use<A-r> && !inDebugRepl"
      },
      {
        "key": "alt+a",
        "command": "extension.vim_alt+a",
        "when": "editorTextFocus && vim.active && vim.use<A-a> && !inDebugRepl"
      },
      {
        "key": "alt+e",
        "command": "extension.vim_alt+e",
        "when": "editorTextFocus && vim.active && vim.use<A-e> && !inDebugRepl"
      },
      {
        "key": "alt+n",
        "command": "extension.vim_alt+n",
        "when": "editorTextFocus && vim.active && vim.use<A-n> && !inDebugRepl"
      },
      {
        "key": "alt+p",
        "command": "extension.vim_alt+p",
        "when": "editorTextFocus && vim.active && vim.use<A-p> && !inDebugRepl"
      },
      {
        "key": "ctrl+alt+down",
        "linux": "shift+alt+down",
        "mac": "cmd+alt+down",
        "command": "extension.vim_cmd+alt+down",
        "when": "editorTextFocus && vim.active && !inDebugRepl"
      },
      {
        "key": "ctrl+alt+up",
        "linux": "shift+alt+up",
        "mac": "cmd+alt+up",
        "command": "extension.vim_cmd+alt+up",
        "when": "editorTextFocus && vim.active && !inDebugRepl"
      },
      {
        "key": "j",
        "command": "notebook.focusNextEditor",
        "when": "vim.mode == 'Normal' && editorTextFocus && inputFocus && notebookEditorFocused && notebookEditorCursorAtBoundary != 'none' && notebookEditorCursorAtBoundary != 'top'"
      },
      {
        "key": "k",
        "command": "notebook.focusPreviousEditor",
        "when": "vim.mode == 'Normal' && editorTextFocus && inputFocus && notebookEditorFocused && notebookEditorCursorAtBoundary != 'bottom' && notebookEditorCursorAtBoundary != 'none'"
      }
    ],
    "configuration": {
      "title": "Vim",
      "type": "object",
      "properties": {
        "vim.normalModeKeyBindings": {
          "type": "array",
          "markdownDescription": "Remapped keys in Normal mode. Allows mapping to Vim commands or VS Code actions. See [README](https://github.com/VSCodeVim/Vim/#key-remapping) for details.",
          "scope": "application"
        },
        "vim.normalModeKeyBindingsNonRecursive": {
          "type": "array",
          "markdownDescription": "Non-recursive remapped keys in Normal mode. Allows mapping to Vim commands or VS Code actions. See [README](https://github.com/VSCodeVim/Vim/#key-remapping) for details.",
          "scope": "application"
        },
        "vim.operatorPendingModeKeyBindings": {
          "type": "array",
          "markdownDescription": "Remapped keys in OperatorPending mode. Allows mapping to Vim commands or VS Code actions. See [README](https://github.com/VSCodeVim/Vim/#key-remapping) for details.",
          "scope": "application"
        },
        "vim.operatorPendingModeKeyBindingsNonRecursive": {
          "type": "array",
          "markdownDescription": "Non-recursive remapped keys in OperatorPending mode. Allows mapping to Vim commands or VS Code actions. See [README](https://github.com/VSCodeVim/Vim/#key-remapping) for details.",
          "scope": "application"
        },
        "vim.useCtrlKeys": {
          "type": "boolean",
          "markdownDescription": "Enable some Vim Ctrl key commands that override otherwise common operations, like `Ctrl+C`.",
          "default": true
        },
        "vim.useAltKeys": {
          "type": "boolean",
          "markdownDescription": "Enable some Vim Alt key commands that override otherwise common operations, like `Alt+Y`.",
          "default": true
        },
        "vim.leader": {
          "type": "string",
          "markdownDescription": "What key should `<leader>` map to in remappings?",
          "default": "\\"
        },
        "vim.searchHighlightColor": {
          "type": "string",
          "markdownDescription": "Background color of non-current search matches. The color must not be opaque so as not to hide underlying decorations. Uses `#editor.findMatchHighlightColor#` from current theme if undefined."
        },
        "vim.searchHighlightTextColor": {
          "type": "string",
          "markdownDescription": "Foreground color of non-current search matches."
        },
        "vim.searchMatchColor": {
          "type": "string",
          "markdownDescription": "Background color of the current match. Uses `#editor.findMatchColor#` from current theme if undefined."
        },
        "vim.searchMatchTextColor": {
          "type": "string",
          "markdownDescription": "Foreground color of the current match."
        },
        "vim.substitutionColor": {
          "type": "string",
          "markdownDescription": "Background color of substituted text when `#editor.inccommand#` is enabled. Uses `#editor.findMatchColor#` from current theme if undefined."
        },
        "vim.substitutionTextColor": {
          "type": "string",
          "markdownDescription": "Foreground color of substituted text when `#editor.inccommand#` is enabled."
        },
        "vim.highlightedyank.enable": {
          "type": "boolean",
          "description": "Enable highlighting when yanking.",
          "default": false
        },
        "vim.highlightedyank.color": {
          "type": "string",
          "description": "Background color of yanked text. The color must not be opaque so as not to hide underlying decorations.",
          "default": "rgba(250, 240, 170, 0.5)"
        },
        "vim.highlightedyank.textColor": {
          "type": "string",
          "description": "Foreground color of yanked text."
        },
        "vim.highlightedyank.duration": {
          "type": "number",
          "description": "Duration in milliseconds of the yank highlight.",
          "default": 200,
          "minimum": 1
        },
        "vim.useSystemClipboard": {
          "type": "boolean",
          "description": "Use system clipboard for unnamed register.",
          "default": false
        },
        "vim.killRingMax": {
          "type": "number",
          "description": "Maximum length of kill ring before oldest elements are thrown away.",
          "default": 120
        },
        "vim.overrideCopy": {
          "type": "boolean",
          "description": "Override VS Code's copy command with our own copy command, which works better with VSCodeVim. Turn this off if copying is not working.",
          "default": true
        },
        "vim.insertModeKeyBindings": {
          "type": "array",
          "markdownDescription": "Remapped keys in Insert mode. Allows mapping to Vim commands or VS Code actions. See [README](https://github.com/VSCodeVim/Vim/#key-remapping) for details.",
          "scope": "application"
        },
        "vim.insertModeKeyBindingsNonRecursive": {
          "type": "array",
          "markdownDescription": "Non-recursive keybinding overrides to use for Insert mode. Allows mapping to Vim commands or VS Code actions. See [README](https://github.com/VSCodeVim/Vim/#key-remapping) for details.",
          "scope": "application"
        },
        "vim.visualModeKeyBindings": {
          "type": "array",
          "markdownDescription": "Remapped keys in Visual mode. Allows mapping to Vim commands or VS Code actions. See [README](https://github.com/VSCodeVim/Vim/#key-remapping) for details.",
          "scope": "application"
        },
        "vim.visualModeKeyBindingsNonRecursive": {
          "type": "array",
          "markdownDescription": "Non-recursive keybinding overrides to use for Visual mode. Allows mapping to Vim commands or VS Code actions. See [README](https://github.com/VSCodeVim/Vim/#key-remapping) for details.",
          "scope": "application"
        },
        "vim.commandLineModeKeyBindings": {
          "type": "array",
          "markdownDescription": "Remapped keys in command line mode. Allows mapping to Vim commands or VS Code actions. See [README](https://github.com/VSCodeVim/Vim/#key-remapping) for details.",
          "scope": "application"
        },
        "vim.commandLineModeKeyBindingsNonRecursive": {
          "type": "array",
          "markdownDescription": "Non-recursive keybinding overrides to use for command line mode. Allows mapping to Vim commands or VS Code actions. See [README](https://github.com/VSCodeVim/Vim/#key-remapping) for details.",
          "scope": "application"
        },
        "vim.textwidth": {
          "type": "number",
          "markdownDescription": "Width to word-wrap to when using `gq`.",
          "default": 80,
          "scope": "language-overridable",
          "minimum": 1
        },
        "vim.timeout": {
          "type": "number",
          "description": "Timeout in milliseconds for remapped commands.",
          "default": 1000,
          "minimum": 0
        },
        "vim.maxmapdepth": {
          "type": "number",
          "description": "Maximum number of times a mapping is done without resulting in a character to be used.",
          "default": 1000,
          "minimum": 0
        },
        "vim.scroll": {
          "type": "number",
          "markdownDescription": "Number of lines to scroll with `Ctrl-U` and `Ctrl-D` commands. Set to 0 to use a half page scroll.",
          "default": 0,
          "minimum": 0
        },
        "vim.showcmd": {
          "type": "boolean",
          "description": "Show the text of any command you are in the middle of writing.",
          "default": true
        },
        "vim.showmodename": {
          "type": "boolean",
          "description": "Show the name of the current mode in the statusbar.",
          "default": true
        },
        "vim.iskeyword": {
          "type": "string",
          "markdownDescription": "Keywords contain alphanumeric characters and '_'. If not configured, `#editor.wordSeparators#` is used."
        },
        "vim.ignorecase": {
          "type": "boolean",
          "description": "Ignore case in search patterns.",
          "default": true
        },
        "vim.smartcase": {
          "type": "boolean",
          "markdownDescription": "Override the `ignorecase` option if the search pattern contains upper case characters.",
          "default": true
        },
        "vim.matchpairs": {
          "type": "string",
          "markdownDescription": "Characters that form pairs. The % command jumps from one to the other. Only character pairs are allowed that are different, thus you cannot jump between two double quotes. The characters must be separated by a colon. The pairs must be separated by a comma.",
          "default": "(:),{:},[:]",
          "pattern": "^(.:.)?(,.:.)*$"
        },
        "vim.camelCaseMotion.enable": {
          "type": "boolean",
          "markdownDescription": "Enable the [CamelCaseMotion](https://github.com/bkad/CamelCaseMotion) plugin for Vim.",
          "default": false
        },
        "vim.easymotion": {
          "type": "boolean",
          "markdownDescription": "Enable the [EasyMotion](https://github.com/easymotion/vim-easymotion) plugin for Vim.",
          "default": false
        },
        "vim.easymotionMarkerBackgroundColor": {
          "type": "string",
          "default": "#0000",
          "description": "Set a custom background color for EasyMotion markers."
        },
        "vim.easymotionMarkerForegroundColorOneChar": {
          "type": "string",
          "default": "#ff0000",
          "description": "Set a custom color for the text on one character long markers."
        },
        "vim.easymotionMarkerForegroundColorTwoCharFirst": {
          "type": "string",
          "default": "#ffb400",
          "description": "Set a custom color for the first character on two character long markers."
        },
        "vim.easymotionMarkerForegroundColorTwoCharSecond": {
          "type": "string",
          "default": "#b98300",
          "description": "Set a custom color for the second character on two character long markers."
        },
        "vim.easymotionIncSearchForegroundColor": {
          "type": "string",
          "default": "#7fbf00",
          "markdownDescription": "Set a custom color for the easymotion search n-character (default `<leader><leader>/`)."
        },
        "vim.easymotionDimColor": {
          "type": "string",
          "default": "#777777",
          "markdownDescription": "Set a custom color for the easymotion dimmed characters when `#vim.easymotionDimBackground#` is set to true."
        },
        "vim.easymotionDimBackground": {
          "type": "boolean",
          "description": "Whether to dim other text while markers are visible.",
          "default": true
        },
        "vim.easymotionMarkerFontWeight": {
          "type": "string",
          "description": "Set the font weight of the marker text.",
          "default": "bold"
        },
        "vim.easymotionKeys": {
          "type": "string",
          "description": "Set the characters used for jump marker name.",
          "default": "hklyuiopnm,qwertzxcvbasdgjf;"
        },
        "vim.easymotionJumpToAnywhereRegex": {
          "type": "string",
          "description": "Regex matches for JumpToAnywhere motion.",
          "default": "\\b[A-Za-z0-9]|[A-Za-z0-9]\\b|_.|#.|[a-z][A-Z]"
        },
        "vim.replaceWithRegister": {
          "type": "boolean",
          "markdownDescription": "Enable the [ReplaceWithRegister](https://github.com/vim-scripts/ReplaceWithRegister) plugin for Vim.",
          "default": false
        },
        "vim.smartRelativeLine": {
          "type": "boolean",
          "markdownDescription": "`#editor.lineNumbers#` is determined by the active Vim mode, absolute when in insert mode, relative otherwise.",
          "default": false
        },
        "vim.targets.enable": {
          "type": "boolean",
          "markdownDescription": "Enable [targets.vim](https://github.com/wellle/targets.vim#quote-text-objects) plugin (not fully implemented yet).",
          "default": false
        },
        "vim.targets.bracketObjects.enable": {
          "type": "boolean",
          "markdownDescription": "Enable last/next movements for bracket objects.",
          "default": true
        },
        "vim.targets.smartQuotes.enable": {
          "type": "boolean",
          "markdownDescription": "Enable the smart quotes movements from [targets.vim](https://github.com/wellle/targets.vim#quote-text-objects).",
          "default": true
        },
        "vim.targets.smartQuotes.breakThroughLines": {
          "type": "boolean",
          "markdownDescription": "Whether to break through lines when using [n]ext/[l]ast motion, see [targets.vim#next-and-last-quote](https://github.com/wellle/targets.vim#next-and-last-quote).",
          "default": true
        },
        "vim.targets.smartQuotes.aIncludesSurroundingSpaces": {
          "type": "boolean",
          "markdownDescription": "Whether to use default Vim behavior when using `a` (e.g. `da'`) which include surrounding spaces, or not, as for other text objects.",
          "default": true
        },
        "vim.sneak": {
          "type": "boolean",
          "markdownDescription": "Enable the [Sneak](https://github.com/justinmk/vim-sneak) plugin for Vim.",
          "default": false
        },
        "vim.sneakUseIgnorecaseAndSmartcase": {
          "type": "boolean",
          "markdownDescription": "Case sensitivity is determined by `#vim.ignorecase#` and `#vim.smartcase#`.",
          "default": false
        },
        "vim.sneakReplacesF": {
          "type": "boolean",
          "markdownDescription": "Use single-character [Sneak](https://github.com/justinmk/vim-sneak) instead of Vim's native `f`.",
          "default": false
        },
        "vim.surround": {
          "type": "boolean",
          "markdownDescription": "Enable the [Surround](https://github.com/tpope/vim-surround) plugin for Vim.",
          "default": true
        },
        "vim.argumentObjectSeparators": {
          "type": "array",
          "items": {
            "type": "string"
          },
          "markdownDescription": "Set separators for the argument text object.",
          "default": [
            ","
          ]
        },
        "vim.argumentObjectOpeningDelimiters": {
          "type": "array",
          "items": {
            "type": "string"
          },
          "markdownDescription": "Set opening delimiters for the argument text object.",
          "default": [
            "(",
            "["
          ]
        },
        "vim.argumentObjectClosingDelimiters": {
          "type": "array",
          "items": {
            "type": "string"
          },
          "markdownDescription": "Set closing delimiters for the argument text object.",
          "default": [
            ")",
            "]"
          ]
        },
        "vim.hlsearch": {
          "type": "boolean",
          "description": "Show all matches of the most recent search pattern.",
          "default": false
        },
        "vim.inccommand": {
          "type": "string",
          "markdownDescription": "Show the effects of the `:substitute` command as you type.",
          "default": "replace",
          "enum": [
            "",
            "append",
            "replace"
          ],
          "enumDescriptions": [
            "Don't show substitutions",
            "Show substitutions after matched text",
            "Replace matched text with substitutions"
          ]
        },
        "vim.incsearch": {
          "type": "boolean",
          "markdownDescription": "Show where a `/` or `?` search matches as you type it.",
          "default": true
        },
        "vim.history": {
          "type": "number",
          "description": "How much search or command history should be remembered.",
          "default": 50,
          "minimum": 1,
          "maximum": 10000
        },
        "vim.autoindent": {
          "type": "boolean",
          "description": "Indent code automatically.",
          "default": true
        },
        "vim.joinspaces": {
          "type": "boolean",
          "description": "Add two spaces after '.', '?', and '!' when joining or reformatting.",
          "default": true
        },
        "vim.startInInsertMode": {
          "type": "boolean",
          "description": "Start in Insert mode."
        },
        "vim.handleKeys": {
          "type": "object",
          "description": "Delegate certain key combinations back to VS Code to be handled natively.",
          "default": {
            "<C-d>": true,
            "<C-s>": false,
            "<C-z>": false
          }
        },
        "vim.statusBarColorControl": {
          "type": "boolean",
          "markdownDescription": "Allow VSCodeVim to change status bar color based on mode. **NOTE:** Using this feature will have a negative impact on performance.",
          "default": false
        },
        "vim.statusBarColors.normal": {
          "type": [
            "string",
            "array"
          ],
          "description": "Status bar color when in Normal mode.",
          "default": [
            "#005f5f",
            "#ffffff"
          ]
        },
        "vim.statusBarColors.insert": {
          "type": [
            "string",
            "array"
          ],
          "description": "Status bar color when in Insert mode.",
          "default": [
            "#5f0000",
            "#ffffff"
          ]
        },
        "vim.statusBarColors.visual": {
          "type": [
            "string",
            "array"
          ],
          "description": "Status bar color when in Visual mode.",
          "default": [
            "#5f00af",
            "#ffffff"
          ]
        },
        "vim.statusBarColors.visualline": {
          "type": [
            "string",
            "array"
          ],
          "description": "Status bar color when in VisualLine mode.",
          "default": [
            "#005f87",
            "#ffffff"
          ]
        },
        "vim.statusBarColors.visualblock": {
          "type": [
            "string",
            "array"
          ],
          "description": "Status bar color when in VisualBlock mode.",
          "default": [
            "#86592d",
            "#ffffff"
          ]
        },
        "vim.statusBarColors.replace": {
          "type": [
            "string",
            "array"
          ],
          "description": "Status bar color when in Replace mode.",
          "default": [
            "#00000",
            "#ffffff"
          ]
        },
        "vim.statusBarColors.commandlineinprogress": {
          "type": [
            "string",
            "array"
          ],
          "description": "Status bar color when in CommandLineInProgress mode.",
          "default": [
            "#007acc",
            "#ffffff"
          ]
        },
        "vim.statusBarColors.searchinprogressmode": {
          "type": [
            "string",
            "array"
          ],
          "description": "Status bar color when in SearchInProgress mode.",
          "default": [
            "#007acc",
            "#ffffff"
          ]
        },
        "vim.statusBarColors.easymotionmode": {
          "type": [
            "string",
            "array"
          ],
          "description": "Status bar color when in EasyMotion mode.",
          "default": [
            "#007acc",
            "#ffffff"
          ]
        },
        "vim.statusBarColors.easymotioninputmode": {
          "type": [
            "string",
            "array"
          ],
          "description": "Status bar color when in EasyMotionInput mode.",
          "default": [
            "#007acc",
            "#ffffff"
          ]
        },
        "vim.statusBarColors.surroundinputmode": {
          "type": [
            "string",
            "array"
          ],
          "description": "Status bar color when in SurroundInput mode.",
          "default": [
            "#007acc",
            "#ffffff"
          ]
        },
        "vim.visualstar": {
          "type": "boolean",
          "markdownDescription": "In Visual mode, start a search with `*` or `#` using the current selection.",
          "default": false
        },
        "vim.changeWordIncludesWhitespace": {
          "type": "boolean",
          "description": "Includes trailing whitespace when changing word.",
          "default": false
        },
        "vim.foldfix": {
          "type": "boolean",
          "description": "Uses a hack to move around folds properly.",
          "default": false
        },
        "vim.mouseSelectionGoesIntoVisualMode": {
          "type": "boolean",
          "description": "If enabled, dragging with the mouse activates Visual mode.",
          "default": true
        },
        "vim.disableExtension": {
          "type": "boolean",
          "description": "Disables the VSCodeVim extension. The extension will continue to be loaded and activated, but Vim functionality will be disabled.",
          "default": false
        },
        "vim.enableNeovim": {
          "type": "boolean",
          "markdownDescription": "Use Neovim to execute Ex commands. You should restart VS Code after enabling/disabling this for the changes to take effect. **NOTE:** Neovim version 0.2.0 or greater must be installed, and if the executable is not on your PATH, `#vim.neovimPath#` must be set.",
          "default": false
        },
        "vim.neovimPath": {
          "type": "string",
          "markdownDescription": "Path to Neovim executable. For example, `/usr/bin/nvim`, or  `C:\\Program Files\\Neovim\\bin\\nvim.exe`.",
          "default": "",
          "scope": "machine"
        },
        "vim.neovimUseConfigFile": {
          "type": "boolean",
          "markdownDescription": "Use a config file for Neovim, specified by `#vim.neovimConfigPath#`.",
          "default": false
        },
        "vim.neovimConfigPath": {
          "type": "string",
          "markdownDescription": "Path to Neovim configuration file. `#vim.neovimUseConfigFile#` must be enabled. If path is left blank, Neovim will use its default config path, i.e. `~/.config/nvim/init.vim` or 'C:\\Users\\USERNAME\\AppData\\Local\\nvim\\init.vim'.",
          "default": "",
          "scope": "machine"
        },
        "vim.vimrc.enable": {
          "type": "boolean",
          "markdownDescription": "Use key mappings from a `.vimrc` file.",
          "default": false
        },
        "vim.vimrc.path": {
          "type": "string",
          "markdownDescription": "Path to a Vim configuration file. If unset, it will check for `$HOME/.vscodevimrc`, `$HOME/.vimrc`, `$HOME/_vimrc`, and `$HOME/.config/nvim/init.vim`, in that order."
        },
        "vim.substituteGlobalFlag": {
          "type": "boolean",
          "markdownDescription": "Automatically apply the global flag, `/g`, to substitute commands. When set to true, use `/g` to mean only first match should be replaced.",
          "default": false,
          "markdownDeprecationMessage": "**Deprecated**: Please use `#vim.gdefault#` instead.",
          "deprecationMessage": "Deprecated: Please use vim.gdefault instead."
        },
        "vim.gdefault": {
          "type": "boolean",
          "markdownDescription": "Automatically apply the global flag, `/g`, to substitute commands. When set to true, use `/g` to mean only first match should be replaced.",
          "default": false
        },
        "vim.cursorStylePerMode.normal": {
          "type": "string",
          "description": "Cursor style for Normal mode.",
          "enum": [
            "",
            "block",
            "block-outline",
            "line",
            "line-thin",
            "underline",
            "underline-thin"
          ]
        },
        "vim.cursorStylePerMode.insert": {
          "type": "string",
          "description": "Cursor style for Insert mode.",
          "enum": [
            "",
            "block",
            "block-outline",
            "line",
            "line-thin",
            "underline",
            "underline-thin"
          ]
        },
        "vim.cursorStylePerMode.replace": {
          "type": "string",
          "description": "Cursor style for Replace mode.",
          "enum": [
            "",
            "block",
            "block-outline",
            "line",
            "line-thin",
            "underline",
            "underline-thin"
          ]
        },
        "vim.cursorStylePerMode.visual": {
          "type": "string",
          "description": "Cursor style for Visual mode.",
          "enum": [
            "",
            "block",
            "block-outline",
            "line",
            "line-thin",
            "underline",
            "underline-thin"
          ]
        },
        "vim.cursorStylePerMode.visualline": {
          "type": "string",
          "description": "Cursor style for VisualLine mode.",
          "enum": [
            "",
            "block",
            "block-outline",
            "line",
            "line-thin",
            "underline",
            "underline-thin"
          ]
        },
        "vim.cursorStylePerMode.visualblock": {
          "type": "string",
          "description": "Cursor style for VisualBlock mode.",
          "enum": [
            "",
            "block",
            "block-outline",
            "line",
            "line-thin",
            "underline",
            "underline-thin"
          ]
        },
        "vim.autoSwitchInputMethod.enable": {
          "type": "boolean",
          "description": "If enabled, the input method switches automatically when the mode changes.",
          "default": false
        },
        "vim.autoSwitchInputMethod.defaultIM": {
          "type": "string",
          "markdownDescription": "The input method for your normal mode, find more information [here](https://github.com/VSCodeVim/Vim#input-method).",
          "default": "",
          "scope": "machine"
        },
        "vim.autoSwitchInputMethod.switchIMCmd": {
          "type": "string",
          "description": "The shell command to switch input method.",
          "default": "/path/to/im-select {im}",
          "scope": "machine"
        },
        "vim.autoSwitchInputMethod.obtainIMCmd": {
          "type": "string",
          "description": "The shell command to get current input method.",
          "default": "/path/to/im-select",
          "scope": "machine"
        },
        "vim.whichwrap": {
          "type": "string",
          "description": "Comma-separated list of motion keys that should wrap to next/previous line.",
          "default": "b,s"
        },
        "vim.report": {
          "type": "number",
          "description": "Threshold for reporting number of lines changed.",
          "default": 2,
          "minimum": 1
        },
        "vim.digraphs": {
          "type": "object",
          "description": "Custom digraph shortcuts for inserting special characters, expressed as UTF16 code points.",
          "default": {}
        },
        "vim.wrapscan": {
          "type": "boolean",
          "description": "Searches wrap around the end of the file.",
          "default": true
        },
        "vim.startofline": {
          "type": "boolean",
          "markdownDescription": "When `true` the commands listed below move the cursor to the first non-blank of the line.  When `false` the cursor is kept in the same column (if possible).  This applies to the commands: `<C-d>`, `<C-u>`, `<C-b>`, `<C-f>`, `G`, `H`, `M`, `L`, `gg`, and to the commands `d`, `<<` and `>>` with a linewise operator.",
          "default": true
        },
        "vim.showMarksInGutter": {
          "type": "boolean",
          "description": "Show the currently set mark(s) in the gutter.",
          "default": false
        },
        "vim.shell": {
          "type": "string",
          "description": "Path to the shell to use for `!` and `:!` commands.",
          "default": ""
        }
      }
    },
    "languages": [
      {
        "id": "Vimscript",
        "extensions": [
          ".vim",
          ".vimrc"
        ],
        "configuration": "./language-configuration.json"
      }
    ],
    "grammars": [
      {
        "language": "Vimscript",
        "scopeName": "source.vimscript",
        "path": "./syntaxes/vimscript.tmLanguage.json"
      }
    ]
  },
  "scripts": {
    "vscode:prepublish": "gulp build",
    "build": "gulp build",
    "build-dev": "gulp build-dev",
    "build-test": "gulp prepare-test",
    "test": "node ./out/test/runTest.js",
    "lint": "eslint .",
    "lint:fix": "eslint . --fix",
    "prettier": "prettier --write .",
    "prettier:check": "prettier --check .",
    "watch": "webpack -c webpack.dev.js --watch",
    "package": "yarn run vsce package --yarn --allow-star-activation",
    "prepare": "husky install"
  },
  "dependencies": {
    "diff-match-patch": "1.0.5",
    "lodash": "^4.17.21",
    "neovim": "4.10.1",
    "os-browserify": "0.3.0",
    "parsimmon": "^1.18.0",
    "path-browserify": "1.0.1",
    "process": "0.11.10",
    "queue": "^6.0.2",
    "untildify": "4.0.0",
    "util": "0.12.5"
  },
  "devDependencies": {
    "@types/diff": "5.0.9",
    "@types/diff-match-patch": "1.0.36",
    "@types/glob": "8.1.0",
    "@types/lodash": "4.14.202",
    "@types/mocha": "10.0.6",
    "@types/node": "18.19.3",
    "@types/parsimmon": "1.10.9",
    "@types/sinon": "17.0.2",
    "@types/vscode": "1.74.0",
    "@typescript-eslint/eslint-plugin": "^6.9.0",
    "@typescript-eslint/parser": "^6.9.0",
    "@vscode/test-electron": "2.3.8",
    "circular-dependency-plugin": "^5.2.2",
    "clean-webpack-plugin": "4.0.0",
    "eslint": "^8.52.0",
    "eslint-config-prettier": "^9.0.0",
    "eslint-plugin-jsdoc": "^46.8.2",
    "eslint-plugin-prefer-arrow": "^1.2.3",
    "event-stream": "4.0.1",
    "fork-ts-checker-webpack-plugin": "9.0.2",
    "gulp": "4.0.2",
    "gulp-bump": "3.2.0",
    "gulp-git": "2.10.1",
    "gulp-tag-version": "1.3.1",
    "gulp-typescript": "5.0.1",
    "husky": "^8.0.3",
    "lint-staged": "^15.0.0",
    "minimist": "1.2.8",
    "mocha": "10.2.0",
    "plugin-error": "2.0.1",
    "prettier": "3.1.1",
    "sinon": "17.0.1",
    "ts-loader": "9.5.1",
    "typescript": "5.3.3",
    "vsce": "2.15.0",
    "webpack": "5.89.0",
    "webpack-cli": "5.1.4",
    "webpack-merge": "5.10.0",
    "webpack-stream": "7.0.0"
  },
  "lint-staged": {
    "*.{ts,js,json,md,yml}": "prettier --write",
    "*.ts": "eslint --fix"
  }
}<|MERGE_RESOLUTION|>--- conflicted
+++ resolved
@@ -3,13 +3,8 @@
   "displayName": "Vim with Kill Ring",
   "description": "Vim emulation for Visual Studio Code, with killring support",
   "icon": "images/icon.png",
-<<<<<<< HEAD
-  "version": "1.0.5",
+  "version": "1.0.6",
   "publisher": "HyunggyuJang",
-=======
-  "version": "1.27.2",
-  "publisher": "vscodevim",
->>>>>>> c9b758c8
   "galleryBanner": {
     "color": "#e3f4ff",
     "theme": "light"

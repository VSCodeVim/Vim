{
  "name": "vim",
  "displayName": "Vim",
  "description": "Vim emulation for Visual Studio Code",
  "icon": "images/icon.png",
  "version": "1.18.9",
  "publisher": "vscodevim",
  "galleryBanner": {
    "color": "#e3f4ff",
    "theme": "light"
  },
  "license": "MIT",
  "keywords": [
    "vim",
    "vi",
    "vscodevim"
  ],
  "repository": {
    "type": "git",
    "url": "https://github.com/VSCodeVim/Vim.git"
  },
  "homepage": "https://github.com/VSCodeVim/Vim",
  "bugs": {
    "url": "https://github.com/VSCodeVim/Vim/issues"
  },
  "engines": {
    "vscode": "^1.42.0"
  },
  "categories": [
    "Other",
    "Keymaps"
  ],
  "extensionKind": [
    "ui",
    "web",
    "workspace"
  ],
  "sideEffects": false,
  "activationEvents": [
    "*",
    "onCommand:type"
  ],
  "qna": "https://vscodevim.herokuapp.com/",
  "main": "./out/extension",
  "browser": "./out/extensionWeb",
  "contributes": {
    "commands": [
      {
        "command": "toggleVim",
        "title": "Vim: Toggle Vim Mode"
      },
      {
        "command": "vim.showQuickpickCmdLine",
        "title": "Vim: Show Command Line"
      },
      {
        "command": "vim.editVimrc",
        "title": "Vim: Edit .vimrc"
      }
    ],
    "keybindings": [
      {
        "key": "escape",
        "command": "extension.vim_escape",
        "when": "editorTextFocus && vim.active && !inDebugRepl"
      },
      {
<<<<<<< HEAD
        "key": "home",
=======
        "key": "Escape",
        "command": "notebook.cell.quitEdit",
        "when": "inputFocus && notebookEditorFocused && !editorHasSelection && !editorHoverVisible && vim.active && vim.mode == 'Normal'"
      },
      {
        "key": "Home",
>>>>>>> a9711477
        "command": "extension.vim_home",
        "when": "editorTextFocus && vim.active && !inDebugRepl && vim.mode != 'Insert'"
      },
      {
        "key": "end",
        "command": "extension.vim_end",
        "when": "editorTextFocus && vim.active && !inDebugRepl && vim.mode != 'Insert'"
      },
      {
        "key": "pageup",
        "command": "extension.vim_pageup",
        "when": "editorTextFocus && vim.active && !inDebugRepl"
      },
      {
        "key": "pagedown",
        "command": "extension.vim_pagedown",
        "when": "editorTextFocus && vim.active && !inDebugRepl"
      },
      {
        "key": "insert",
        "command": "extension.vim_insert",
        "when": "editorTextFocus && vim.active && !inDebugRepl"
      },
      {
        "key": "backspace",
        "command": "extension.vim_backspace",
        "when": "editorTextFocus && vim.active && !inDebugRepl"
      },
      {
        "key": "delete",
        "command": "extension.vim_delete",
        "when": "editorTextFocus && vim.active && !inDebugRepl"
      },
      {
        "key": "tab",
        "command": "extension.vim_tab",
        "when": "editorFocus && vim.active && vim.mode != 'Insert' && !inDebugRepl"
      },
      {
        "key": "shift+tab",
        "command": "extension.vim_shift+tab",
        "when": "editorFocus && vim.active && vim.mode != 'Insert' && !inDebugRepl"
      },
      {
        "key": "left",
        "command": "extension.vim_left",
        "when": "editorTextFocus && vim.active && !inDebugRepl"
      },
      {
        "key": "right",
        "command": "extension.vim_right",
        "when": "editorTextFocus && vim.active && !inDebugRepl"
      },
      {
        "key": "up",
        "command": "extension.vim_up",
        "when": "editorTextFocus && vim.active && !inDebugRepl && !suggestWidgetVisible && !parameterHintsVisible"
      },
      {
        "key": "down",
        "command": "extension.vim_down",
        "when": "editorTextFocus && vim.active && !inDebugRepl && !suggestWidgetVisible && !parameterHintsVisible"
      },
      {
        "key": "shift+left",
        "command": "extension.vim_shift+left",
        "when": "editorTextFocus && vim.active && !inDebugRepl"
      },
      {
        "key": "shift+right",
        "command": "extension.vim_shift+right",
        "when": "editorTextFocus && vim.active && !inDebugRepl"
      },
      {
        "key": "shift+up",
        "command": "extension.vim_shift+up",
        "when": "editorTextFocus && vim.active && !inDebugRepl && !suggestWidgetVisible && !parameterHintsVisible"
      },
      {
        "key": "shift+down",
        "command": "extension.vim_shift+down",
        "when": "editorTextFocus && vim.active && !inDebugRepl && !suggestWidgetVisible && !parameterHintsVisible"
      },
      {
        "key": "shift+home",
        "command": "extension.vim_shift+home",
        "when": "editorTextFocus && vim.active && !inDebugRepl"
      },
      {
        "key": "shift+end",
        "command": "extension.vim_shift+end",
        "when": "editorTextFocus && vim.active && !inDebugRepl"
      },
      {
        "key": "shift+pageup",
        "command": "extension.vim_shift+pageup",
        "when": "editorTextFocus && vim.active && !inDebugRepl"
      },
      {
        "key": "shift+pagedown",
        "command": "extension.vim_shift+pagedown",
        "when": "editorTextFocus && vim.active && !inDebugRepl"
      },
      {
        "key": "ctrl+left",
        "command": "extension.vim_ctrl+left",
        "when": "editorTextFocus && vim.active && !inDebugRepl"
      },
      {
        "key": "ctrl+right",
        "command": "extension.vim_ctrl+right",
        "when": "editorTextFocus && vim.active && !inDebugRepl"
      },
      {
        "key": "ctrl+shift+left",
        "command": "extension.vim_ctrl+shift+left",
        "when": "editorTextFocus && vim.active && !inDebugRepl"
      },
      {
        "key": "ctrl+shift+right",
        "command": "extension.vim_ctrl+shift+right",
        "when": "editorTextFocus && vim.active && !inDebugRepl"
      },
      {
        "key": "ctrl+shift+up",
        "command": "extension.vim_ctrl+shift+up",
        "when": "editorTextFocus && vim.active && !inDebugRepl && !suggestWidgetVisible && !parameterHintsVisible"
      },
      {
        "key": "ctrl+shift+down",
        "command": "extension.vim_ctrl+shift+down",
        "when": "editorTextFocus && vim.active && !inDebugRepl && !suggestWidgetVisible && !parameterHintsVisible"
      },
      {
        "key": "ctrl+home",
        "command": "extension.vim_ctrl+home",
        "when": "editorTextFocus && vim.active && !inDebugRepl"
      },
      {
        "key": "ctrl+end",
        "command": "extension.vim_ctrl+end",
        "when": "editorTextFocus && vim.active && !inDebugRepl"
      },
      {
        "key": "ctrl+shift+home",
        "command": "extension.vim_ctrl+shift+home",
        "when": "editorTextFocus && vim.active && !inDebugRepl"
      },
      {
        "key": "ctrl+shift+end",
        "command": "extension.vim_ctrl+shift+end",
        "when": "editorTextFocus && vim.active && !inDebugRepl"
      },
      {
        "key": "g g",
        "command": "list.focusFirst",
        "when": "listFocus && !inputFocus"
      },
      {
        "key": "h",
        "command": "list.collapse",
        "when": "listFocus && !inputFocus"
      },
      {
        "key": "j",
        "command": "list.focusDown",
        "when": "listFocus && !inputFocus"
      },
      {
        "key": "k",
        "command": "list.focusUp",
        "when": "listFocus && !inputFocus"
      },
      {
        "key": "l",
        "command": "list.select",
        "when": "listFocus && !inputFocus"
      },
      {
        "key": "o",
        "command": "list.toggleExpand",
        "when": "listFocus && !inputFocus"
      },
      {
        "key": "/",
        "command": "list.toggleKeyboardNavigation",
        "when": "listFocus && !inputFocus && listSupportsKeyboardNavigation"
      },
      {
        "key": "ctrl+a",
        "command": "extension.vim_ctrl+a",
        "when": "editorTextFocus && vim.active && vim.use<C-a> && !inDebugRepl"
      },
      {
        "key": "ctrl+b",
        "command": "extension.vim_ctrl+b",
        "when": "editorTextFocus && vim.active && vim.use<C-b> && vim.mode != 'Insert' && !inDebugRepl"
      },
      {
        "key": "ctrl+c",
        "command": "extension.vim_ctrl+c",
        "when": "editorTextFocus && vim.active && vim.use<C-c> && !inDebugRepl && vim.overrideCtrlC"
      },
      {
        "key": "ctrl+d",
        "command": "extension.vim_ctrl+d",
        "when": "editorTextFocus && vim.active && !inDebugRepl"
      },
      {
        "key": "ctrl+d",
        "command": "list.focusPageDown",
        "when": "listFocus && !inputFocus"
      },
      {
        "key": "ctrl+e",
        "command": "extension.vim_ctrl+e",
        "when": "editorTextFocus && vim.active && vim.use<C-e> && !inDebugRepl"
      },
      {
        "key": "ctrl+f",
        "command": "extension.vim_ctrl+f",
        "when": "editorTextFocus && vim.active && vim.use<C-f> && vim.mode != 'Insert' && !inDebugRepl"
      },
      {
        "key": "ctrl+g",
        "command": "extension.vim_ctrl+g",
        "when": "editorTextFocus && vim.active && vim.use<C-g> && !inDebugRepl"
      },
      {
        "key": "ctrl+h",
        "command": "extension.vim_ctrl+h",
        "when": "editorTextFocus && vim.active && vim.use<C-h> && !inDebugRepl"
      },
      {
        "key": "ctrl+i",
        "command": "extension.vim_ctrl+i",
        "when": "editorTextFocus && vim.active && vim.use<C-i> && !inDebugRepl"
      },
      {
        "key": "ctrl+j",
        "command": "extension.vim_ctrl+j",
        "when": "editorTextFocus && vim.active && vim.use<C-j> && !inDebugRepl"
      },
      {
        "key": "ctrl+k",
        "command": "extension.vim_ctrl+k",
        "when": "editorTextFocus && vim.active && vim.use<C-k> && !inDebugRepl"
      },
      {
        "key": "ctrl+l",
        "command": "extension.vim_navigateCtrlL",
        "when": "editorTextFocus && vim.active && vim.use<C-l> && !inDebugRepl"
      },
      {
        "key": "ctrl+m",
        "command": "extension.vim_ctrl+m",
        "when": "editorTextFocus && vim.active && vim.use<C-m> && !inDebugRepl || vim.mode == 'CommandlineInProgress' && vim.active && vim.use<C-m> && !inDebugRepl || vim.mode == 'SearchInProgressMode' && vim.active && vim.use<C-m> && !inDebugRepl"
      },
      {
        "key": "ctrl+n",
        "command": "extension.vim_ctrl+n",
        "when": "editorTextFocus && vim.active && vim.use<C-n> && !inDebugRepl || vim.mode == 'CommandlineInProgress' && vim.active && vim.use<C-n> && !inDebugRepl || vim.mode == 'SearchInProgressMode' && vim.active && vim.use<C-n> && !inDebugRepl"
      },
      {
        "key": "ctrl+o",
        "command": "extension.vim_ctrl+o",
        "when": "editorTextFocus && vim.active && vim.use<C-o> && !inDebugRepl"
      },
      {
        "key": "ctrl+p",
        "command": "extension.vim_ctrl+p",
        "when": "suggestWidgetVisible && vim.active && vim.use<C-p> && !inDebugRepl || vim.mode == 'CommandlineInProgress' && vim.active && vim.use<C-p> && !inDebugRepl || vim.mode == 'SearchInProgressMode' && vim.active && vim.use<C-p> && !inDebugRepl"
      },
      {
        "key": "ctrl+q",
        "command": "extension.vim_winCtrlQ",
        "when": "editorTextFocus && vim.active && vim.use<C-q> && !inDebugRepl"
      },
      {
        "key": "ctrl+r",
        "command": "extension.vim_ctrl+r",
        "when": "editorTextFocus && vim.active && vim.use<C-r> && !inDebugRepl"
      },
      {
        "key": "ctrl+t",
        "command": "extension.vim_ctrl+t",
        "when": "editorTextFocus && vim.active && vim.use<C-t> && !inDebugRepl"
      },
      {
        "key": "ctrl+u",
        "command": "extension.vim_ctrl+u",
        "when": "editorTextFocus && vim.active && vim.use<C-u> && !inDebugRepl"
      },
      {
        "key": "ctrl+u",
        "command": "list.focusPageUp",
        "when": "listFocus && !inputFocus"
      },
      {
        "key": "ctrl+v",
        "command": "extension.vim_ctrl+v",
        "when": "editorTextFocus && vim.active && vim.use<C-v> && !inDebugRepl"
      },
      {
        "key": "ctrl+w",
        "command": "extension.vim_ctrl+w",
        "when": "editorTextFocus && vim.active && vim.use<C-w> && !inDebugRepl"
      },
      {
        "key": "ctrl+x",
        "command": "extension.vim_ctrl+x",
        "when": "editorTextFocus && vim.active && vim.use<C-x> && !inDebugRepl"
      },
      {
        "key": "ctrl+y",
        "command": "extension.vim_ctrl+y",
        "when": "editorTextFocus && vim.active && vim.use<C-y> && !inDebugRepl"
      },
      {
        "key": "ctrl+[",
        "command": "extension.vim_ctrl+[",
        "when": "editorTextFocus && vim.active && vim.use<C-[> && !inDebugRepl"
      },
      {
        "key": "ctrl+]",
        "command": "extension.vim_ctrl+]",
        "when": "editorTextFocus && vim.active && vim.use<C-]> && !inDebugRepl"
      },
      {
        "key": "ctrl+shift+2",
        "command": "extension.vim_ctrl+shift+2",
        "when": "editorTextFocus && vim.active && vim.use<C-shift+2>"
      },
      {
        "key": "ctrl+pagedown",
        "command": "extension.vim_ctrl+pagedown",
        "when": "editorTextFocus && vim.active && vim.use<C-pagedown> && !inDebugRepl"
      },
      {
        "key": "ctrl+pageup",
        "command": "extension.vim_ctrl+pageup",
        "when": "editorTextFocus && vim.active && vim.use<C-pageup> && !inDebugRepl"
      },
      {
        "key": "ctrl+space",
        "command": "extension.vim_ctrl+space",
        "when": "editorTextFocus && vim.active && vim.use<C-space> && !inDebugRepl && vim.mode != 'Insert'"
      },
      {
        "key": "shift+G",
        "command": "list.focusLast",
        "when": "listFocus && !inputFocus"
      },
      {
        "key": "ctrl+backspace",
        "command": "extension.vim_ctrl+backspace",
        "when": "editorTextFocus && vim.active && vim.use<C-BS> && !inDebugRepl"
      },
      {
        "key": "shift+backspace",
        "command": "extension.vim_shift+backspace",
        "when": "editorTextFocus && vim.active && !inDebugRepl"
      },
      {
        "key": "cmd+left",
        "command": "extension.vim_cmd+left",
        "when": "editorTextFocus && vim.active && vim.use<D-left> && !inDebugRepl && vim.mode != 'Insert'"
      },
      {
        "key": "cmd+right",
        "command": "extension.vim_cmd+right",
        "when": "editorTextFocus && vim.active && vim.use<D-right> && !inDebugRepl && vim.mode != 'Insert'"
      },
      {
        "key": "cmd+a",
        "command": "extension.vim_cmd+a",
        "when": "editorTextFocus && vim.active && vim.use<D-a> && !inDebugRepl && vim.mode != 'Insert'"
      },
      {
        "key": "cmd+c",
        "command": "extension.vim_cmd+c",
        "when": "editorTextFocus && vim.active && vim.use<D-c> && vim.overrideCopy && !inDebugRepl"
      },
      {
        "key": "cmd+d",
        "command": "extension.vim_cmd+d",
        "when": "editorTextFocus && vim.active && vim.use<D-d> && !inDebugRepl"
      },
      {
        "key": "cmd+v",
        "command": "extension.vim_cmd+v",
        "when": "editorTextFocus && vim.active && vim.use<D-v> && vim.mode == 'CommandlineInProgress' !inDebugRepl || editorTextFocus && vim.active && vim.use<D-v> && vim.mode == 'SearchInProgressMode' && !inDebugRepl"
      },
      {
        "key": "ctrl+alt+down",
        "linux": "shift+alt+down",
        "mac": "cmd+alt+down",
        "command": "extension.vim_cmd+alt+down",
        "when": "editorTextFocus && vim.active && !inDebugRepl"
      },
      {
        "key": "ctrl+alt+up",
        "linux": "shift+alt+up",
        "mac": "cmd+alt+up",
        "command": "extension.vim_cmd+alt+up",
        "when": "editorTextFocus && vim.active && !inDebugRepl"
      },
      {
        "key": "j",
        "command": "notebook.focusNextEditor",
        "when": "vim.mode == 'Normal' && editorTextFocus && inputFocus && notebookEditorFocused && notebookEditorCursorAtBoundary != 'none' && notebookEditorCursorAtBoundary != 'top'"
      },
      {
        "key": "k",
        "command": "notebook.focusPreviousEditor",
        "when": "vim.mode == 'Normal' && editorTextFocus && inputFocus && notebookEditorFocused && notebookEditorCursorAtBoundary != 'bottom' && notebookEditorCursorAtBoundary != 'none'"
      }
    ],
    "configuration": {
      "title": "Vim",
      "type": "object",
      "properties": {
        "vim.debug.silent": {
          "type": "boolean",
          "description": "If true, all logs are suppressed.",
          "default": false
        },
        "vim.debug.loggingLevelForAlert": {
          "type": "string",
          "description": "Maximum level of messages to present as VS Code information window.",
          "default": "error",
          "enum": [
            "error",
            "warn",
            "info",
            "verbose",
            "debug"
          ]
        },
        "vim.debug.loggingLevelForConsole": {
          "type": "string",
          "description": "Maximum level of messages to log to console. Logs are visible in developer tools.",
          "default": "error",
          "enum": [
            "error",
            "warn",
            "info",
            "verbose",
            "debug"
          ]
        },
        "vim.normalModeKeyBindings": {
          "type": "array",
          "markdownDescription": "Remapped keys in Normal mode. Allows mapping to Vim commands or VS Code actions. See [README](https://github.com/VSCodeVim/Vim/#key-remapping) for details."
        },
        "vim.normalModeKeyBindingsNonRecursive": {
          "type": "array",
          "markdownDescription": "Non-recursive remapped keys in Normal mode. Allows mapping to Vim commands or VS Code actions. See [README](https://github.com/VSCodeVim/Vim/#key-remapping) for details."
        },
        "vim.operatorPendingModeKeyBindings": {
          "type": "array",
          "markdownDescription": "Remapped keys in OperatorPending mode. Allows mapping to Vim commands or VS Code actions. See [README](https://github.com/VSCodeVim/Vim/#key-remapping) for details."
        },
        "vim.operatorPendingModeKeyBindingsNonRecursive": {
          "type": "array",
          "markdownDescription": "Non-recursive remapped keys in OperatorPending mode. Allows mapping to Vim commands or VS Code actions. See [README](https://github.com/VSCodeVim/Vim/#key-remapping) for details."
        },
        "vim.useCtrlKeys": {
          "type": "boolean",
          "markdownDescription": "Enable some Vim Ctrl key commands that override otherwise common operations, like `Ctrl+C`.",
          "default": true
        },
        "vim.leader": {
          "type": "string",
          "markdownDescription": "What key should `<leader>` map to in remappings?",
          "default": "\\"
        },
        "vim.searchHighlightColor": {
          "type": "string",
          "description": "Color of the search highlight."
        },
        "vim.searchHighlightTextColor": {
          "type": "string",
          "description": "Color of the search highlight text."
        },
        "vim.highlightedyank.enable": {
          "type": "boolean",
          "description": "Enable highlighting when yanking.",
          "default": false
        },
        "vim.highlightedyank.color": {
          "type": "string",
          "description": "Color of the yank highlight.",
          "default": "rgba(250, 240, 170, 0.5)"
        },
        "vim.highlightedyank.textColor": {
          "type": "string",
          "description": "Color of the yank highlight text."
        },
        "vim.highlightedyank.duration": {
          "type": "number",
          "description": "Duration in milliseconds of the yank highlight.",
          "default": 200,
          "minimum": 1
        },
        "vim.useSystemClipboard": {
          "type": "boolean",
          "description": "Use system clipboard for unnamed register.",
          "default": false
        },
        "vim.overrideCopy": {
          "type": "boolean",
          "description": "Override VS Code's copy command with our own copy command, which works better with VSCodeVim. Turn this off if copying is not working.",
          "default": true
        },
        "vim.insertModeKeyBindings": {
          "type": "array",
          "markdownDescription": "Remapped keys in Insert mode. Allows mapping to Vim commands or VS Code actions. See [README](https://github.com/VSCodeVim/Vim/#key-remapping) for details."
        },
        "vim.insertModeKeyBindingsNonRecursive": {
          "type": "array",
          "markdownDescription": "Non-recursive keybinding overrides to use for Insert mode. Allows mapping to Vim commands or VS Code actions. See [README](https://github.com/VSCodeVim/Vim/#key-remapping) for details."
        },
        "vim.visualModeKeyBindings": {
          "type": "array",
          "markdownDescription": "Remapped keys in Visual mode. Allows mapping to Vim commands or VS Code actions. See [README](https://github.com/VSCodeVim/Vim/#key-remapping) for details."
        },
        "vim.visualModeKeyBindingsNonRecursive": {
          "type": "array",
          "markdownDescription": "Non-recursive keybinding overrides to use for Visual mode. Allows mapping to Vim commands or VS Code actions. See [README](https://github.com/VSCodeVim/Vim/#key-remapping) for details."
        },
        "vim.allVisualModeKeyBindings": {
          "type": "array",
          "markdownDescription": "Remapped keys in Visual and Select mode. When using these mappings in Select mode, Vim temporarily switches to Visual mode, so that the same behavior as in Visual mode is effective. Allows mapping to Vim commands or VS Code actions. See [README](https://github.com/VSCodeVim/Vim/#key-remapping) for details."
        },
        "vim.allVisualModeKeyBindingsNonRecursive": {
          "type": "array",
          "markdownDescription": "Non-recursive keybinding overrides to use for Visual and Select mode. When using these mappings in Select mode, Vim temporarily switches to Visual mode, so that the same behavior as in Visual mode is effective. Allows mapping to Vim commands or VS Code actions. See [README](https://github.com/VSCodeVim/Vim/#key-remapping) for details."
        },
        "vim.selectModeKeyBindings": {
          "type": "array",
          "markdownDescription": "Remapped keys in Select mode. Allows mapping to Vim commands or VS Code actions. See [README](https://github.com/VSCodeVim/Vim/#key-remapping) for details."
        },
        "vim.selectModeKeyBindingsNonRecursive": {
          "type": "array",
          "markdownDescription": "Non-recursive keybinding overrides to use for Select mode. Allows mapping to Vim commands or VS Code actions. See [README](https://github.com/VSCodeVim/Vim/#key-remapping) for details."
        },
        "vim.commandLineModeKeyBindings": {
          "type": "array",
          "markdownDescription": "Remapped keys in command line mode. Allows mapping to Vim commands or VS Code actions. See [README](https://github.com/VSCodeVim/Vim/#key-remapping) for details."
        },
        "vim.commandLineModeKeyBindingsNonRecursive": {
          "type": "array",
          "markdownDescription": "Non-recursive keybinding overrides to use for command line mode. Allows mapping to Vim commands or VS Code actions. See [README](https://github.com/VSCodeVim/Vim/#key-remapping) for details."
        },
        "vim.textwidth": {
          "type": "number",
          "markdownDescription": "Width to word-wrap to when using `gq`.",
          "default": 80,
          "minimum": 1
        },
        "vim.timeout": {
          "type": "number",
          "description": "Timeout in milliseconds for remapped commands.",
          "default": 1000,
          "minimum": 0
        },
        "vim.maxmapdepth": {
          "type": "number",
          "description": "Maximum number of times a mapping is done without resulting in a character to be used.",
          "default": 1000,
          "minimum": 0
        },
        "vim.scroll": {
          "type": "number",
          "markdownDescription": "Number of lines to scroll with `Ctrl-U` and `Ctrl-D` commands. Set to 0 to use a half page scroll.",
          "default": 0,
          "minimum": 0
        },
        "vim.showcmd": {
          "type": "boolean",
          "description": "Show the text of any command you are in the middle of writing.",
          "default": true
        },
        "vim.showmodename": {
          "type": "boolean",
          "description": "Show the name of the current mode in the statusbar.",
          "default": true
        },
        "vim.iskeyword": {
          "type": "string",
          "markdownDescription": "Keywords contain alphanumeric characters and '_'. If not configured, `#editor.wordSeparators#` is used."
        },
        "vim.ignorecase": {
          "type": "boolean",
          "description": "Ignore case in search patterns.",
          "default": true
        },
        "vim.smartcase": {
          "type": "boolean",
          "markdownDescription": "Override the `ignorecase` option if the search pattern contains upper case characters.",
          "default": true
        },
        "vim.camelCaseMotion.enable": {
          "type": "boolean",
          "markdownDescription": "Enable the [CamelCaseMotion](https://github.com/bkad/CamelCaseMotion) plugin for Vim.",
          "default": false
        },
        "vim.easymotion": {
          "type": "boolean",
          "markdownDescription": "Enable the [EasyMotion](https://github.com/easymotion/vim-easymotion) plugin for Vim.",
          "default": false
        },
        "vim.easymotionMarkerBackgroundColor": {
          "type": "string",
          "default": "#0000",
          "description": "Set a custom background color for EasyMotion markers."
        },
        "vim.easymotionMarkerForegroundColorOneChar": {
          "type": "string",
          "default": "#ff0000",
          "description": "Set a custom color for the text on one character long markers."
        },
        "vim.easymotionMarkerForegroundColorTwoChar": {
          "type": "string",
          "description": "Set a custom color for the text on two character long markers.",
          "markdownDeprecationMessage": "**Deprecated**: Please don't use this setting, use `#vim.easymotionMarkerForegroundColorTwoCharFirst#` and `#vim.easymotionMarkerForegroundColorTwoCharSecond#` instead.",
          "deprecationMessage": "Deprecated: Please don't use this setting, use `#vim.easymotionMarkerForegroundColorTwoCharFirst#` and `#vim.easymotionMarkerForegroundColorTwoCharSecond#` instead."
        },
        "vim.easymotionMarkerForegroundColorTwoCharFirst": {
          "type": "string",
          "default": "#ffb400",
          "description": "Set a custom color for the first character on two character long markers."
        },
        "vim.easymotionMarkerForegroundColorTwoCharSecond": {
          "type": "string",
          "default": "#b98300",
          "description": "Set a custom color for the second character on two character long markers."
        },
        "vim.easymotionIncSearchForegroundColor": {
          "type": "string",
          "default": "#7fbf00",
          "description": "Set a custom color for the easymotion search n-character (default `<leader><leader>/`)."
        },
        "vim.easymotionDimColor": {
          "type": "string",
          "default": "#777777",
          "description": "Set a custom color for the easymotion dimmed characters when `#vim.easymotionDimBackground#` is set to true."
        },
        "vim.easymotionMarkerWidthPerChar": {
          "type": "number",
          "description": "Set the width (in pixels) allocated to each character in the match.",
          "default": 8,
          "minimum": 1,
          "markdownDeprecationMessage": "**Deprecated**: Please don't use this setting; the extension now lets vscode calculate the correct width.",
          "deprecationMessage": "Deprecated: Please don't use this setting; the extension now lets vscode calculate the correct width."
        },
        "vim.easymotionDimBackground": {
          "type": "boolean",
          "description": "Whether to dim other text while markers are visible.",
          "default": true
        },
        "vim.easymotionMarkerFontFamily": {
          "type": "string",
          "description": "Set the font family of the marker text.",
          "default": "",
          "markdownDeprecationMessage": "**Deprecated**: Please don't use this setting; the extension now uses `#editor.fontFamily#` instead.",
          "deprecationMessage": "Deprecated: Please don't use this setting; the extension now uses editor.fontFamily instead."
        },
        "vim.easymotionMarkerFontSize": {
          "type": "string",
          "description": "Set the font size of the marker text.",
          "default": "",
          "markdownDeprecationMessage": "**Deprecated**: Please don't use this setting; the extension now uses `#editor.fontSize#` instead.",
          "deprecationMessage": "Deprecated: Please don't use this setting; the extension now uses editor.fontSize instead."
        },
        "vim.easymotionMarkerFontWeight": {
          "type": "string",
          "description": "Set the font weight of the marker text.",
          "default": "bold"
        },
        "vim.easymotionMarkerMargin": {
          "type": "number",
          "description": "Set the margin around each marker, in pixels.",
          "default": 0,
          "markdownDeprecationMessage": "**Deprecated**: Please don't use this setting, it is no longer required.",
          "deprecationMessage": "Deprecated: Please don't use this setting, it is no longer required."
        },
        "vim.easymotionKeys": {
          "type": "string",
          "description": "Set the characters used for jump marker name.",
          "default": "hklyuiopnm,qwertzxcvbasdgjf;"
        },
        "vim.easymotionJumpToAnywhereRegex": {
          "type": "string",
          "description": "Regex matches for JumpToAnywhere motion.",
          "default": "\\b[A-Za-z0-9]|[A-Za-z0-9]\\b|_.|#.|[a-z][A-Z]"
        },
        "vim.replaceWithRegister": {
          "type": "boolean",
          "markdownDescription": "Enable the [ReplaceWithRegister](https://github.com/vim-scripts/ReplaceWithRegister) plugin for Vim.",
          "default": false
        },
        "vim.smartRelativeLine": {
          "type": "boolean",
          "markdownDescription": "`#editor.lineNumbers#` is determined by the active Vim mode, absolute when in insert mode, relative otherwise.",
          "default": false
        },
        "vim.sneak": {
          "type": "boolean",
          "markdownDescription": "Enable the [Sneak](https://github.com/justinmk/vim-sneak) plugin for Vim.",
          "default": false
        },
        "vim.sneakUseIgnorecaseAndSmartcase": {
          "type": "boolean",
          "markdownDescription": "Case sensitivity is determined by `#vim.ignorecase#` and `#vim.smartcase#`.",
          "default": false
        },
        "vim.sneakReplacesF": {
          "type": "boolean",
          "markdownDescription": "Use single-character [Sneak](https://github.com/justinmk/vim-sneak) instead of Vim's native `f`.",
          "default": false
        },
        "vim.surround": {
          "type": "boolean",
          "markdownDescription": "Enable the [Surround](https://github.com/tpope/vim-surround) plugin for Vim.",
          "default": true
        },
        "vim.argumentObjectSeparators": {
          "type": "array",
          "items": {
            "type": "string"
          },
          "markdownDescription": "Set separators for the argument text object.",
          "default": [
            ","
          ]
        },
        "vim.argumentObjectOpeningDelimiters": {
          "type": "array",
          "items": {
            "type": "string"
          },
          "markdownDescription": "Set opening delimiters for the argument text object.",
          "default": [
            "(",
            "["
          ]
        },
        "vim.argumentObjectClosingDelimiters": {
          "type": "array",
          "items": {
            "type": "string"
          },
          "markdownDescription": "Set closing delimiters for the argument text object.",
          "default": [
            ")",
            "]"
          ]
        },
        "vim.hlsearch": {
          "type": "boolean",
          "description": "Show all matches of the most recent search pattern.",
          "default": false
        },
        "vim.incsearch": {
          "type": "boolean",
          "markdownDescription": "Show where a `/` or `?` search matches as you type it.",
          "default": true
        },
        "vim.history": {
          "type": "number",
          "description": "How much search or command history should be remembered.",
          "default": 50,
          "minimum": 1
        },
        "vim.autoindent": {
          "type": "boolean",
          "description": "Indent code automatically.",
          "default": true
        },
        "vim.startInInsertMode": {
          "type": "boolean",
          "description": "Start in Insert mode."
        },
        "vim.handleKeys": {
          "type": "object",
          "description": "Delegate certain key combinations back to VSCode to be handled natively.",
          "default": {
            "<C-d>": true
          }
        },
        "vim.statusBarColorControl": {
          "type": "boolean",
          "markdownDescription": "Allow VSCodeVim to change status bar color based on mode. **NOTE:** Using this feature will have a negative impact on performance.",
          "default": false
        },
        "vim.statusBarColors.normal": {
          "type": [
            "string",
            "array"
          ],
          "description": "Status bar color when in Normal mode.",
          "default": "#005f5f"
        },
        "vim.statusBarColors.insert": {
          "type": [
            "string",
            "array"
          ],
          "description": "Status bar color when in Insert mode.",
          "default": "#5f0000"
        },
        "vim.statusBarColors.visual": {
          "type": [
            "string",
            "array"
          ],
          "description": "Status bar color when in Visual mode.",
          "default": "#5f00af"
        },
        "vim.statusBarColors.visualline": {
          "type": [
            "string",
            "array"
          ],
          "description": "Status bar color when in VisualLine mode.",
          "default": "#005f5f"
        },
        "vim.statusBarColors.visualblock": {
          "type": [
            "string",
            "array"
          ],
          "description": "Status bar color when in VisualBlock mode.",
          "default": "#86592d"
        },
        "vim.statusBarColors.replace": {
          "type": [
            "string",
            "array"
          ],
          "description": "Status bar color when in Replace mode.",
          "default": "#00000"
        },
        "vim.statusBarColors.commandlineinprogress": {
          "type": [
            "string",
            "array"
          ],
          "description": "Status bar color when in CommandLineInProgress mode.",
          "default": "#007acc"
        },
        "vim.statusBarColors.searchinprogressmode": {
          "type": [
            "string",
            "array"
          ],
          "description": "Status bar color when in SearchInProgress mode.",
          "default": "#007acc"
        },
        "vim.statusBarColors.easymotionmode": {
          "type": [
            "string",
            "array"
          ],
          "description": "Status bar color when in EasyMotion mode.",
          "default": "#007acc"
        },
        "vim.statusBarColors.easymotioninputmode": {
          "type": [
            "string",
            "array"
          ],
          "description": "Status bar color when in EasyMotionInput mode.",
          "default": "#007acc"
        },
        "vim.statusBarColors.surroundinputmode": {
          "type": [
            "string",
            "array"
          ],
          "description": "Status bar color when in SurroundInput mode.",
          "default": "#007acc"
        },
        "vim.visualstar": {
          "type": "boolean",
          "markdownDescription": "In Visual mode, start a search with `*` or `#` using the current selection.",
          "default": false
        },
        "vim.changeWordIncludesWhitespace": {
          "type": "boolean",
          "description": "Includes trailing whitespace when changing word.",
          "default": false
        },
        "vim.foldfix": {
          "type": "boolean",
          "description": "Uses a hack to move around folds properly.",
          "default": false
        },
        "vim.mouseSelectionGoesIntoVisualMode": {
          "type": "boolean",
          "description": "If enabled, dragging with the mouse activates Visual mode.",
          "default": true
        },
        "vim.keymodel": {
          "type": "string",
          "markdownDescription": "Defines the behavior of shifted arrow keys. List of comma separated words, which enable special things that keys can do. These values can be used:\n- `startsel` -> Using a shifted special key starts selection (either Select mode or Visual mode, depending on 'key' being present in 'selectmode').\n- `stopsel` -> Using a not-shifted special key stops selection.\n\nSpecial keys in this context are the cursor keys, `<End>`, `<Home>`, `<PageUp>` and `<PageDown>`.",
          "enum": [
            "",
            "startsel",
            "stopsel",
            "startsel,stopsel"
          ],
          "default": "startsel"
        },
        "vim.selectmode": {
          "type": "string",
          "markdownDescription": "This is a comma separated list of words, which specifies when to start Select mode instead of Visual mode, when a selection is started.\nPossible values:\n- `mouse` -> when using the mouse\n- `key` -> when using shifted special keys\n- `cmd` -> when using 'v', 'V' or 'CTRL-V'",
          "pattern": "^(?:mouse(?:,\\s*|\\b)|key(?:,\\s*|\\b)|cmd(?:,\\s*|\\b)){0,3}$",
          "default": "mouse,key"
        },
        "vim.disableExtension": {
          "type": "boolean",
          "description": "Disables the VSCodeVim extension. The extension will continue to be loaded and activated, but Vim functionality will be disabled.",
          "default": false
        },
        "vim.enableNeovim": {
          "type": "boolean",
          "markdownDescription": "Use Neovim to execute Ex commands. You should restart VS Code after enabling/disabling this for the changes to take effect. **NOTE:** Neovim version 0.2.0 or greater must be installed, and if the executable is not on your PATH, `#vim.neovimPath#` must be set.",
          "default": false
        },
        "vim.neovimPath": {
          "type": "string",
          "markdownDescription": "Path to Neovim executable. For example, `/usr/bin/nvim`, or  `C:\\Program Files\\Neovim\\bin\\nvim.exe`.",
          "default": "",
          "scope": "machine-overridable"
        },
        "vim.vimrc.enable": {
          "type": "boolean",
          "markdownDescription": "Use key mappings from a `.vimrc` file.",
          "default": false
        },
        "vim.vimrc.path": {
          "type": "string",
          "markdownDescription": "Path to a Vim configuration file. If unset, it will check for `$HOME/.vimrc`, `$HOME/_vimrc`, and `$HOME/.config/nvim/init.vim`, in that order."
        },
        "vim.substituteGlobalFlag": {
          "type": "boolean",
          "markdownDescription": "Automatically apply the global flag, `/g`, to substitute commands. When set to true, use `/g` to mean only first match should be replaced.",
          "default": false,
          "markdownDeprecationMessage": "**Deprecated**: Please use `#vim.gdefault#` instead.",
          "deprecationMessage": "Deprecated: Please use vim.gdefault instead."
        },
        "vim.gdefault": {
          "type": "boolean",
          "markdownDescription": "Automatically apply the global flag, `/g`, to substitute commands. When set to true, use `/g` to mean only first match should be replaced.",
          "default": false
        },
        "vim.cursorStylePerMode.normal": {
          "type": "string",
          "description": "Cursor style for Normal mode.",
          "enum": [
            "",
            "block",
            "block-outline",
            "line",
            "line-thin",
            "underline",
            "underline-thin"
          ]
        },
        "vim.cursorStylePerMode.insert": {
          "type": "string",
          "description": "Cursor style for Insert mode.",
          "enum": [
            "",
            "block",
            "block-outline",
            "line",
            "line-thin",
            "underline",
            "underline-thin"
          ]
        },
        "vim.cursorStylePerMode.replace": {
          "type": "string",
          "description": "Cursor style for Replace mode.",
          "enum": [
            "",
            "block",
            "block-outline",
            "line",
            "line-thin",
            "underline",
            "underline-thin"
          ]
        },
        "vim.cursorStylePerMode.visual": {
          "type": "string",
          "description": "Cursor style for Visual mode.",
          "enum": [
            "",
            "block",
            "block-outline",
            "line",
            "line-thin",
            "underline",
            "underline-thin"
          ]
        },
        "vim.cursorStylePerMode.visualline": {
          "type": "string",
          "description": "Cursor style for VisualLine mode.",
          "enum": [
            "",
            "block",
            "block-outline",
            "line",
            "line-thin",
            "underline",
            "underline-thin"
          ]
        },
        "vim.cursorStylePerMode.visualblock": {
          "type": "string",
          "description": "Cursor style for VisualBlock mode.",
          "enum": [
            "",
            "block",
            "block-outline",
            "line",
            "line-thin",
            "underline",
            "underline-thin"
          ]
        },
        "vim.autoSwitchInputMethod.enable": {
          "type": "boolean",
          "description": "If enabled, the input method switches automatically when the mode changes.",
          "default": false
        },
        "vim.autoSwitchInputMethod.defaultIM": {
          "type": "string",
          "markdownDescription": "The input method for your normal mode, find more information [here](https://github.com/VSCodeVim/Vim#input-method).",
          "default": ""
        },
        "vim.autoSwitchInputMethod.switchIMCmd": {
          "type": "string",
          "description": "The shell command to switch input method.",
          "default": "/path/to/im-select {im}"
        },
        "vim.autoSwitchInputMethod.obtainIMCmd": {
          "type": "string",
          "description": "The shell command to get current input method.",
          "default": "/path/to/im-select"
        },
        "vim.whichwrap": {
          "type": "string",
          "description": "Comma-separated list of motion keys that should wrap to next/previous line.",
          "default": ""
        },
        "vim.report": {
          "type": "number",
          "description": "Threshold for reporting number of lines changed.",
          "default": 2,
          "minimum": 1
        },
        "vim.digraphs": {
          "type": "object",
          "description": "Custom digraph shortcuts for inserting special characters, expressed as UTF16 code points.",
          "default": {}
        },
        "vim.wrapscan": {
          "type": "boolean",
          "description": "Searches wrap around the end of the file.",
          "default": true
        },
        "vim.startofline": {
          "type": "boolean",
          "markdownDescription": "When `true` the commands listed below move the cursor to the first non-blank of the line.  When `false` the cursor is kept in the same column (if possible).  This applies to the commands: `<C-d>`, `<C-u>`, `<C-b>`, `<C-f>`, `G`, `H`, `M`, `L`, `gg`, and to the commands `d`, `<<` and `>>` with a linewise operator.",
          "default": true
        },
        "vim.showMarksInGutter": {
          "type": "boolean",
          "description": "Show the currently set mark(s) in the gutter.",
          "default": false
        }
      }
    },
    "languages": [
      {
        "id": "vimrc",
        "extensions": [
          ".vimrc"
        ],
        "configuration": "./language-configuration.json"
      }
    ],
    "grammars": [
      {
        "language": "vimrc",
        "scopeName": "source.vimrc",
        "path": "./syntaxes/vimrc.tmLanguage.json"
      }
    ]
  },
  "scripts": {
    "vscode:prepublish": "gulp build",
    "build": "gulp build",
    "test": "node ./out/test/runTest.js",
    "forceprettier": "gulp forceprettier"
  },
  "dependencies": {
    "diff-match-patch": "1.0.5",
    "lodash": "^4.17.20",
    "neovim": "4.9.0",
    "path-browserify": "1.0.1",
    "untildify": "4.0.0",
    "winston": "3.3.3",
    "winston-console-for-electron": "0.0.6",
    "winston-transport": "4.4.0"
  },
  "devDependencies": {
    "@types/diff": "5.0.0",
    "@types/diff-match-patch": "1.0.32",
    "@types/glob": "7.1.3",
    "@types/lodash": "4.14.168",
    "@types/mocha": "8.2.1",
    "@types/node": "12.20.2",
    "@types/sinon": "9.0.10",
    "@types/vscode": "1.42.0",
    "clean-webpack-plugin": "3.0.0",
    "event-stream": "4.0.1",
    "gulp": "4.0.2",
    "gulp-bump": "3.2.0",
    "gulp-git": "2.10.1",
    "gulp-sourcemaps": "3.0.0",
    "gulp-tag-version": "1.3.1",
    "gulp-tslint": "8.1.4",
    "gulp-typescript": "5.0.1",
    "minimist": "1.2.5",
    "mocha": "8.3.0",
    "plugin-error": "1.0.1",
    "prettier": "2.2.1",
    "sinon": "9.2.4",
    "ts-loader": "8.0.17",
    "tslint": "6.1.3",
    "typescript": "4.1.5",
    "vsce": "1.85.0",
    "vscode-test": "1.5.1",
    "webpack": "5.23.0",
    "webpack-cli": "4.5.0",
    "webpack-merge": "5.7.3",
    "webpack-stream": "6.1.2"
  }
}<|MERGE_RESOLUTION|>--- conflicted
+++ resolved
@@ -65,16 +65,12 @@
         "when": "editorTextFocus && vim.active && !inDebugRepl"
       },
       {
-<<<<<<< HEAD
-        "key": "home",
-=======
         "key": "Escape",
         "command": "notebook.cell.quitEdit",
         "when": "inputFocus && notebookEditorFocused && !editorHasSelection && !editorHoverVisible && vim.active && vim.mode == 'Normal'"
       },
       {
         "key": "Home",
->>>>>>> a9711477
         "command": "extension.vim_home",
         "when": "editorTextFocus && vim.active && !inDebugRepl && vim.mode != 'Insert'"
       },

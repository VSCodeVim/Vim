--- conflicted
+++ resolved
@@ -1206,13 +1206,9 @@
     "@types/parsimmon": "1.10.9",
     "@types/sinon": "17.0.2",
     "@types/vscode": "1.74.0",
-<<<<<<< HEAD
     "@typescript-eslint/eslint-plugin": "^6.9.0",
     "@typescript-eslint/parser": "^6.9.0",
-    "@vscode/test-electron": "2.3.6",
-=======
     "@vscode/test-electron": "2.3.8",
->>>>>>> de30a004
     "circular-dependency-plugin": "^5.2.2",
     "clean-webpack-plugin": "4.0.0",
     "eslint": "^8.52.0",
@@ -1234,12 +1230,7 @@
     "prettier": "3.1.1",
     "sinon": "17.0.1",
     "ts-loader": "9.5.1",
-<<<<<<< HEAD
-    "typescript": "5.2.2",
-=======
-    "tslint": "6.1.3",
     "typescript": "5.3.3",
->>>>>>> de30a004
     "vsce": "2.15.0",
     "webpack": "5.89.0",
     "webpack-cli": "5.1.4",

--- conflicted
+++ resolved
@@ -575,7 +575,6 @@
 `<operator>z<char><char>`|Perform `<operator>` forward to the first occurence of `<char><char>`
 `<operator>Z<char><char>`|Perform `<operator>` backward to the first occurence of `<char><char>`
 
-<<<<<<< HEAD
 ## Switch Input Method Automatically
 (Support macOS and windows for now, linux will come soon)
 
@@ -669,8 +668,6 @@
 
 For example, your program's usage is `program -s imKey` to switch input method, your `switchIMCmd` config should be "program -s {im}"
 
-=======
->>>>>>> b470f6b0
 ## VSCodeVim tricks!
 
 Vim has a lot of nifty tricks and we try to preserve some of them:
